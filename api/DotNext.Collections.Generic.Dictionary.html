﻿<!DOCTYPE html>
<!--[if IE]><![endif]-->
<html>
  
  <head>
    <meta charset="utf-8">
    <meta http-equiv="X-UA-Compatible" content="IE=edge,chrome=1">
    <title>Class Dictionary
   | .NEXT </title>
    <meta name="viewport" content="width=device-width">
    <meta name="title" content="Class Dictionary
<<<<<<< HEAD
   | .NEXT ">
    <meta name="generator" content="docfx 2.50.0.0">
    
    <link rel="shortcut icon" href="../fav.ico">
    <link rel="stylesheet" href="../styles/docfx.vendor.css">
    <link rel="stylesheet" href="../styles/docfx.css">
    <link rel="stylesheet" href="../styles/main.css">
    <link href="https://fonts.googleapis.com/css?family=Open+Sans" rel="stylesheet">
    <meta property="docfx:navrel" content="../toc.html">
    <meta property="docfx:tocrel" content="toc.html">
    
    
    
=======
   | .NEXT ">
    <meta name="generator" content="docfx 2.49.0.0">
    
    <link rel="shortcut icon" href="../fav.ico">
    <link rel="stylesheet" href="../styles/docfx.vendor.css">
    <link rel="stylesheet" href="../styles/docfx.css">
    <link rel="stylesheet" href="../styles/main.css">
    <link href="https://fonts.googleapis.com/css?family=Open+Sans" rel="stylesheet">
    <meta property="docfx:navrel" content="../toc.html">
    <meta property="docfx:tocrel" content="toc.html">
    
    
    
>>>>>>> ceac8404
  </head>  <body data-spy="scroll" data-target="#affix" data-offset="120">
    <div id="wrapper">
      <header>
        
        <nav id="autocollapse" class="navbar navbar-inverse ng-scope" role="navigation">
          <div class="container">
            <div class="navbar-header">
              <button type="button" class="navbar-toggle" data-toggle="collapse" data-target="#navbar">
                <span class="sr-only">Toggle navigation</span>
                <span class="icon-bar"></span>
                <span class="icon-bar"></span>
                <span class="icon-bar"></span>
              </button>
              
              <a class="navbar-brand" href="../index.html">
                <img id="logo" class="svg" src="../doc_logo.png" alt="">
              </a>
            </div>
            <div class="collapse navbar-collapse" id="navbar">
              <form class="navbar-form navbar-right" role="search" id="search">
                <div class="form-group">
                  <input type="text" class="form-control" id="search-query" placeholder="Search" autocomplete="off">
                </div>
              </form>
            </div>
          </div>
        </nav>
        
        <div class="subnav navbar navbar-default">
          <div class="container hide-when-search" id="breadcrumb">
            <ul class="breadcrumb">
              <li></li>
            </ul>
          </div>
        </div>
      </header>
      <div role="main" class="container body-content hide-when-search">
        
        <div class="sidenav hide-when-search">
          <a class="btn toc-toggle collapse" data-toggle="collapse" href="#sidetoggle" aria-expanded="false" aria-controls="sidetoggle">Show / Hide Table of Contents</a>
          <div class="sidetoggle collapse" id="sidetoggle">
            <div id="sidetoc"></div>
          </div>
        </div>
        <div class="article row grid-right">
          <div class="col-md-10">
            <article class="content wrap" id="_content" data-uid="DotNext.Collections.Generic.Dictionary">
  
  
  <h1 id="DotNext_Collections_Generic_Dictionary" data-uid="DotNext.Collections.Generic.Dictionary" class="text-break">Class Dictionary
  </h1>
  <div class="markdown level0 summary"><p>Represents various extensions for types <a class="xref" href="https://docs.microsoft.com/dotnet/api/system.collections.generic.dictionary-2">Dictionary&lt;TKey,TValue&gt;</a>
and <a class="xref" href="https://docs.microsoft.com/dotnet/api/system.collections.generic.idictionary-2">IDictionary&lt;TKey,TValue&gt;</a>.</p>
</div>
  <div class="markdown level0 conceptual"></div>
  <div class="inheritance">
    <h5>Inheritance</h5>
    <div class="level0"><a class="xref" href="https://docs.microsoft.com/dotnet/api/system.object">Object</a></div>
    <div class="level1"><span class="xref">Dictionary</span></div>
  </div>
  <div class="inheritedMembers">
    <h5>Inherited Members</h5>
    <div>
      <a class="xref" href="https://docs.microsoft.com/dotnet/api/system.object.equals#System_Object_Equals_System_Object_">Object.Equals(Object)</a>
    </div>
    <div>
      <a class="xref" href="https://docs.microsoft.com/dotnet/api/system.object.equals#System_Object_Equals_System_Object_System_Object_">Object.Equals(Object, Object)</a>
    </div>
    <div>
      <a class="xref" href="https://docs.microsoft.com/dotnet/api/system.object.gethashcode#System_Object_GetHashCode">Object.GetHashCode()</a>
    </div>
    <div>
      <a class="xref" href="https://docs.microsoft.com/dotnet/api/system.object.gettype#System_Object_GetType">Object.GetType()</a>
    </div>
    <div>
      <a class="xref" href="https://docs.microsoft.com/dotnet/api/system.object.memberwiseclone#System_Object_MemberwiseClone">Object.MemberwiseClone()</a>
    </div>
    <div>
      <a class="xref" href="https://docs.microsoft.com/dotnet/api/system.object.referenceequals#System_Object_ReferenceEquals_System_Object_System_Object_">Object.ReferenceEquals(Object, Object)</a>
    </div>
    <div>
      <a class="xref" href="https://docs.microsoft.com/dotnet/api/system.object.tostring#System_Object_ToString">Object.ToString()</a>
    </div>
  </div>
  <h6><strong>Namespace</strong>: <a class="xref" href="DotNext.Collections.Generic.html">DotNext.Collections.Generic</a></h6>
  <h6><strong>Assembly</strong>: DotNext.dll</h6>
  <h5 id="DotNext_Collections_Generic_Dictionary_syntax">Syntax</h5>
  <div class="codewrapper">
    <pre><code class="lang-csharp hljs">public static class Dictionary</code></pre>
  </div>
  <h3 id="methods">Methods
  </h3>
  <span class="small pull-right mobile-hide">
    <span class="divider">|</span>
    <a href="https://github.com/sakno/dotNext/new/gh-pages/apiSpec/new?filename=DotNext_Collections_Generic_Dictionary_ConvertValues__3_System_Collections_Generic_IReadOnlyDictionary___0___1__DotNext_ValueFunc___1___2___.md&amp;value=---%0Auid%3A%20DotNext.Collections.Generic.Dictionary.ConvertValues%60%603(System.Collections.Generic.IReadOnlyDictionary%7B%60%600%2C%60%601%7D%2CDotNext.ValueFunc%7B%60%601%2C%60%602%7D%40)%0Asummary%3A%20'*You%20can%20override%20summary%20for%20the%20API%20here%20using%20*MARKDOWN*%20syntax'%0A---%0A%0A*Please%20type%20below%20more%20information%20about%20this%20API%3A*%0A%0A">Improve this Doc</a>
  </span>
  <span class="small pull-right mobile-hide">
    <a href="https://github.com/sakno/dotNext/blob/gh-pages/src/DotNext/Collections/Generic/Dictionary.cs/#L266">View Source</a>
  </span>
  <a id="DotNext_Collections_Generic_Dictionary_ConvertValues_" data-uid="DotNext.Collections.Generic.Dictionary.ConvertValues*"></a>
  <h4 id="DotNext_Collections_Generic_Dictionary_ConvertValues__3_System_Collections_Generic_IReadOnlyDictionary___0___1__DotNext_ValueFunc___1___2___" data-uid="DotNext.Collections.Generic.Dictionary.ConvertValues``3(System.Collections.Generic.IReadOnlyDictionary{``0,``1},DotNext.ValueFunc{``1,``2}@)">ConvertValues&lt;K, V, T&gt;(IReadOnlyDictionary&lt;K, V&gt;, ValueFunc&lt;V, T&gt;)</h4>
  <div class="markdown level1 summary"><p>Applies lazy conversion for each dictionary value.</p>
</div>
  <div class="markdown level1 conceptual"></div>
  <h5 class="decalaration">Declaration</h5>
  <div class="codewrapper">
    <pre><code class="lang-csharp hljs">public static ReadOnlyDictionaryView&lt;K, V, T&gt; ConvertValues&lt;K, V, T&gt;(this IReadOnlyDictionary&lt;K, V&gt; dictionary, in ValueFunc&lt;V, T&gt; mapper)</code></pre>
  </div>
  <h5 class="parameters">Parameters</h5>
  <table class="table table-bordered table-striped table-condensed">
    <thead>
      <tr>
        <th>Type</th>
        <th>Name</th>
        <th>Description</th>
      </tr>
    </thead>
    <tbody>
      <tr>
        <td><a class="xref" href="https://docs.microsoft.com/dotnet/api/system.collections.generic.ireadonlydictionary-2">IReadOnlyDictionary</a>&lt;K, V&gt;</td>
        <td><span class="parametername">dictionary</span></td>
        <td><p>A dictionary to be mapped.</p>
</td>
      </tr>
      <tr>
        <td><a class="xref" href="DotNext.ValueFunc-2.html">ValueFunc</a>&lt;V, T&gt;</td>
        <td><span class="parametername">mapper</span></td>
        <td><p>Mapping function.</p>
</td>
      </tr>
    </tbody>
  </table>
  <h5 class="returns">Returns</h5>
  <table class="table table-bordered table-striped table-condensed">
    <thead>
      <tr>
        <th>Type</th>
        <th>Description</th>
      </tr>
    </thead>
    <tbody>
      <tr>
        <td><a class="xref" href="DotNext.Collections.Generic.ReadOnlyDictionaryView-3.html">ReadOnlyDictionaryView</a>&lt;K, V, T&gt;</td>
        <td><p>Read-only view of the dictionary where each value is converted in lazy manner.</p>
</td>
      </tr>
    </tbody>
  </table>
  <h5 class="typeParameters">Type Parameters</h5>
  <table class="table table-bordered table-striped table-condensed">
    <thead>
      <tr>
        <th>Name</th>
        <th>Description</th>
      </tr>
    </thead>
    <tbody>
      <tr>
        <td><span class="parametername">K</span></td>
        <td><p>Type of keys.</p>
</td>
      </tr>
      <tr>
        <td><span class="parametername">V</span></td>
        <td><p>Type of values.</p>
</td>
      </tr>
      <tr>
        <td><span class="parametername">T</span></td>
        <td><p>Type of mapped values.</p>
</td>
      </tr>
    </tbody>
  </table>
  <span class="small pull-right mobile-hide">
    <span class="divider">|</span>
    <a href="https://github.com/sakno/dotNext/new/gh-pages/apiSpec/new?filename=DotNext_Collections_Generic_Dictionary_ConvertValues__3_System_Collections_Generic_IReadOnlyDictionary___0___1__System_Converter___1___2__.md&amp;value=---%0Auid%3A%20DotNext.Collections.Generic.Dictionary.ConvertValues%60%603(System.Collections.Generic.IReadOnlyDictionary%7B%60%600%2C%60%601%7D%2CSystem.Converter%7B%60%601%2C%60%602%7D)%0Asummary%3A%20'*You%20can%20override%20summary%20for%20the%20API%20here%20using%20*MARKDOWN*%20syntax'%0A---%0A%0A*Please%20type%20below%20more%20information%20about%20this%20API%3A*%0A%0A">Improve this Doc</a>
  </span>
  <span class="small pull-right mobile-hide">
    <a href="https://github.com/sakno/dotNext/blob/gh-pages/src/DotNext/Collections/Generic/Dictionary.cs/#L279">View Source</a>
  </span>
  <a id="DotNext_Collections_Generic_Dictionary_ConvertValues_" data-uid="DotNext.Collections.Generic.Dictionary.ConvertValues*"></a>
  <h4 id="DotNext_Collections_Generic_Dictionary_ConvertValues__3_System_Collections_Generic_IReadOnlyDictionary___0___1__System_Converter___1___2__" data-uid="DotNext.Collections.Generic.Dictionary.ConvertValues``3(System.Collections.Generic.IReadOnlyDictionary{``0,``1},System.Converter{``1,``2})">ConvertValues&lt;K, V, T&gt;(IReadOnlyDictionary&lt;K, V&gt;, Converter&lt;V, T&gt;)</h4>
  <div class="markdown level1 summary"><p>Applies lazy conversion for each dictionary value.</p>
</div>
  <div class="markdown level1 conceptual"></div>
  <h5 class="decalaration">Declaration</h5>
  <div class="codewrapper">
    <pre><code class="lang-csharp hljs">public static ReadOnlyDictionaryView&lt;K, V, T&gt; ConvertValues&lt;K, V, T&gt;(this IReadOnlyDictionary&lt;K, V&gt; dictionary, Converter&lt;V, T&gt; mapper)</code></pre>
  </div>
  <h5 class="parameters">Parameters</h5>
  <table class="table table-bordered table-striped table-condensed">
    <thead>
      <tr>
        <th>Type</th>
        <th>Name</th>
        <th>Description</th>
      </tr>
    </thead>
    <tbody>
      <tr>
        <td><a class="xref" href="https://docs.microsoft.com/dotnet/api/system.collections.generic.ireadonlydictionary-2">IReadOnlyDictionary</a>&lt;K, V&gt;</td>
        <td><span class="parametername">dictionary</span></td>
        <td><p>A dictionary to be mapped.</p>
</td>
      </tr>
      <tr>
        <td><a class="xref" href="https://docs.microsoft.com/dotnet/api/system.converter-2">Converter</a>&lt;V, T&gt;</td>
        <td><span class="parametername">mapper</span></td>
        <td><p>Mapping function.</p>
</td>
      </tr>
    </tbody>
  </table>
  <h5 class="returns">Returns</h5>
  <table class="table table-bordered table-striped table-condensed">
    <thead>
      <tr>
        <th>Type</th>
        <th>Description</th>
      </tr>
    </thead>
    <tbody>
      <tr>
        <td><a class="xref" href="DotNext.Collections.Generic.ReadOnlyDictionaryView-3.html">ReadOnlyDictionaryView</a>&lt;K, V, T&gt;</td>
        <td><p>Read-only view of the dictionary where each value is converted in lazy manner.</p>
</td>
      </tr>
    </tbody>
  </table>
  <h5 class="typeParameters">Type Parameters</h5>
  <table class="table table-bordered table-striped table-condensed">
    <thead>
      <tr>
        <th>Name</th>
        <th>Description</th>
      </tr>
    </thead>
    <tbody>
      <tr>
        <td><span class="parametername">K</span></td>
        <td><p>Type of keys.</p>
</td>
      </tr>
      <tr>
        <td><span class="parametername">V</span></td>
        <td><p>Type of values.</p>
</td>
      </tr>
      <tr>
        <td><span class="parametername">T</span></td>
        <td><p>Type of mapped values.</p>
</td>
      </tr>
    </tbody>
  </table>
  <span class="small pull-right mobile-hide">
    <span class="divider">|</span>
    <a href="https://github.com/sakno/dotNext/new/gh-pages/apiSpec/new?filename=DotNext_Collections_Generic_Dictionary_ForEach__2_System_Collections_Generic_IDictionary___0___1__DotNext_ValueAction___0___1___.md&amp;value=---%0Auid%3A%20DotNext.Collections.Generic.Dictionary.ForEach%60%602(System.Collections.Generic.IDictionary%7B%60%600%2C%60%601%7D%2CDotNext.ValueAction%7B%60%600%2C%60%601%7D%40)%0Asummary%3A%20'*You%20can%20override%20summary%20for%20the%20API%20here%20using%20*MARKDOWN*%20syntax'%0A---%0A%0A*Please%20type%20below%20more%20information%20about%20this%20API%3A*%0A%0A">Improve this Doc</a>
  </span>
  <span class="small pull-right mobile-hide">
    <a href="https://github.com/sakno/dotNext/blob/gh-pages/src/DotNext/Collections/Generic/Dictionary.cs/#L180">View Source</a>
  </span>
  <a id="DotNext_Collections_Generic_Dictionary_ForEach_" data-uid="DotNext.Collections.Generic.Dictionary.ForEach*"></a>
  <h4 id="DotNext_Collections_Generic_Dictionary_ForEach__2_System_Collections_Generic_IDictionary___0___1__DotNext_ValueAction___0___1___" data-uid="DotNext.Collections.Generic.Dictionary.ForEach``2(System.Collections.Generic.IDictionary{``0,``1},DotNext.ValueAction{``0,``1}@)">ForEach&lt;K, V&gt;(IDictionary&lt;K, V&gt;, ValueAction&lt;K, V&gt;)</h4>
  <div class="markdown level1 summary"><p>Applies specific action to each dictionary</p>
</div>
  <div class="markdown level1 conceptual"></div>
  <h5 class="decalaration">Declaration</h5>
  <div class="codewrapper">
    <pre><code class="lang-csharp hljs">public static void ForEach&lt;K, V&gt;(this IDictionary&lt;K, V&gt; dictionary, in ValueAction&lt;K, V&gt; action)</code></pre>
  </div>
  <h5 class="parameters">Parameters</h5>
  <table class="table table-bordered table-striped table-condensed">
    <thead>
      <tr>
        <th>Type</th>
        <th>Name</th>
        <th>Description</th>
      </tr>
    </thead>
    <tbody>
      <tr>
        <td><a class="xref" href="https://docs.microsoft.com/dotnet/api/system.collections.generic.idictionary-2">IDictionary</a>&lt;K, V&gt;</td>
        <td><span class="parametername">dictionary</span></td>
        <td><p>A dictionary to read from.</p>
</td>
      </tr>
      <tr>
        <td><a class="xref" href="DotNext.ValueAction-2.html">ValueAction</a>&lt;K, V&gt;</td>
        <td><span class="parametername">action</span></td>
        <td><p>The action to be applied for each key/value pair.</p>
</td>
      </tr>
    </tbody>
  </table>
  <h5 class="typeParameters">Type Parameters</h5>
  <table class="table table-bordered table-striped table-condensed">
    <thead>
      <tr>
        <th>Name</th>
        <th>Description</th>
      </tr>
    </thead>
    <tbody>
      <tr>
        <td><span class="parametername">K</span></td>
        <td><p>The key type of the dictionary.</p>
</td>
      </tr>
      <tr>
        <td><span class="parametername">V</span></td>
        <td><p>The value type of the dictionary.</p>
</td>
      </tr>
    </tbody>
  </table>
  <span class="small pull-right mobile-hide">
    <span class="divider">|</span>
    <a href="https://github.com/sakno/dotNext/new/gh-pages/apiSpec/new?filename=DotNext_Collections_Generic_Dictionary_ForEach__2_System_Collections_Generic_IDictionary___0___1__System_Action___0___1__.md&amp;value=---%0Auid%3A%20DotNext.Collections.Generic.Dictionary.ForEach%60%602(System.Collections.Generic.IDictionary%7B%60%600%2C%60%601%7D%2CSystem.Action%7B%60%600%2C%60%601%7D)%0Asummary%3A%20'*You%20can%20override%20summary%20for%20the%20API%20here%20using%20*MARKDOWN*%20syntax'%0A---%0A%0A*Please%20type%20below%20more%20information%20about%20this%20API%3A*%0A%0A">Improve this Doc</a>
  </span>
  <span class="small pull-right mobile-hide">
    <a href="https://github.com/sakno/dotNext/blob/gh-pages/src/DotNext/Collections/Generic/Dictionary.cs/#L193">View Source</a>
  </span>
  <a id="DotNext_Collections_Generic_Dictionary_ForEach_" data-uid="DotNext.Collections.Generic.Dictionary.ForEach*"></a>
  <h4 id="DotNext_Collections_Generic_Dictionary_ForEach__2_System_Collections_Generic_IDictionary___0___1__System_Action___0___1__" data-uid="DotNext.Collections.Generic.Dictionary.ForEach``2(System.Collections.Generic.IDictionary{``0,``1},System.Action{``0,``1})">ForEach&lt;K, V&gt;(IDictionary&lt;K, V&gt;, Action&lt;K, V&gt;)</h4>
  <div class="markdown level1 summary"><p>Applies specific action to each dictionary</p>
</div>
  <div class="markdown level1 conceptual"></div>
  <h5 class="decalaration">Declaration</h5>
  <div class="codewrapper">
    <pre><code class="lang-csharp hljs">public static void ForEach&lt;K, V&gt;(this IDictionary&lt;K, V&gt; dictionary, Action&lt;K, V&gt; action)</code></pre>
  </div>
  <h5 class="parameters">Parameters</h5>
  <table class="table table-bordered table-striped table-condensed">
    <thead>
      <tr>
        <th>Type</th>
        <th>Name</th>
        <th>Description</th>
      </tr>
    </thead>
    <tbody>
      <tr>
        <td><a class="xref" href="https://docs.microsoft.com/dotnet/api/system.collections.generic.idictionary-2">IDictionary</a>&lt;K, V&gt;</td>
        <td><span class="parametername">dictionary</span></td>
        <td><p>A dictionary to read from.</p>
</td>
      </tr>
      <tr>
        <td><a class="xref" href="https://docs.microsoft.com/dotnet/api/system.action-2">Action</a>&lt;K, V&gt;</td>
        <td><span class="parametername">action</span></td>
        <td><p>The action to be applied for each key/value pair.</p>
</td>
      </tr>
    </tbody>
  </table>
  <h5 class="typeParameters">Type Parameters</h5>
  <table class="table table-bordered table-striped table-condensed">
    <thead>
      <tr>
        <th>Name</th>
        <th>Description</th>
      </tr>
    </thead>
    <tbody>
      <tr>
        <td><span class="parametername">K</span></td>
        <td><p>The key type of the dictionary.</p>
</td>
      </tr>
      <tr>
        <td><span class="parametername">V</span></td>
        <td><p>The value type of the dictionary.</p>
</td>
      </tr>
    </tbody>
  </table>
  <span class="small pull-right mobile-hide">
    <span class="divider">|</span>
    <a href="https://github.com/sakno/dotNext/new/gh-pages/apiSpec/new?filename=DotNext_Collections_Generic_Dictionary_GetOrAdd__2_System_Collections_Generic_Dictionary___0___1____0_.md&amp;value=---%0Auid%3A%20DotNext.Collections.Generic.Dictionary.GetOrAdd%60%602(System.Collections.Generic.Dictionary%7B%60%600%2C%60%601%7D%2C%60%600)%0Asummary%3A%20'*You%20can%20override%20summary%20for%20the%20API%20here%20using%20*MARKDOWN*%20syntax'%0A---%0A%0A*Please%20type%20below%20more%20information%20about%20this%20API%3A*%0A%0A">Improve this Doc</a>
  </span>
  <span class="small pull-right mobile-hide">
    <a href="https://github.com/sakno/dotNext/blob/gh-pages/src/DotNext/Collections/Generic/Dictionary.cs/#L99">View Source</a>
  </span>
  <a id="DotNext_Collections_Generic_Dictionary_GetOrAdd_" data-uid="DotNext.Collections.Generic.Dictionary.GetOrAdd*"></a>
  <h4 id="DotNext_Collections_Generic_Dictionary_GetOrAdd__2_System_Collections_Generic_Dictionary___0___1____0_" data-uid="DotNext.Collections.Generic.Dictionary.GetOrAdd``2(System.Collections.Generic.Dictionary{``0,``1},``0)">GetOrAdd&lt;K, V&gt;(Dictionary&lt;K, V&gt;, K)</h4>
  <div class="markdown level1 summary"><p>Adds a key-value pair to the dictionary if the key does not exist.</p>
</div>
  <div class="markdown level1 conceptual"></div>
  <h5 class="decalaration">Declaration</h5>
  <div class="codewrapper">
    <pre><code class="lang-csharp hljs">public static V GetOrAdd&lt;K, V&gt;(this Dictionary&lt;K, V&gt; dictionary, K key)
    where V : new()</code></pre>
  </div>
  <h5 class="parameters">Parameters</h5>
  <table class="table table-bordered table-striped table-condensed">
    <thead>
      <tr>
        <th>Type</th>
        <th>Name</th>
        <th>Description</th>
      </tr>
    </thead>
    <tbody>
      <tr>
        <td><a class="xref" href="https://docs.microsoft.com/dotnet/api/system.collections.generic.dictionary-2">Dictionary</a>&lt;K, V&gt;</td>
        <td><span class="parametername">dictionary</span></td>
        <td><p>The source dictionary.</p>
</td>
      </tr>
      <tr>
        <td><span class="xref">K</span></td>
        <td><span class="parametername">key</span></td>
        <td><p>The key of the key-value pair.</p>
</td>
      </tr>
    </tbody>
  </table>
  <h5 class="returns">Returns</h5>
  <table class="table table-bordered table-striped table-condensed">
    <thead>
      <tr>
        <th>Type</th>
        <th>Description</th>
      </tr>
    </thead>
    <tbody>
      <tr>
        <td><span class="xref">V</span></td>
        <td><p>The corresponding value in the dictionary if <code data-dev-comment-type="paramref" class="paramref">key</code> already exists,
or a new instance of <code data-dev-comment-type="typeparamref" class="typeparamref">V</code>.</p>
</td>
      </tr>
    </tbody>
  </table>
  <h5 class="typeParameters">Type Parameters</h5>
  <table class="table table-bordered table-striped table-condensed">
    <thead>
      <tr>
        <th>Name</th>
        <th>Description</th>
      </tr>
    </thead>
    <tbody>
      <tr>
        <td><span class="parametername">K</span></td>
        <td><p>The key type of the dictionary.</p>
</td>
      </tr>
      <tr>
        <td><span class="parametername">V</span></td>
        <td><p>The value type of the dictionary.</p>
</td>
      </tr>
    </tbody>
  </table>
  <span class="small pull-right mobile-hide">
    <span class="divider">|</span>
    <a href="https://github.com/sakno/dotNext/new/gh-pages/apiSpec/new?filename=DotNext_Collections_Generic_Dictionary_GetOrAdd__2_System_Collections_Generic_Dictionary___0___1____0___1_.md&amp;value=---%0Auid%3A%20DotNext.Collections.Generic.Dictionary.GetOrAdd%60%602(System.Collections.Generic.Dictionary%7B%60%600%2C%60%601%7D%2C%60%600%2C%60%601)%0Asummary%3A%20'*You%20can%20override%20summary%20for%20the%20API%20here%20using%20*MARKDOWN*%20syntax'%0A---%0A%0A*Please%20type%20below%20more%20information%20about%20this%20API%3A*%0A%0A">Improve this Doc</a>
  </span>
  <span class="small pull-right mobile-hide">
    <a href="https://github.com/sakno/dotNext/blob/gh-pages/src/DotNext/Collections/Generic/Dictionary.cs/#L119">View Source</a>
  </span>
  <a id="DotNext_Collections_Generic_Dictionary_GetOrAdd_" data-uid="DotNext.Collections.Generic.Dictionary.GetOrAdd*"></a>
  <h4 id="DotNext_Collections_Generic_Dictionary_GetOrAdd__2_System_Collections_Generic_Dictionary___0___1____0___1_" data-uid="DotNext.Collections.Generic.Dictionary.GetOrAdd``2(System.Collections.Generic.Dictionary{``0,``1},``0,``1)">GetOrAdd&lt;K, V&gt;(Dictionary&lt;K, V&gt;, K, V)</h4>
  <div class="markdown level1 summary"><p>Adds a key-value pair to the dictionary if the key does not exist.</p>
</div>
  <div class="markdown level1 conceptual"></div>
  <h5 class="decalaration">Declaration</h5>
  <div class="codewrapper">
    <pre><code class="lang-csharp hljs">public static V GetOrAdd&lt;K, V&gt;(this Dictionary&lt;K, V&gt; dictionary, K key, V value)</code></pre>
  </div>
  <h5 class="parameters">Parameters</h5>
  <table class="table table-bordered table-striped table-condensed">
    <thead>
      <tr>
        <th>Type</th>
        <th>Name</th>
        <th>Description</th>
      </tr>
    </thead>
    <tbody>
      <tr>
        <td><a class="xref" href="https://docs.microsoft.com/dotnet/api/system.collections.generic.dictionary-2">Dictionary</a>&lt;K, V&gt;</td>
        <td><span class="parametername">dictionary</span></td>
        <td><p>The source dictionary.</p>
</td>
      </tr>
      <tr>
        <td><span class="xref">K</span></td>
        <td><span class="parametername">key</span></td>
        <td><p>The key of the key-value pair.</p>
</td>
      </tr>
      <tr>
        <td><span class="xref">V</span></td>
        <td><span class="parametername">value</span></td>
        <td><p>The value of the key-value pair.</p>
</td>
      </tr>
    </tbody>
  </table>
  <h5 class="returns">Returns</h5>
  <table class="table table-bordered table-striped table-condensed">
    <thead>
      <tr>
        <th>Type</th>
        <th>Description</th>
      </tr>
    </thead>
    <tbody>
      <tr>
        <td><span class="xref">V</span></td>
        <td><p>The corresponding value in the dictionary if <code data-dev-comment-type="paramref" class="paramref">key</code> already exists,
or <code data-dev-comment-type="paramref" class="paramref">value</code>.</p>
</td>
      </tr>
    </tbody>
  </table>
  <h5 class="typeParameters">Type Parameters</h5>
  <table class="table table-bordered table-striped table-condensed">
    <thead>
      <tr>
        <th>Name</th>
        <th>Description</th>
      </tr>
    </thead>
    <tbody>
      <tr>
        <td><span class="parametername">K</span></td>
        <td><p>The key type of the dictionary.</p>
</td>
      </tr>
      <tr>
        <td><span class="parametername">V</span></td>
        <td><p>The value type of the dictionary.</p>
</td>
      </tr>
    </tbody>
  </table>
  <span class="small pull-right mobile-hide">
    <span class="divider">|</span>
    <a href="https://github.com/sakno/dotNext/new/gh-pages/apiSpec/new?filename=DotNext_Collections_Generic_Dictionary_GetOrAdd__2_System_Collections_Generic_Dictionary___0___1____0_DotNext_ValueFunc___0___1___.md&amp;value=---%0Auid%3A%20DotNext.Collections.Generic.Dictionary.GetOrAdd%60%602(System.Collections.Generic.Dictionary%7B%60%600%2C%60%601%7D%2C%60%600%2CDotNext.ValueFunc%7B%60%600%2C%60%601%7D%40)%0Asummary%3A%20'*You%20can%20override%20summary%20for%20the%20API%20here%20using%20*MARKDOWN*%20syntax'%0A---%0A%0A*Please%20type%20below%20more%20information%20about%20this%20API%3A*%0A%0A">Improve this Doc</a>
  </span>
  <span class="small pull-right mobile-hide">
    <a href="https://github.com/sakno/dotNext/blob/gh-pages/src/DotNext/Collections/Generic/Dictionary.cs/#L143">View Source</a>
  </span>
  <a id="DotNext_Collections_Generic_Dictionary_GetOrAdd_" data-uid="DotNext.Collections.Generic.Dictionary.GetOrAdd*"></a>
  <h4 id="DotNext_Collections_Generic_Dictionary_GetOrAdd__2_System_Collections_Generic_Dictionary___0___1____0_DotNext_ValueFunc___0___1___" data-uid="DotNext.Collections.Generic.Dictionary.GetOrAdd``2(System.Collections.Generic.Dictionary{``0,``1},``0,DotNext.ValueFunc{``0,``1}@)">GetOrAdd&lt;K, V&gt;(Dictionary&lt;K, V&gt;, K, ValueFunc&lt;K, V&gt;)</h4>
  <div class="markdown level1 summary"><p>Generates a value and adds the key-value pair to the dictionary if the key does not
exist.</p>
</div>
  <div class="markdown level1 conceptual"></div>
  <h5 class="decalaration">Declaration</h5>
  <div class="codewrapper">
    <pre><code class="lang-csharp hljs">public static V GetOrAdd&lt;K, V&gt;(this Dictionary&lt;K, V&gt; dictionary, K key, in ValueFunc&lt;K, V&gt; valueFactory)</code></pre>
  </div>
  <h5 class="parameters">Parameters</h5>
  <table class="table table-bordered table-striped table-condensed">
    <thead>
      <tr>
        <th>Type</th>
        <th>Name</th>
        <th>Description</th>
      </tr>
    </thead>
    <tbody>
      <tr>
        <td><a class="xref" href="https://docs.microsoft.com/dotnet/api/system.collections.generic.dictionary-2">Dictionary</a>&lt;K, V&gt;</td>
        <td><span class="parametername">dictionary</span></td>
        <td><p>The source dictionary.</p>
</td>
      </tr>
      <tr>
        <td><span class="xref">K</span></td>
        <td><span class="parametername">key</span></td>
        <td><p>The key of the key-value pair.</p>
</td>
      </tr>
      <tr>
        <td><a class="xref" href="DotNext.ValueFunc-2.html">ValueFunc</a>&lt;K, V&gt;</td>
        <td><span class="parametername">valueFactory</span></td>
        <td><p>The function used to generate the value from the key.</p>
</td>
      </tr>
    </tbody>
  </table>
  <h5 class="returns">Returns</h5>
  <table class="table table-bordered table-striped table-condensed">
    <thead>
      <tr>
        <th>Type</th>
        <th>Description</th>
      </tr>
    </thead>
    <tbody>
      <tr>
        <td><span class="xref">V</span></td>
        <td><p>The corresponding value in the dictionary if <code data-dev-comment-type="paramref" class="paramref">key</code> already exists,
or the value generated by <code data-dev-comment-type="paramref" class="paramref">valueFactory</code>.</p>
</td>
      </tr>
    </tbody>
  </table>
  <h5 class="typeParameters">Type Parameters</h5>
  <table class="table table-bordered table-striped table-condensed">
    <thead>
      <tr>
        <th>Name</th>
        <th>Description</th>
      </tr>
    </thead>
    <tbody>
      <tr>
        <td><span class="parametername">K</span></td>
        <td><p>The key type of the dictionary.</p>
</td>
      </tr>
      <tr>
        <td><span class="parametername">V</span></td>
        <td><p>The value type of the dictionary.</p>
</td>
      </tr>
    </tbody>
  </table>
  <span class="small pull-right mobile-hide">
    <span class="divider">|</span>
    <a href="https://github.com/sakno/dotNext/new/gh-pages/apiSpec/new?filename=DotNext_Collections_Generic_Dictionary_GetOrAdd__2_System_Collections_Generic_Dictionary___0___1____0_System_Func___0___1__.md&amp;value=---%0Auid%3A%20DotNext.Collections.Generic.Dictionary.GetOrAdd%60%602(System.Collections.Generic.Dictionary%7B%60%600%2C%60%601%7D%2C%60%600%2CSystem.Func%7B%60%600%2C%60%601%7D)%0Asummary%3A%20'*You%20can%20override%20summary%20for%20the%20API%20here%20using%20*MARKDOWN*%20syntax'%0A---%0A%0A*Please%20type%20below%20more%20information%20about%20this%20API%3A*%0A%0A">Improve this Doc</a>
  </span>
  <span class="small pull-right mobile-hide">
    <a href="https://github.com/sakno/dotNext/blob/gh-pages/src/DotNext/Collections/Generic/Dictionary.cs/#L170">View Source</a>
  </span>
  <a id="DotNext_Collections_Generic_Dictionary_GetOrAdd_" data-uid="DotNext.Collections.Generic.Dictionary.GetOrAdd*"></a>
  <h4 id="DotNext_Collections_Generic_Dictionary_GetOrAdd__2_System_Collections_Generic_Dictionary___0___1____0_System_Func___0___1__" data-uid="DotNext.Collections.Generic.Dictionary.GetOrAdd``2(System.Collections.Generic.Dictionary{``0,``1},``0,System.Func{``0,``1})">GetOrAdd&lt;K, V&gt;(Dictionary&lt;K, V&gt;, K, Func&lt;K, V&gt;)</h4>
  <div class="markdown level1 summary"><p>Generates a value and adds the key-value pair to the dictionary if the key does not
exist.</p>
</div>
  <div class="markdown level1 conceptual"></div>
  <h5 class="decalaration">Declaration</h5>
  <div class="codewrapper">
    <pre><code class="lang-csharp hljs">public static V GetOrAdd&lt;K, V&gt;(this Dictionary&lt;K, V&gt; dictionary, K key, Func&lt;K, V&gt; valueFactory)</code></pre>
  </div>
  <h5 class="parameters">Parameters</h5>
  <table class="table table-bordered table-striped table-condensed">
    <thead>
      <tr>
        <th>Type</th>
        <th>Name</th>
        <th>Description</th>
      </tr>
    </thead>
    <tbody>
      <tr>
        <td><a class="xref" href="https://docs.microsoft.com/dotnet/api/system.collections.generic.dictionary-2">Dictionary</a>&lt;K, V&gt;</td>
        <td><span class="parametername">dictionary</span></td>
        <td><p>The source dictionary.</p>
</td>
      </tr>
      <tr>
        <td><span class="xref">K</span></td>
        <td><span class="parametername">key</span></td>
        <td><p>The key of the key-value pair.</p>
</td>
      </tr>
      <tr>
        <td><a class="xref" href="https://docs.microsoft.com/dotnet/api/system.func-2">Func</a>&lt;K, V&gt;</td>
        <td><span class="parametername">valueFactory</span></td>
        <td><p>The function used to generate the value from the key.</p>
</td>
      </tr>
    </tbody>
  </table>
  <h5 class="returns">Returns</h5>
  <table class="table table-bordered table-striped table-condensed">
    <thead>
      <tr>
        <th>Type</th>
        <th>Description</th>
      </tr>
    </thead>
    <tbody>
      <tr>
        <td><span class="xref">V</span></td>
        <td><p>The corresponding value in the dictionary if <code data-dev-comment-type="paramref" class="paramref">key</code> already exists,
or the value generated by <code data-dev-comment-type="paramref" class="paramref">valueFactory</code>.</p>
</td>
      </tr>
    </tbody>
  </table>
  <h5 class="typeParameters">Type Parameters</h5>
  <table class="table table-bordered table-striped table-condensed">
    <thead>
      <tr>
        <th>Name</th>
        <th>Description</th>
      </tr>
    </thead>
    <tbody>
      <tr>
        <td><span class="parametername">K</span></td>
        <td><p>The key type of the dictionary.</p>
</td>
      </tr>
      <tr>
        <td><span class="parametername">V</span></td>
        <td><p>The value type of the dictionary.</p>
</td>
      </tr>
    </tbody>
  </table>
  <span class="small pull-right mobile-hide">
    <span class="divider">|</span>
    <a href="https://github.com/sakno/dotNext/new/gh-pages/apiSpec/new?filename=DotNext_Collections_Generic_Dictionary_GetOrInvoke__2_System_Collections_Generic_IDictionary___0___1____0_DotNext_ValueFunc___1___.md&amp;value=---%0Auid%3A%20DotNext.Collections.Generic.Dictionary.GetOrInvoke%60%602(System.Collections.Generic.IDictionary%7B%60%600%2C%60%601%7D%2C%60%600%2CDotNext.ValueFunc%7B%60%601%7D%40)%0Asummary%3A%20'*You%20can%20override%20summary%20for%20the%20API%20here%20using%20*MARKDOWN*%20syntax'%0A---%0A%0A*Please%20type%20below%20more%20information%20about%20this%20API%3A*%0A%0A">Improve this Doc</a>
  </span>
  <span class="small pull-right mobile-hide">
    <a href="https://github.com/sakno/dotNext/blob/gh-pages/src/DotNext/Collections/Generic/Dictionary.cs/#L207">View Source</a>
  </span>
  <a id="DotNext_Collections_Generic_Dictionary_GetOrInvoke_" data-uid="DotNext.Collections.Generic.Dictionary.GetOrInvoke*"></a>
  <h4 id="DotNext_Collections_Generic_Dictionary_GetOrInvoke__2_System_Collections_Generic_IDictionary___0___1____0_DotNext_ValueFunc___1___" data-uid="DotNext.Collections.Generic.Dictionary.GetOrInvoke``2(System.Collections.Generic.IDictionary{``0,``1},``0,DotNext.ValueFunc{``1}@)">GetOrInvoke&lt;K, V&gt;(IDictionary&lt;K, V&gt;, K, ValueFunc&lt;V&gt;)</h4>
  <div class="markdown level1 summary"><p>Gets dictionary value by key if it exists or
invoke <code data-dev-comment-type="paramref" class="paramref">defaultValue</code> and
return its result as a default value.</p>
</div>
  <div class="markdown level1 conceptual"></div>
  <h5 class="decalaration">Declaration</h5>
  <div class="codewrapper">
    <pre><code class="lang-csharp hljs">public static V GetOrInvoke&lt;K, V&gt;(this IDictionary&lt;K, V&gt; dictionary, K key, in ValueFunc&lt;V&gt; defaultValue)</code></pre>
  </div>
  <h5 class="parameters">Parameters</h5>
  <table class="table table-bordered table-striped table-condensed">
    <thead>
      <tr>
        <th>Type</th>
        <th>Name</th>
        <th>Description</th>
      </tr>
    </thead>
    <tbody>
      <tr>
        <td><a class="xref" href="https://docs.microsoft.com/dotnet/api/system.collections.generic.idictionary-2">IDictionary</a>&lt;K, V&gt;</td>
        <td><span class="parametername">dictionary</span></td>
        <td><p>A dictionary to read from.</p>
</td>
      </tr>
      <tr>
        <td><span class="xref">K</span></td>
        <td><span class="parametername">key</span></td>
        <td><p>A key associated with the value.</p>
</td>
      </tr>
      <tr>
        <td><a class="xref" href="DotNext.ValueFunc-1.html">ValueFunc</a>&lt;V&gt;</td>
        <td><span class="parametername">defaultValue</span></td>
        <td><p>A delegate to be invoked if key doesn't exist in the dictionary.</p>
</td>
      </tr>
    </tbody>
  </table>
  <h5 class="returns">Returns</h5>
  <table class="table table-bordered table-striped table-condensed">
    <thead>
      <tr>
        <th>Type</th>
        <th>Description</th>
      </tr>
    </thead>
    <tbody>
      <tr>
        <td><span class="xref">V</span></td>
        <td><p>The value associated with the key or returned by the delegate.</p>
</td>
      </tr>
    </tbody>
  </table>
  <h5 class="typeParameters">Type Parameters</h5>
  <table class="table table-bordered table-striped table-condensed">
    <thead>
      <tr>
        <th>Name</th>
        <th>Description</th>
      </tr>
    </thead>
    <tbody>
      <tr>
        <td><span class="parametername">K</span></td>
        <td><p>Type of dictionary keys.</p>
</td>
      </tr>
      <tr>
        <td><span class="parametername">V</span></td>
        <td><p>Type of dictionary values.</p>
</td>
      </tr>
    </tbody>
  </table>
  <span class="small pull-right mobile-hide">
    <span class="divider">|</span>
    <a href="https://github.com/sakno/dotNext/new/gh-pages/apiSpec/new?filename=DotNext_Collections_Generic_Dictionary_GetOrInvoke__2_System_Collections_Generic_IDictionary___0___1____0_System_Func___1__.md&amp;value=---%0Auid%3A%20DotNext.Collections.Generic.Dictionary.GetOrInvoke%60%602(System.Collections.Generic.IDictionary%7B%60%600%2C%60%601%7D%2C%60%600%2CSystem.Func%7B%60%601%7D)%0Asummary%3A%20'*You%20can%20override%20summary%20for%20the%20API%20here%20using%20*MARKDOWN*%20syntax'%0A---%0A%0A*Please%20type%20below%20more%20information%20about%20this%20API%3A*%0A%0A">Improve this Doc</a>
  </span>
  <span class="small pull-right mobile-hide">
    <a href="https://github.com/sakno/dotNext/blob/gh-pages/src/DotNext/Collections/Generic/Dictionary.cs/#L221">View Source</a>
  </span>
  <a id="DotNext_Collections_Generic_Dictionary_GetOrInvoke_" data-uid="DotNext.Collections.Generic.Dictionary.GetOrInvoke*"></a>
  <h4 id="DotNext_Collections_Generic_Dictionary_GetOrInvoke__2_System_Collections_Generic_IDictionary___0___1____0_System_Func___1__" data-uid="DotNext.Collections.Generic.Dictionary.GetOrInvoke``2(System.Collections.Generic.IDictionary{``0,``1},``0,System.Func{``1})">GetOrInvoke&lt;K, V&gt;(IDictionary&lt;K, V&gt;, K, Func&lt;V&gt;)</h4>
  <div class="markdown level1 summary"><p>Gets dictionary value by key if it exists or
invoke <code data-dev-comment-type="paramref" class="paramref">defaultValue</code> and
return its result as a default value.</p>
</div>
  <div class="markdown level1 conceptual"></div>
  <h5 class="decalaration">Declaration</h5>
  <div class="codewrapper">
    <pre><code class="lang-csharp hljs">public static V GetOrInvoke&lt;K, V&gt;(this IDictionary&lt;K, V&gt; dictionary, K key, Func&lt;V&gt; defaultValue)</code></pre>
  </div>
  <h5 class="parameters">Parameters</h5>
  <table class="table table-bordered table-striped table-condensed">
    <thead>
      <tr>
        <th>Type</th>
        <th>Name</th>
        <th>Description</th>
      </tr>
    </thead>
    <tbody>
      <tr>
        <td><a class="xref" href="https://docs.microsoft.com/dotnet/api/system.collections.generic.idictionary-2">IDictionary</a>&lt;K, V&gt;</td>
        <td><span class="parametername">dictionary</span></td>
        <td><p>A dictionary to read from.</p>
</td>
      </tr>
      <tr>
        <td><span class="xref">K</span></td>
        <td><span class="parametername">key</span></td>
        <td><p>A key associated with the value.</p>
</td>
      </tr>
      <tr>
        <td><a class="xref" href="https://docs.microsoft.com/dotnet/api/system.func-1">Func</a>&lt;V&gt;</td>
        <td><span class="parametername">defaultValue</span></td>
        <td><p>A delegate to be invoked if key doesn't exist in the dictionary.</p>
</td>
      </tr>
    </tbody>
  </table>
  <h5 class="returns">Returns</h5>
  <table class="table table-bordered table-striped table-condensed">
    <thead>
      <tr>
        <th>Type</th>
        <th>Description</th>
      </tr>
    </thead>
    <tbody>
      <tr>
        <td><span class="xref">V</span></td>
        <td><p>The value associated with the key or returned by the delegate.</p>
</td>
      </tr>
    </tbody>
  </table>
  <h5 class="typeParameters">Type Parameters</h5>
  <table class="table table-bordered table-striped table-condensed">
    <thead>
      <tr>
        <th>Name</th>
        <th>Description</th>
      </tr>
    </thead>
    <tbody>
      <tr>
        <td><span class="parametername">K</span></td>
        <td><p>Type of dictionary keys.</p>
</td>
      </tr>
      <tr>
        <td><span class="parametername">V</span></td>
        <td><p>Type of dictionary values.</p>
</td>
      </tr>
    </tbody>
  </table>
  <span class="small pull-right mobile-hide">
    <span class="divider">|</span>
    <a href="https://github.com/sakno/dotNext/new/gh-pages/apiSpec/new?filename=DotNext_Collections_Generic_Dictionary_IndexerGetter__2_System_Collections_Generic_IDictionary___0___1__.md&amp;value=---%0Auid%3A%20DotNext.Collections.Generic.Dictionary.IndexerGetter%60%602(System.Collections.Generic.IDictionary%7B%60%600%2C%60%601%7D)%0Asummary%3A%20'*You%20can%20override%20summary%20for%20the%20API%20here%20using%20*MARKDOWN*%20syntax'%0A---%0A%0A*Please%20type%20below%20more%20information%20about%20this%20API%3A*%0A%0A">Improve this Doc</a>
  </span>
  <span class="small pull-right mobile-hide">
    <a href="https://github.com/sakno/dotNext/blob/gh-pages/src/DotNext/Collections/Generic/Dictionary.cs/#L74">View Source</a>
  </span>
  <a id="DotNext_Collections_Generic_Dictionary_IndexerGetter_" data-uid="DotNext.Collections.Generic.Dictionary.IndexerGetter*"></a>
  <h4 id="DotNext_Collections_Generic_Dictionary_IndexerGetter__2_System_Collections_Generic_IDictionary___0___1__" data-uid="DotNext.Collections.Generic.Dictionary.IndexerGetter``2(System.Collections.Generic.IDictionary{``0,``1})">IndexerGetter&lt;K, V&gt;(IDictionary&lt;K, V&gt;)</h4>
  <div class="markdown level1 summary"><p>Returns <span class="xref">System.Collections.Generic.IDictionary`2.get_Item(`0)</span> as
delegate attached to the dictionary instance.</p>
</div>
  <div class="markdown level1 conceptual"></div>
  <h5 class="decalaration">Declaration</h5>
  <div class="codewrapper">
    <pre><code class="lang-csharp hljs">public static Func&lt;K, V&gt; IndexerGetter&lt;K, V&gt;(this IDictionary&lt;K, V&gt; dictionary)</code></pre>
  </div>
  <h5 class="parameters">Parameters</h5>
  <table class="table table-bordered table-striped table-condensed">
    <thead>
      <tr>
        <th>Type</th>
        <th>Name</th>
        <th>Description</th>
      </tr>
    </thead>
    <tbody>
      <tr>
        <td><a class="xref" href="https://docs.microsoft.com/dotnet/api/system.collections.generic.idictionary-2">IDictionary</a>&lt;K, V&gt;</td>
        <td><span class="parametername">dictionary</span></td>
        <td><p>Mutable dictionary instance.</p>
</td>
      </tr>
    </tbody>
  </table>
  <h5 class="returns">Returns</h5>
  <table class="table table-bordered table-striped table-condensed">
    <thead>
      <tr>
        <th>Type</th>
        <th>Description</th>
      </tr>
    </thead>
    <tbody>
      <tr>
        <td><a class="xref" href="https://docs.microsoft.com/dotnet/api/system.func-2">Func</a>&lt;K, V&gt;</td>
        <td><p>A delegate representing dictionary indexer.</p>
</td>
      </tr>
    </tbody>
  </table>
  <h5 class="typeParameters">Type Parameters</h5>
  <table class="table table-bordered table-striped table-condensed">
    <thead>
      <tr>
        <th>Name</th>
        <th>Description</th>
      </tr>
    </thead>
    <tbody>
      <tr>
        <td><span class="parametername">K</span></td>
        <td><p>Type of dictionary keys.</p>
</td>
      </tr>
      <tr>
        <td><span class="parametername">V</span></td>
        <td><p>Type of dictionary values.</p>
</td>
      </tr>
    </tbody>
  </table>
  <span class="small pull-right mobile-hide">
    <span class="divider">|</span>
    <a href="https://github.com/sakno/dotNext/new/gh-pages/apiSpec/new?filename=DotNext_Collections_Generic_Dictionary_IndexerGetter__2_System_Collections_Generic_IReadOnlyDictionary___0___1__.md&amp;value=---%0Auid%3A%20DotNext.Collections.Generic.Dictionary.IndexerGetter%60%602(System.Collections.Generic.IReadOnlyDictionary%7B%60%600%2C%60%601%7D)%0Asummary%3A%20'*You%20can%20override%20summary%20for%20the%20API%20here%20using%20*MARKDOWN*%20syntax'%0A---%0A%0A*Please%20type%20below%20more%20information%20about%20this%20API%3A*%0A%0A">Improve this Doc</a>
  </span>
  <span class="small pull-right mobile-hide">
    <a href="https://github.com/sakno/dotNext/blob/gh-pages/src/DotNext/Collections/Generic/Dictionary.cs/#L63">View Source</a>
  </span>
  <a id="DotNext_Collections_Generic_Dictionary_IndexerGetter_" data-uid="DotNext.Collections.Generic.Dictionary.IndexerGetter*"></a>
  <h4 id="DotNext_Collections_Generic_Dictionary_IndexerGetter__2_System_Collections_Generic_IReadOnlyDictionary___0___1__" data-uid="DotNext.Collections.Generic.Dictionary.IndexerGetter``2(System.Collections.Generic.IReadOnlyDictionary{``0,``1})">IndexerGetter&lt;K, V&gt;(IReadOnlyDictionary&lt;K, V&gt;)</h4>
  <div class="markdown level1 summary"><p>Returns <span class="xref">System.Collections.Generic.IReadOnlyDictionary`2.get_Item(`0)</span> as
delegate attached to the dictionary instance.</p>
</div>
  <div class="markdown level1 conceptual"></div>
  <h5 class="decalaration">Declaration</h5>
  <div class="codewrapper">
    <pre><code class="lang-csharp hljs">public static Func&lt;K, V&gt; IndexerGetter&lt;K, V&gt;(this IReadOnlyDictionary&lt;K, V&gt; dictionary)</code></pre>
  </div>
  <h5 class="parameters">Parameters</h5>
  <table class="table table-bordered table-striped table-condensed">
    <thead>
      <tr>
        <th>Type</th>
        <th>Name</th>
        <th>Description</th>
      </tr>
    </thead>
    <tbody>
      <tr>
        <td><a class="xref" href="https://docs.microsoft.com/dotnet/api/system.collections.generic.ireadonlydictionary-2">IReadOnlyDictionary</a>&lt;K, V&gt;</td>
        <td><span class="parametername">dictionary</span></td>
        <td><p>Read-only dictionary instance.</p>
</td>
      </tr>
    </tbody>
  </table>
  <h5 class="returns">Returns</h5>
  <table class="table table-bordered table-striped table-condensed">
    <thead>
      <tr>
        <th>Type</th>
        <th>Description</th>
      </tr>
    </thead>
    <tbody>
      <tr>
        <td><a class="xref" href="https://docs.microsoft.com/dotnet/api/system.func-2">Func</a>&lt;K, V&gt;</td>
        <td><p>A delegate representing dictionary indexer.</p>
</td>
      </tr>
    </tbody>
  </table>
  <h5 class="typeParameters">Type Parameters</h5>
  <table class="table table-bordered table-striped table-condensed">
    <thead>
      <tr>
        <th>Name</th>
        <th>Description</th>
      </tr>
    </thead>
    <tbody>
      <tr>
        <td><span class="parametername">K</span></td>
        <td><p>Type of dictionary keys.</p>
</td>
      </tr>
      <tr>
        <td><span class="parametername">V</span></td>
        <td><p>Type of dictionary values.</p>
</td>
      </tr>
    </tbody>
  </table>
  <span class="small pull-right mobile-hide">
    <span class="divider">|</span>
    <a href="https://github.com/sakno/dotNext/new/gh-pages/apiSpec/new?filename=DotNext_Collections_Generic_Dictionary_IndexerSetter__2_System_Collections_Generic_IDictionary___0___1__.md&amp;value=---%0Auid%3A%20DotNext.Collections.Generic.Dictionary.IndexerSetter%60%602(System.Collections.Generic.IDictionary%7B%60%600%2C%60%601%7D)%0Asummary%3A%20'*You%20can%20override%20summary%20for%20the%20API%20here%20using%20*MARKDOWN*%20syntax'%0A---%0A%0A*Please%20type%20below%20more%20information%20about%20this%20API%3A*%0A%0A">Improve this Doc</a>
  </span>
  <span class="small pull-right mobile-hide">
    <a href="https://github.com/sakno/dotNext/blob/gh-pages/src/DotNext/Collections/Generic/Dictionary.cs/#L85">View Source</a>
  </span>
  <a id="DotNext_Collections_Generic_Dictionary_IndexerSetter_" data-uid="DotNext.Collections.Generic.Dictionary.IndexerSetter*"></a>
  <h4 id="DotNext_Collections_Generic_Dictionary_IndexerSetter__2_System_Collections_Generic_IDictionary___0___1__" data-uid="DotNext.Collections.Generic.Dictionary.IndexerSetter``2(System.Collections.Generic.IDictionary{``0,``1})">IndexerSetter&lt;K, V&gt;(IDictionary&lt;K, V&gt;)</h4>
  <div class="markdown level1 summary"><p>Returns <span class="xref">System.Collections.Generic.IDictionary`2.set_Item(`0,`1)</span> as
delegate attached to the dictionary instance.</p>
</div>
  <div class="markdown level1 conceptual"></div>
  <h5 class="decalaration">Declaration</h5>
  <div class="codewrapper">
    <pre><code class="lang-csharp hljs">public static Action&lt;K, V&gt; IndexerSetter&lt;K, V&gt;(this IDictionary&lt;K, V&gt; dictionary)</code></pre>
  </div>
  <h5 class="parameters">Parameters</h5>
  <table class="table table-bordered table-striped table-condensed">
    <thead>
      <tr>
        <th>Type</th>
        <th>Name</th>
        <th>Description</th>
      </tr>
    </thead>
    <tbody>
      <tr>
        <td><a class="xref" href="https://docs.microsoft.com/dotnet/api/system.collections.generic.idictionary-2">IDictionary</a>&lt;K, V&gt;</td>
        <td><span class="parametername">dictionary</span></td>
        <td><p>Mutable dictionary instance.</p>
</td>
      </tr>
    </tbody>
  </table>
  <h5 class="returns">Returns</h5>
  <table class="table table-bordered table-striped table-condensed">
    <thead>
      <tr>
        <th>Type</th>
        <th>Description</th>
      </tr>
    </thead>
    <tbody>
      <tr>
        <td><a class="xref" href="https://docs.microsoft.com/dotnet/api/system.action-2">Action</a>&lt;K, V&gt;</td>
        <td><p>A delegate representing dictionary indexer.</p>
</td>
      </tr>
    </tbody>
  </table>
  <h5 class="typeParameters">Type Parameters</h5>
  <table class="table table-bordered table-striped table-condensed">
    <thead>
      <tr>
        <th>Name</th>
        <th>Description</th>
      </tr>
    </thead>
    <tbody>
      <tr>
        <td><span class="parametername">K</span></td>
        <td><p>Type of dictionary keys.</p>
</td>
      </tr>
      <tr>
        <td><span class="parametername">V</span></td>
        <td><p>Type of dictionary values.</p>
</td>
      </tr>
    </tbody>
  </table>
  <span class="small pull-right mobile-hide">
    <span class="divider">|</span>
    <a href="https://github.com/sakno/dotNext/new/gh-pages/apiSpec/new?filename=DotNext_Collections_Generic_Dictionary_TryGetValue__2_System_Collections_Generic_IDictionary___0___1____0_.md&amp;value=---%0Auid%3A%20DotNext.Collections.Generic.Dictionary.TryGetValue%60%602(System.Collections.Generic.IDictionary%7B%60%600%2C%60%601%7D%2C%60%600)%0Asummary%3A%20'*You%20can%20override%20summary%20for%20the%20API%20here%20using%20*MARKDOWN*%20syntax'%0A---%0A%0A*Please%20type%20below%20more%20information%20about%20this%20API%3A*%0A%0A">Improve this Doc</a>
  </span>
  <span class="small pull-right mobile-hide">
    <a href="https://github.com/sakno/dotNext/blob/gh-pages/src/DotNext/Collections/Generic/Dictionary.cs/#L232">View Source</a>
  </span>
  <a id="DotNext_Collections_Generic_Dictionary_TryGetValue_" data-uid="DotNext.Collections.Generic.Dictionary.TryGetValue*"></a>
  <h4 id="DotNext_Collections_Generic_Dictionary_TryGetValue__2_System_Collections_Generic_IDictionary___0___1____0_" data-uid="DotNext.Collections.Generic.Dictionary.TryGetValue``2(System.Collections.Generic.IDictionary{``0,``1},``0)">TryGetValue&lt;K, V&gt;(IDictionary&lt;K, V&gt;, K)</h4>
  <div class="markdown level1 summary"><p>Gets the value associated with the specified key.</p>
</div>
  <div class="markdown level1 conceptual"></div>
  <h5 class="decalaration">Declaration</h5>
  <div class="codewrapper">
    <pre><code class="lang-csharp hljs">public static Optional&lt;V&gt; TryGetValue&lt;K, V&gt;(this IDictionary&lt;K, V&gt; dictionary, K key)</code></pre>
  </div>
  <h5 class="parameters">Parameters</h5>
  <table class="table table-bordered table-striped table-condensed">
    <thead>
      <tr>
        <th>Type</th>
        <th>Name</th>
        <th>Description</th>
      </tr>
    </thead>
    <tbody>
      <tr>
        <td><a class="xref" href="https://docs.microsoft.com/dotnet/api/system.collections.generic.idictionary-2">IDictionary</a>&lt;K, V&gt;</td>
        <td><span class="parametername">dictionary</span></td>
        <td><p>A dictionary to read from.</p>
</td>
      </tr>
      <tr>
        <td><span class="xref">K</span></td>
        <td><span class="parametername">key</span></td>
        <td><p>The key whose value to get.</p>
</td>
      </tr>
    </tbody>
  </table>
  <h5 class="returns">Returns</h5>
  <table class="table table-bordered table-striped table-condensed">
    <thead>
      <tr>
        <th>Type</th>
        <th>Description</th>
      </tr>
    </thead>
    <tbody>
      <tr>
        <td><a class="xref" href="DotNext.Optional-1.html">Optional</a>&lt;V&gt;</td>
        <td><p>The optional value associated with the key.</p>
</td>
      </tr>
    </tbody>
  </table>
  <h5 class="typeParameters">Type Parameters</h5>
  <table class="table table-bordered table-striped table-condensed">
    <thead>
      <tr>
        <th>Name</th>
        <th>Description</th>
      </tr>
    </thead>
    <tbody>
      <tr>
        <td><span class="parametername">K</span></td>
        <td><p>Type of dictionary keys.</p>
</td>
      </tr>
      <tr>
        <td><span class="parametername">V</span></td>
        <td><p>Type of dictionary values.</p>
</td>
      </tr>
    </tbody>
  </table>
  <span class="small pull-right mobile-hide">
    <span class="divider">|</span>
    <a href="https://github.com/sakno/dotNext/new/gh-pages/apiSpec/new?filename=DotNext_Collections_Generic_Dictionary_TryGetValue__2_System_Collections_Generic_IReadOnlyDictionary___0___1____0_.md&amp;value=---%0Auid%3A%20DotNext.Collections.Generic.Dictionary.TryGetValue%60%602(System.Collections.Generic.IReadOnlyDictionary%7B%60%600%2C%60%601%7D%2C%60%600)%0Asummary%3A%20'*You%20can%20override%20summary%20for%20the%20API%20here%20using%20*MARKDOWN*%20syntax'%0A---%0A%0A*Please%20type%20below%20more%20information%20about%20this%20API%3A*%0A%0A">Improve this Doc</a>
  </span>
  <span class="small pull-right mobile-hide">
    <a href="https://github.com/sakno/dotNext/blob/gh-pages/src/DotNext/Collections/Generic/Dictionary.cs/#L254">View Source</a>
  </span>
  <a id="DotNext_Collections_Generic_Dictionary_TryGetValue_" data-uid="DotNext.Collections.Generic.Dictionary.TryGetValue*"></a>
  <h4 id="DotNext_Collections_Generic_Dictionary_TryGetValue__2_System_Collections_Generic_IReadOnlyDictionary___0___1____0_" data-uid="DotNext.Collections.Generic.Dictionary.TryGetValue``2(System.Collections.Generic.IReadOnlyDictionary{``0,``1},``0)">TryGetValue&lt;K, V&gt;(IReadOnlyDictionary&lt;K, V&gt;, K)</h4>
  <div class="markdown level1 summary"><p>Gets the value associated with the specified key.</p>
</div>
  <div class="markdown level1 conceptual"></div>
  <h5 class="decalaration">Declaration</h5>
  <div class="codewrapper">
    <pre><code class="lang-csharp hljs">public static Optional&lt;V&gt; TryGetValue&lt;K, V&gt;(IReadOnlyDictionary&lt;K, V&gt; dictionary, K key)</code></pre>
  </div>
  <h5 class="parameters">Parameters</h5>
  <table class="table table-bordered table-striped table-condensed">
    <thead>
      <tr>
        <th>Type</th>
        <th>Name</th>
        <th>Description</th>
      </tr>
    </thead>
    <tbody>
      <tr>
        <td><a class="xref" href="https://docs.microsoft.com/dotnet/api/system.collections.generic.ireadonlydictionary-2">IReadOnlyDictionary</a>&lt;K, V&gt;</td>
        <td><span class="parametername">dictionary</span></td>
        <td><p>A dictionary to read from.</p>
</td>
      </tr>
      <tr>
        <td><span class="xref">K</span></td>
        <td><span class="parametername">key</span></td>
        <td><p>The key whose value to get.</p>
</td>
      </tr>
    </tbody>
  </table>
  <h5 class="returns">Returns</h5>
  <table class="table table-bordered table-striped table-condensed">
    <thead>
      <tr>
        <th>Type</th>
        <th>Description</th>
      </tr>
    </thead>
    <tbody>
      <tr>
        <td><a class="xref" href="DotNext.Optional-1.html">Optional</a>&lt;V&gt;</td>
        <td><p>The optional value associated with the key.</p>
</td>
      </tr>
    </tbody>
  </table>
  <h5 class="typeParameters">Type Parameters</h5>
  <table class="table table-bordered table-striped table-condensed">
    <thead>
      <tr>
        <th>Name</th>
        <th>Description</th>
      </tr>
    </thead>
    <tbody>
      <tr>
        <td><span class="parametername">K</span></td>
        <td><p>Type of dictionary keys.</p>
</td>
      </tr>
      <tr>
        <td><span class="parametername">V</span></td>
        <td><p>Type of dictionary values.</p>
</td>
      </tr>
    </tbody>
  </table>
  <span class="small pull-right mobile-hide">
    <span class="divider">|</span>
    <a href="https://github.com/sakno/dotNext/new/gh-pages/apiSpec/new?filename=DotNext_Collections_Generic_Dictionary_TryRemove__2_System_Collections_Generic_IDictionary___0___1____0_.md&amp;value=---%0Auid%3A%20DotNext.Collections.Generic.Dictionary.TryRemove%60%602(System.Collections.Generic.IDictionary%7B%60%600%2C%60%601%7D%2C%60%600)%0Asummary%3A%20'*You%20can%20override%20summary%20for%20the%20API%20here%20using%20*MARKDOWN*%20syntax'%0A---%0A%0A*Please%20type%20below%20more%20information%20about%20this%20API%3A*%0A%0A">Improve this Doc</a>
  </span>
  <span class="small pull-right mobile-hide">
    <a href="https://github.com/sakno/dotNext/blob/gh-pages/src/DotNext/Collections/Generic/Dictionary.cs/#L243">View Source</a>
  </span>
  <a id="DotNext_Collections_Generic_Dictionary_TryRemove_" data-uid="DotNext.Collections.Generic.Dictionary.TryRemove*"></a>
  <h4 id="DotNext_Collections_Generic_Dictionary_TryRemove__2_System_Collections_Generic_IDictionary___0___1____0_" data-uid="DotNext.Collections.Generic.Dictionary.TryRemove``2(System.Collections.Generic.IDictionary{``0,``1},``0)">TryRemove&lt;K, V&gt;(IDictionary&lt;K, V&gt;, K)</h4>
  <div class="markdown level1 summary"><p>Removes the value with the specified key and return the removed value.</p>
</div>
  <div class="markdown level1 conceptual"></div>
  <h5 class="decalaration">Declaration</h5>
  <div class="codewrapper">
    <pre><code class="lang-csharp hljs">public static Optional&lt;V&gt; TryRemove&lt;K, V&gt;(this IDictionary&lt;K, V&gt; dictionary, K key)</code></pre>
  </div>
  <h5 class="parameters">Parameters</h5>
  <table class="table table-bordered table-striped table-condensed">
    <thead>
      <tr>
        <th>Type</th>
        <th>Name</th>
        <th>Description</th>
      </tr>
    </thead>
    <tbody>
      <tr>
        <td><a class="xref" href="https://docs.microsoft.com/dotnet/api/system.collections.generic.idictionary-2">IDictionary</a>&lt;K, V&gt;</td>
        <td><span class="parametername">dictionary</span></td>
        <td><p>A dictionary to modify.</p>
</td>
      </tr>
      <tr>
        <td><span class="xref">K</span></td>
        <td><span class="parametername">key</span></td>
        <td><p>The key of the element to remove.</p>
</td>
      </tr>
    </tbody>
  </table>
  <h5 class="returns">Returns</h5>
  <table class="table table-bordered table-striped table-condensed">
    <thead>
      <tr>
        <th>Type</th>
        <th>Description</th>
      </tr>
    </thead>
    <tbody>
      <tr>
        <td><a class="xref" href="DotNext.Optional-1.html">Optional</a>&lt;V&gt;</td>
        <td><p>The removed value.</p>
</td>
      </tr>
    </tbody>
  </table>
  <h5 class="typeParameters">Type Parameters</h5>
  <table class="table table-bordered table-striped table-condensed">
    <thead>
      <tr>
        <th>Name</th>
        <th>Description</th>
      </tr>
    </thead>
    <tbody>
      <tr>
        <td><span class="parametername">K</span></td>
        <td><p>Type of dictionary keys.</p>
</td>
      </tr>
      <tr>
        <td><span class="parametername">V</span></td>
        <td><p>Type of dictionary values.</p>
</td>
      </tr>
    </tbody>
  </table>
</article>
          </div>
          
          <div class="hidden-sm col-md-2" role="complementary">
            <div class="sideaffix">
              <div class="contribution">
                <ul class="nav">
                  <li>
                    <a href="https://github.com/sakno/dotNext/new/gh-pages/apiSpec/new?filename=DotNext_Collections_Generic_Dictionary.md&amp;value=---%0Auid%3A%20DotNext.Collections.Generic.Dictionary%0Asummary%3A%20'*You%20can%20override%20summary%20for%20the%20API%20here%20using%20*MARKDOWN*%20syntax'%0A---%0A%0A*Please%20type%20below%20more%20information%20about%20this%20API%3A*%0A%0A" class="contribution-link">Improve this Doc</a>
                  </li>
                  <li>
                    <a href="https://github.com/sakno/dotNext/blob/gh-pages/src/DotNext/Collections/Generic/Dictionary.cs/#L11" class="contribution-link">View Source</a>
                  </li>
                </ul>
              </div>
              <nav class="bs-docs-sidebar hidden-print hidden-xs hidden-sm affix" id="affix">
              <!-- <p><a class="back-to-top" href="#top">Back to top</a><p> -->
              </nav>
            </div>
          </div>
        </div>
      </div>
      
      <footer>
        <div class="grad-bottom"></div>
        <div class="footer">
          <div class="container">
            <span class="pull-right">
              <a href="#top">Back to top</a>
            </span>
            
            <span>Generated by <strong>DocFX</strong></span>
          </div>
        </div>
      </footer>
    </div>
    
    <script type="text/javascript" src="../styles/docfx.vendor.js"></script>
    <script type="text/javascript" src="../styles/docfx.js"></script>
    <script type="text/javascript" src="../styles/main.js"></script>
  </body>
</html>
<|MERGE_RESOLUTION|>--- conflicted
+++ resolved
@@ -1,15 +1,14 @@
-﻿<!DOCTYPE html>
-<!--[if IE]><![endif]-->
-<html>
+﻿<!DOCTYPE html>
+<!--[if IE]><![endif]-->
+<html>
   
   <head>
     <meta charset="utf-8">
     <meta http-equiv="X-UA-Compatible" content="IE=edge,chrome=1">
-    <title>Class Dictionary
+    <title>Class Dictionary
    | .NEXT </title>
     <meta name="viewport" content="width=device-width">
-    <meta name="title" content="Class Dictionary
-<<<<<<< HEAD
+    <meta name="title" content="Class Dictionary
    | .NEXT ">
     <meta name="generator" content="docfx 2.50.0.0">
     
@@ -23,1388 +22,1374 @@
     
     
     
-=======
-   | .NEXT ">
-    <meta name="generator" content="docfx 2.49.0.0">
-    
-    <link rel="shortcut icon" href="../fav.ico">
-    <link rel="stylesheet" href="../styles/docfx.vendor.css">
-    <link rel="stylesheet" href="../styles/docfx.css">
-    <link rel="stylesheet" href="../styles/main.css">
-    <link href="https://fonts.googleapis.com/css?family=Open+Sans" rel="stylesheet">
-    <meta property="docfx:navrel" content="../toc.html">
-    <meta property="docfx:tocrel" content="toc.html">
-    
-    
-    
->>>>>>> ceac8404
-  </head>  <body data-spy="scroll" data-target="#affix" data-offset="120">
-    <div id="wrapper">
-      <header>
-        
-        <nav id="autocollapse" class="navbar navbar-inverse ng-scope" role="navigation">
-          <div class="container">
-            <div class="navbar-header">
-              <button type="button" class="navbar-toggle" data-toggle="collapse" data-target="#navbar">
-                <span class="sr-only">Toggle navigation</span>
-                <span class="icon-bar"></span>
-                <span class="icon-bar"></span>
-                <span class="icon-bar"></span>
-              </button>
-              
-              <a class="navbar-brand" href="../index.html">
-                <img id="logo" class="svg" src="../doc_logo.png" alt="">
-              </a>
-            </div>
-            <div class="collapse navbar-collapse" id="navbar">
-              <form class="navbar-form navbar-right" role="search" id="search">
-                <div class="form-group">
-                  <input type="text" class="form-control" id="search-query" placeholder="Search" autocomplete="off">
-                </div>
-              </form>
-            </div>
-          </div>
-        </nav>
-        
-        <div class="subnav navbar navbar-default">
-          <div class="container hide-when-search" id="breadcrumb">
-            <ul class="breadcrumb">
-              <li></li>
-            </ul>
-          </div>
-        </div>
-      </header>
-      <div role="main" class="container body-content hide-when-search">
-        
-        <div class="sidenav hide-when-search">
-          <a class="btn toc-toggle collapse" data-toggle="collapse" href="#sidetoggle" aria-expanded="false" aria-controls="sidetoggle">Show / Hide Table of Contents</a>
-          <div class="sidetoggle collapse" id="sidetoggle">
-            <div id="sidetoc"></div>
-          </div>
-        </div>
-        <div class="article row grid-right">
-          <div class="col-md-10">
-            <article class="content wrap" id="_content" data-uid="DotNext.Collections.Generic.Dictionary">
-  
-  
-  <h1 id="DotNext_Collections_Generic_Dictionary" data-uid="DotNext.Collections.Generic.Dictionary" class="text-break">Class Dictionary
-  </h1>
+  </head>  <body data-spy="scroll" data-target="#affix" data-offset="120">
+    <div id="wrapper">
+      <header>
+        
+        <nav id="autocollapse" class="navbar navbar-inverse ng-scope" role="navigation">
+          <div class="container">
+            <div class="navbar-header">
+              <button type="button" class="navbar-toggle" data-toggle="collapse" data-target="#navbar">
+                <span class="sr-only">Toggle navigation</span>
+                <span class="icon-bar"></span>
+                <span class="icon-bar"></span>
+                <span class="icon-bar"></span>
+              </button>
+              
+              <a class="navbar-brand" href="../index.html">
+                <img id="logo" class="svg" src="../doc_logo.png" alt="">
+              </a>
+            </div>
+            <div class="collapse navbar-collapse" id="navbar">
+              <form class="navbar-form navbar-right" role="search" id="search">
+                <div class="form-group">
+                  <input type="text" class="form-control" id="search-query" placeholder="Search" autocomplete="off">
+                </div>
+              </form>
+            </div>
+          </div>
+        </nav>
+        
+        <div class="subnav navbar navbar-default">
+          <div class="container hide-when-search" id="breadcrumb">
+            <ul class="breadcrumb">
+              <li></li>
+            </ul>
+          </div>
+        </div>
+      </header>
+      <div role="main" class="container body-content hide-when-search">
+        
+        <div class="sidenav hide-when-search">
+          <a class="btn toc-toggle collapse" data-toggle="collapse" href="#sidetoggle" aria-expanded="false" aria-controls="sidetoggle">Show / Hide Table of Contents</a>
+          <div class="sidetoggle collapse" id="sidetoggle">
+            <div id="sidetoc"></div>
+          </div>
+        </div>
+        <div class="article row grid-right">
+          <div class="col-md-10">
+            <article class="content wrap" id="_content" data-uid="DotNext.Collections.Generic.Dictionary">
+  
+  
+  <h1 id="DotNext_Collections_Generic_Dictionary" data-uid="DotNext.Collections.Generic.Dictionary" class="text-break">Class Dictionary
+  </h1>
   <div class="markdown level0 summary"><p>Represents various extensions for types <a class="xref" href="https://docs.microsoft.com/dotnet/api/system.collections.generic.dictionary-2">Dictionary&lt;TKey,TValue&gt;</a>
 and <a class="xref" href="https://docs.microsoft.com/dotnet/api/system.collections.generic.idictionary-2">IDictionary&lt;TKey,TValue&gt;</a>.</p>
-</div>
-  <div class="markdown level0 conceptual"></div>
-  <div class="inheritance">
-    <h5>Inheritance</h5>
-    <div class="level0"><a class="xref" href="https://docs.microsoft.com/dotnet/api/system.object">Object</a></div>
-    <div class="level1"><span class="xref">Dictionary</span></div>
-  </div>
-  <div class="inheritedMembers">
-    <h5>Inherited Members</h5>
-    <div>
-      <a class="xref" href="https://docs.microsoft.com/dotnet/api/system.object.equals#System_Object_Equals_System_Object_">Object.Equals(Object)</a>
-    </div>
-    <div>
-      <a class="xref" href="https://docs.microsoft.com/dotnet/api/system.object.equals#System_Object_Equals_System_Object_System_Object_">Object.Equals(Object, Object)</a>
-    </div>
-    <div>
-      <a class="xref" href="https://docs.microsoft.com/dotnet/api/system.object.gethashcode#System_Object_GetHashCode">Object.GetHashCode()</a>
-    </div>
-    <div>
-      <a class="xref" href="https://docs.microsoft.com/dotnet/api/system.object.gettype#System_Object_GetType">Object.GetType()</a>
-    </div>
-    <div>
-      <a class="xref" href="https://docs.microsoft.com/dotnet/api/system.object.memberwiseclone#System_Object_MemberwiseClone">Object.MemberwiseClone()</a>
-    </div>
-    <div>
-      <a class="xref" href="https://docs.microsoft.com/dotnet/api/system.object.referenceequals#System_Object_ReferenceEquals_System_Object_System_Object_">Object.ReferenceEquals(Object, Object)</a>
-    </div>
-    <div>
-      <a class="xref" href="https://docs.microsoft.com/dotnet/api/system.object.tostring#System_Object_ToString">Object.ToString()</a>
-    </div>
-  </div>
-  <h6><strong>Namespace</strong>: <a class="xref" href="DotNext.Collections.Generic.html">DotNext.Collections.Generic</a></h6>
-  <h6><strong>Assembly</strong>: DotNext.dll</h6>
-  <h5 id="DotNext_Collections_Generic_Dictionary_syntax">Syntax</h5>
-  <div class="codewrapper">
-    <pre><code class="lang-csharp hljs">public static class Dictionary</code></pre>
-  </div>
-  <h3 id="methods">Methods
-  </h3>
-  <span class="small pull-right mobile-hide">
-    <span class="divider">|</span>
-    <a href="https://github.com/sakno/dotNext/new/gh-pages/apiSpec/new?filename=DotNext_Collections_Generic_Dictionary_ConvertValues__3_System_Collections_Generic_IReadOnlyDictionary___0___1__DotNext_ValueFunc___1___2___.md&amp;value=---%0Auid%3A%20DotNext.Collections.Generic.Dictionary.ConvertValues%60%603(System.Collections.Generic.IReadOnlyDictionary%7B%60%600%2C%60%601%7D%2CDotNext.ValueFunc%7B%60%601%2C%60%602%7D%40)%0Asummary%3A%20'*You%20can%20override%20summary%20for%20the%20API%20here%20using%20*MARKDOWN*%20syntax'%0A---%0A%0A*Please%20type%20below%20more%20information%20about%20this%20API%3A*%0A%0A">Improve this Doc</a>
-  </span>
-  <span class="small pull-right mobile-hide">
-    <a href="https://github.com/sakno/dotNext/blob/gh-pages/src/DotNext/Collections/Generic/Dictionary.cs/#L266">View Source</a>
-  </span>
-  <a id="DotNext_Collections_Generic_Dictionary_ConvertValues_" data-uid="DotNext.Collections.Generic.Dictionary.ConvertValues*"></a>
-  <h4 id="DotNext_Collections_Generic_Dictionary_ConvertValues__3_System_Collections_Generic_IReadOnlyDictionary___0___1__DotNext_ValueFunc___1___2___" data-uid="DotNext.Collections.Generic.Dictionary.ConvertValues``3(System.Collections.Generic.IReadOnlyDictionary{``0,``1},DotNext.ValueFunc{``1,``2}@)">ConvertValues&lt;K, V, T&gt;(IReadOnlyDictionary&lt;K, V&gt;, ValueFunc&lt;V, T&gt;)</h4>
+</div>
+  <div class="markdown level0 conceptual"></div>
+  <div class="inheritance">
+    <h5>Inheritance</h5>
+    <div class="level0"><a class="xref" href="https://docs.microsoft.com/dotnet/api/system.object">Object</a></div>
+    <div class="level1"><span class="xref">Dictionary</span></div>
+  </div>
+  <div class="inheritedMembers">
+    <h5>Inherited Members</h5>
+    <div>
+      <a class="xref" href="https://docs.microsoft.com/dotnet/api/system.object.equals#System_Object_Equals_System_Object_">Object.Equals(Object)</a>
+    </div>
+    <div>
+      <a class="xref" href="https://docs.microsoft.com/dotnet/api/system.object.equals#System_Object_Equals_System_Object_System_Object_">Object.Equals(Object, Object)</a>
+    </div>
+    <div>
+      <a class="xref" href="https://docs.microsoft.com/dotnet/api/system.object.gethashcode#System_Object_GetHashCode">Object.GetHashCode()</a>
+    </div>
+    <div>
+      <a class="xref" href="https://docs.microsoft.com/dotnet/api/system.object.gettype#System_Object_GetType">Object.GetType()</a>
+    </div>
+    <div>
+      <a class="xref" href="https://docs.microsoft.com/dotnet/api/system.object.memberwiseclone#System_Object_MemberwiseClone">Object.MemberwiseClone()</a>
+    </div>
+    <div>
+      <a class="xref" href="https://docs.microsoft.com/dotnet/api/system.object.referenceequals#System_Object_ReferenceEquals_System_Object_System_Object_">Object.ReferenceEquals(Object, Object)</a>
+    </div>
+    <div>
+      <a class="xref" href="https://docs.microsoft.com/dotnet/api/system.object.tostring#System_Object_ToString">Object.ToString()</a>
+    </div>
+  </div>
+  <h6><strong>Namespace</strong>: <a class="xref" href="DotNext.Collections.Generic.html">DotNext.Collections.Generic</a></h6>
+  <h6><strong>Assembly</strong>: DotNext.dll</h6>
+  <h5 id="DotNext_Collections_Generic_Dictionary_syntax">Syntax</h5>
+  <div class="codewrapper">
+    <pre><code class="lang-csharp hljs">public static class Dictionary</code></pre>
+  </div>
+  <h3 id="methods">Methods
+  </h3>
+  <span class="small pull-right mobile-hide">
+    <span class="divider">|</span>
+    <a href="https://github.com/sakno/DotNext/new/gh-pages/apiSpec/new?filename=DotNext_Collections_Generic_Dictionary_ConvertValues__3_System_Collections_Generic_IReadOnlyDictionary___0___1__DotNext_ValueFunc___1___2___.md&amp;value=---%0Auid%3A%20DotNext.Collections.Generic.Dictionary.ConvertValues%60%603(System.Collections.Generic.IReadOnlyDictionary%7B%60%600%2C%60%601%7D%2CDotNext.ValueFunc%7B%60%601%2C%60%602%7D%40)%0Asummary%3A%20'*You%20can%20override%20summary%20for%20the%20API%20here%20using%20*MARKDOWN*%20syntax'%0A---%0A%0A*Please%20type%20below%20more%20information%20about%20this%20API%3A*%0A%0A">Improve this Doc</a>
+  </span>
+  <span class="small pull-right mobile-hide">
+    <a href="https://github.com/sakno/DotNext/blob/gh-pages/src/DotNext/Collections/Generic/Dictionary.cs/#L266">View Source</a>
+  </span>
+  <a id="DotNext_Collections_Generic_Dictionary_ConvertValues_" data-uid="DotNext.Collections.Generic.Dictionary.ConvertValues*"></a>
+  <h4 id="DotNext_Collections_Generic_Dictionary_ConvertValues__3_System_Collections_Generic_IReadOnlyDictionary___0___1__DotNext_ValueFunc___1___2___" data-uid="DotNext.Collections.Generic.Dictionary.ConvertValues``3(System.Collections.Generic.IReadOnlyDictionary{``0,``1},DotNext.ValueFunc{``1,``2}@)">ConvertValues&lt;K, V, T&gt;(IReadOnlyDictionary&lt;K, V&gt;, ValueFunc&lt;V, T&gt;)</h4>
   <div class="markdown level1 summary"><p>Applies lazy conversion for each dictionary value.</p>
-</div>
-  <div class="markdown level1 conceptual"></div>
-  <h5 class="decalaration">Declaration</h5>
-  <div class="codewrapper">
-    <pre><code class="lang-csharp hljs">public static ReadOnlyDictionaryView&lt;K, V, T&gt; ConvertValues&lt;K, V, T&gt;(this IReadOnlyDictionary&lt;K, V&gt; dictionary, in ValueFunc&lt;V, T&gt; mapper)</code></pre>
-  </div>
-  <h5 class="parameters">Parameters</h5>
-  <table class="table table-bordered table-striped table-condensed">
-    <thead>
-      <tr>
-        <th>Type</th>
-        <th>Name</th>
-        <th>Description</th>
-      </tr>
-    </thead>
-    <tbody>
-      <tr>
-        <td><a class="xref" href="https://docs.microsoft.com/dotnet/api/system.collections.generic.ireadonlydictionary-2">IReadOnlyDictionary</a>&lt;K, V&gt;</td>
-        <td><span class="parametername">dictionary</span></td>
+</div>
+  <div class="markdown level1 conceptual"></div>
+  <h5 class="decalaration">Declaration</h5>
+  <div class="codewrapper">
+    <pre><code class="lang-csharp hljs">public static ReadOnlyDictionaryView&lt;K, V, T&gt; ConvertValues&lt;K, V, T&gt;(this IReadOnlyDictionary&lt;K, V&gt; dictionary, in ValueFunc&lt;V, T&gt; mapper)</code></pre>
+  </div>
+  <h5 class="parameters">Parameters</h5>
+  <table class="table table-bordered table-striped table-condensed">
+    <thead>
+      <tr>
+        <th>Type</th>
+        <th>Name</th>
+        <th>Description</th>
+      </tr>
+    </thead>
+    <tbody>
+      <tr>
+        <td><a class="xref" href="https://docs.microsoft.com/dotnet/api/system.collections.generic.ireadonlydictionary-2">IReadOnlyDictionary</a>&lt;K, V&gt;</td>
+        <td><span class="parametername">dictionary</span></td>
         <td><p>A dictionary to be mapped.</p>
-</td>
-      </tr>
-      <tr>
-        <td><a class="xref" href="DotNext.ValueFunc-2.html">ValueFunc</a>&lt;V, T&gt;</td>
-        <td><span class="parametername">mapper</span></td>
+</td>
+      </tr>
+      <tr>
+        <td><a class="xref" href="DotNext.ValueFunc-2.html">ValueFunc</a>&lt;V, T&gt;</td>
+        <td><span class="parametername">mapper</span></td>
         <td><p>Mapping function.</p>
-</td>
-      </tr>
-    </tbody>
-  </table>
-  <h5 class="returns">Returns</h5>
-  <table class="table table-bordered table-striped table-condensed">
-    <thead>
-      <tr>
-        <th>Type</th>
-        <th>Description</th>
-      </tr>
-    </thead>
-    <tbody>
-      <tr>
-        <td><a class="xref" href="DotNext.Collections.Generic.ReadOnlyDictionaryView-3.html">ReadOnlyDictionaryView</a>&lt;K, V, T&gt;</td>
+</td>
+      </tr>
+    </tbody>
+  </table>
+  <h5 class="returns">Returns</h5>
+  <table class="table table-bordered table-striped table-condensed">
+    <thead>
+      <tr>
+        <th>Type</th>
+        <th>Description</th>
+      </tr>
+    </thead>
+    <tbody>
+      <tr>
+        <td><a class="xref" href="DotNext.Collections.Generic.ReadOnlyDictionaryView-3.html">ReadOnlyDictionaryView</a>&lt;K, V, T&gt;</td>
         <td><p>Read-only view of the dictionary where each value is converted in lazy manner.</p>
-</td>
-      </tr>
-    </tbody>
-  </table>
-  <h5 class="typeParameters">Type Parameters</h5>
-  <table class="table table-bordered table-striped table-condensed">
-    <thead>
-      <tr>
-        <th>Name</th>
-        <th>Description</th>
-      </tr>
-    </thead>
-    <tbody>
-      <tr>
-        <td><span class="parametername">K</span></td>
+</td>
+      </tr>
+    </tbody>
+  </table>
+  <h5 class="typeParameters">Type Parameters</h5>
+  <table class="table table-bordered table-striped table-condensed">
+    <thead>
+      <tr>
+        <th>Name</th>
+        <th>Description</th>
+      </tr>
+    </thead>
+    <tbody>
+      <tr>
+        <td><span class="parametername">K</span></td>
         <td><p>Type of keys.</p>
-</td>
-      </tr>
-      <tr>
-        <td><span class="parametername">V</span></td>
+</td>
+      </tr>
+      <tr>
+        <td><span class="parametername">V</span></td>
         <td><p>Type of values.</p>
-</td>
-      </tr>
-      <tr>
-        <td><span class="parametername">T</span></td>
+</td>
+      </tr>
+      <tr>
+        <td><span class="parametername">T</span></td>
         <td><p>Type of mapped values.</p>
-</td>
-      </tr>
-    </tbody>
-  </table>
-  <span class="small pull-right mobile-hide">
-    <span class="divider">|</span>
-    <a href="https://github.com/sakno/dotNext/new/gh-pages/apiSpec/new?filename=DotNext_Collections_Generic_Dictionary_ConvertValues__3_System_Collections_Generic_IReadOnlyDictionary___0___1__System_Converter___1___2__.md&amp;value=---%0Auid%3A%20DotNext.Collections.Generic.Dictionary.ConvertValues%60%603(System.Collections.Generic.IReadOnlyDictionary%7B%60%600%2C%60%601%7D%2CSystem.Converter%7B%60%601%2C%60%602%7D)%0Asummary%3A%20'*You%20can%20override%20summary%20for%20the%20API%20here%20using%20*MARKDOWN*%20syntax'%0A---%0A%0A*Please%20type%20below%20more%20information%20about%20this%20API%3A*%0A%0A">Improve this Doc</a>
-  </span>
-  <span class="small pull-right mobile-hide">
-    <a href="https://github.com/sakno/dotNext/blob/gh-pages/src/DotNext/Collections/Generic/Dictionary.cs/#L279">View Source</a>
-  </span>
-  <a id="DotNext_Collections_Generic_Dictionary_ConvertValues_" data-uid="DotNext.Collections.Generic.Dictionary.ConvertValues*"></a>
-  <h4 id="DotNext_Collections_Generic_Dictionary_ConvertValues__3_System_Collections_Generic_IReadOnlyDictionary___0___1__System_Converter___1___2__" data-uid="DotNext.Collections.Generic.Dictionary.ConvertValues``3(System.Collections.Generic.IReadOnlyDictionary{``0,``1},System.Converter{``1,``2})">ConvertValues&lt;K, V, T&gt;(IReadOnlyDictionary&lt;K, V&gt;, Converter&lt;V, T&gt;)</h4>
+</td>
+      </tr>
+    </tbody>
+  </table>
+  <span class="small pull-right mobile-hide">
+    <span class="divider">|</span>
+    <a href="https://github.com/sakno/DotNext/new/gh-pages/apiSpec/new?filename=DotNext_Collections_Generic_Dictionary_ConvertValues__3_System_Collections_Generic_IReadOnlyDictionary___0___1__System_Converter___1___2__.md&amp;value=---%0Auid%3A%20DotNext.Collections.Generic.Dictionary.ConvertValues%60%603(System.Collections.Generic.IReadOnlyDictionary%7B%60%600%2C%60%601%7D%2CSystem.Converter%7B%60%601%2C%60%602%7D)%0Asummary%3A%20'*You%20can%20override%20summary%20for%20the%20API%20here%20using%20*MARKDOWN*%20syntax'%0A---%0A%0A*Please%20type%20below%20more%20information%20about%20this%20API%3A*%0A%0A">Improve this Doc</a>
+  </span>
+  <span class="small pull-right mobile-hide">
+    <a href="https://github.com/sakno/DotNext/blob/gh-pages/src/DotNext/Collections/Generic/Dictionary.cs/#L279">View Source</a>
+  </span>
+  <a id="DotNext_Collections_Generic_Dictionary_ConvertValues_" data-uid="DotNext.Collections.Generic.Dictionary.ConvertValues*"></a>
+  <h4 id="DotNext_Collections_Generic_Dictionary_ConvertValues__3_System_Collections_Generic_IReadOnlyDictionary___0___1__System_Converter___1___2__" data-uid="DotNext.Collections.Generic.Dictionary.ConvertValues``3(System.Collections.Generic.IReadOnlyDictionary{``0,``1},System.Converter{``1,``2})">ConvertValues&lt;K, V, T&gt;(IReadOnlyDictionary&lt;K, V&gt;, Converter&lt;V, T&gt;)</h4>
   <div class="markdown level1 summary"><p>Applies lazy conversion for each dictionary value.</p>
-</div>
-  <div class="markdown level1 conceptual"></div>
-  <h5 class="decalaration">Declaration</h5>
-  <div class="codewrapper">
-    <pre><code class="lang-csharp hljs">public static ReadOnlyDictionaryView&lt;K, V, T&gt; ConvertValues&lt;K, V, T&gt;(this IReadOnlyDictionary&lt;K, V&gt; dictionary, Converter&lt;V, T&gt; mapper)</code></pre>
-  </div>
-  <h5 class="parameters">Parameters</h5>
-  <table class="table table-bordered table-striped table-condensed">
-    <thead>
-      <tr>
-        <th>Type</th>
-        <th>Name</th>
-        <th>Description</th>
-      </tr>
-    </thead>
-    <tbody>
-      <tr>
-        <td><a class="xref" href="https://docs.microsoft.com/dotnet/api/system.collections.generic.ireadonlydictionary-2">IReadOnlyDictionary</a>&lt;K, V&gt;</td>
-        <td><span class="parametername">dictionary</span></td>
+</div>
+  <div class="markdown level1 conceptual"></div>
+  <h5 class="decalaration">Declaration</h5>
+  <div class="codewrapper">
+    <pre><code class="lang-csharp hljs">public static ReadOnlyDictionaryView&lt;K, V, T&gt; ConvertValues&lt;K, V, T&gt;(this IReadOnlyDictionary&lt;K, V&gt; dictionary, Converter&lt;V, T&gt; mapper)</code></pre>
+  </div>
+  <h5 class="parameters">Parameters</h5>
+  <table class="table table-bordered table-striped table-condensed">
+    <thead>
+      <tr>
+        <th>Type</th>
+        <th>Name</th>
+        <th>Description</th>
+      </tr>
+    </thead>
+    <tbody>
+      <tr>
+        <td><a class="xref" href="https://docs.microsoft.com/dotnet/api/system.collections.generic.ireadonlydictionary-2">IReadOnlyDictionary</a>&lt;K, V&gt;</td>
+        <td><span class="parametername">dictionary</span></td>
         <td><p>A dictionary to be mapped.</p>
-</td>
-      </tr>
-      <tr>
-        <td><a class="xref" href="https://docs.microsoft.com/dotnet/api/system.converter-2">Converter</a>&lt;V, T&gt;</td>
-        <td><span class="parametername">mapper</span></td>
+</td>
+      </tr>
+      <tr>
+        <td><a class="xref" href="https://docs.microsoft.com/dotnet/api/system.converter-2">Converter</a>&lt;V, T&gt;</td>
+        <td><span class="parametername">mapper</span></td>
         <td><p>Mapping function.</p>
-</td>
-      </tr>
-    </tbody>
-  </table>
-  <h5 class="returns">Returns</h5>
-  <table class="table table-bordered table-striped table-condensed">
-    <thead>
-      <tr>
-        <th>Type</th>
-        <th>Description</th>
-      </tr>
-    </thead>
-    <tbody>
-      <tr>
-        <td><a class="xref" href="DotNext.Collections.Generic.ReadOnlyDictionaryView-3.html">ReadOnlyDictionaryView</a>&lt;K, V, T&gt;</td>
+</td>
+      </tr>
+    </tbody>
+  </table>
+  <h5 class="returns">Returns</h5>
+  <table class="table table-bordered table-striped table-condensed">
+    <thead>
+      <tr>
+        <th>Type</th>
+        <th>Description</th>
+      </tr>
+    </thead>
+    <tbody>
+      <tr>
+        <td><a class="xref" href="DotNext.Collections.Generic.ReadOnlyDictionaryView-3.html">ReadOnlyDictionaryView</a>&lt;K, V, T&gt;</td>
         <td><p>Read-only view of the dictionary where each value is converted in lazy manner.</p>
-</td>
-      </tr>
-    </tbody>
-  </table>
-  <h5 class="typeParameters">Type Parameters</h5>
-  <table class="table table-bordered table-striped table-condensed">
-    <thead>
-      <tr>
-        <th>Name</th>
-        <th>Description</th>
-      </tr>
-    </thead>
-    <tbody>
-      <tr>
-        <td><span class="parametername">K</span></td>
+</td>
+      </tr>
+    </tbody>
+  </table>
+  <h5 class="typeParameters">Type Parameters</h5>
+  <table class="table table-bordered table-striped table-condensed">
+    <thead>
+      <tr>
+        <th>Name</th>
+        <th>Description</th>
+      </tr>
+    </thead>
+    <tbody>
+      <tr>
+        <td><span class="parametername">K</span></td>
         <td><p>Type of keys.</p>
-</td>
-      </tr>
-      <tr>
-        <td><span class="parametername">V</span></td>
+</td>
+      </tr>
+      <tr>
+        <td><span class="parametername">V</span></td>
         <td><p>Type of values.</p>
-</td>
-      </tr>
-      <tr>
-        <td><span class="parametername">T</span></td>
+</td>
+      </tr>
+      <tr>
+        <td><span class="parametername">T</span></td>
         <td><p>Type of mapped values.</p>
-</td>
-      </tr>
-    </tbody>
-  </table>
-  <span class="small pull-right mobile-hide">
-    <span class="divider">|</span>
-    <a href="https://github.com/sakno/dotNext/new/gh-pages/apiSpec/new?filename=DotNext_Collections_Generic_Dictionary_ForEach__2_System_Collections_Generic_IDictionary___0___1__DotNext_ValueAction___0___1___.md&amp;value=---%0Auid%3A%20DotNext.Collections.Generic.Dictionary.ForEach%60%602(System.Collections.Generic.IDictionary%7B%60%600%2C%60%601%7D%2CDotNext.ValueAction%7B%60%600%2C%60%601%7D%40)%0Asummary%3A%20'*You%20can%20override%20summary%20for%20the%20API%20here%20using%20*MARKDOWN*%20syntax'%0A---%0A%0A*Please%20type%20below%20more%20information%20about%20this%20API%3A*%0A%0A">Improve this Doc</a>
-  </span>
-  <span class="small pull-right mobile-hide">
-    <a href="https://github.com/sakno/dotNext/blob/gh-pages/src/DotNext/Collections/Generic/Dictionary.cs/#L180">View Source</a>
-  </span>
-  <a id="DotNext_Collections_Generic_Dictionary_ForEach_" data-uid="DotNext.Collections.Generic.Dictionary.ForEach*"></a>
-  <h4 id="DotNext_Collections_Generic_Dictionary_ForEach__2_System_Collections_Generic_IDictionary___0___1__DotNext_ValueAction___0___1___" data-uid="DotNext.Collections.Generic.Dictionary.ForEach``2(System.Collections.Generic.IDictionary{``0,``1},DotNext.ValueAction{``0,``1}@)">ForEach&lt;K, V&gt;(IDictionary&lt;K, V&gt;, ValueAction&lt;K, V&gt;)</h4>
+</td>
+      </tr>
+    </tbody>
+  </table>
+  <span class="small pull-right mobile-hide">
+    <span class="divider">|</span>
+    <a href="https://github.com/sakno/DotNext/new/gh-pages/apiSpec/new?filename=DotNext_Collections_Generic_Dictionary_ForEach__2_System_Collections_Generic_IDictionary___0___1__DotNext_ValueAction___0___1___.md&amp;value=---%0Auid%3A%20DotNext.Collections.Generic.Dictionary.ForEach%60%602(System.Collections.Generic.IDictionary%7B%60%600%2C%60%601%7D%2CDotNext.ValueAction%7B%60%600%2C%60%601%7D%40)%0Asummary%3A%20'*You%20can%20override%20summary%20for%20the%20API%20here%20using%20*MARKDOWN*%20syntax'%0A---%0A%0A*Please%20type%20below%20more%20information%20about%20this%20API%3A*%0A%0A">Improve this Doc</a>
+  </span>
+  <span class="small pull-right mobile-hide">
+    <a href="https://github.com/sakno/DotNext/blob/gh-pages/src/DotNext/Collections/Generic/Dictionary.cs/#L180">View Source</a>
+  </span>
+  <a id="DotNext_Collections_Generic_Dictionary_ForEach_" data-uid="DotNext.Collections.Generic.Dictionary.ForEach*"></a>
+  <h4 id="DotNext_Collections_Generic_Dictionary_ForEach__2_System_Collections_Generic_IDictionary___0___1__DotNext_ValueAction___0___1___" data-uid="DotNext.Collections.Generic.Dictionary.ForEach``2(System.Collections.Generic.IDictionary{``0,``1},DotNext.ValueAction{``0,``1}@)">ForEach&lt;K, V&gt;(IDictionary&lt;K, V&gt;, ValueAction&lt;K, V&gt;)</h4>
   <div class="markdown level1 summary"><p>Applies specific action to each dictionary</p>
-</div>
-  <div class="markdown level1 conceptual"></div>
-  <h5 class="decalaration">Declaration</h5>
-  <div class="codewrapper">
-    <pre><code class="lang-csharp hljs">public static void ForEach&lt;K, V&gt;(this IDictionary&lt;K, V&gt; dictionary, in ValueAction&lt;K, V&gt; action)</code></pre>
-  </div>
-  <h5 class="parameters">Parameters</h5>
-  <table class="table table-bordered table-striped table-condensed">
-    <thead>
-      <tr>
-        <th>Type</th>
-        <th>Name</th>
-        <th>Description</th>
-      </tr>
-    </thead>
-    <tbody>
-      <tr>
-        <td><a class="xref" href="https://docs.microsoft.com/dotnet/api/system.collections.generic.idictionary-2">IDictionary</a>&lt;K, V&gt;</td>
-        <td><span class="parametername">dictionary</span></td>
+</div>
+  <div class="markdown level1 conceptual"></div>
+  <h5 class="decalaration">Declaration</h5>
+  <div class="codewrapper">
+    <pre><code class="lang-csharp hljs">public static void ForEach&lt;K, V&gt;(this IDictionary&lt;K, V&gt; dictionary, in ValueAction&lt;K, V&gt; action)</code></pre>
+  </div>
+  <h5 class="parameters">Parameters</h5>
+  <table class="table table-bordered table-striped table-condensed">
+    <thead>
+      <tr>
+        <th>Type</th>
+        <th>Name</th>
+        <th>Description</th>
+      </tr>
+    </thead>
+    <tbody>
+      <tr>
+        <td><a class="xref" href="https://docs.microsoft.com/dotnet/api/system.collections.generic.idictionary-2">IDictionary</a>&lt;K, V&gt;</td>
+        <td><span class="parametername">dictionary</span></td>
         <td><p>A dictionary to read from.</p>
-</td>
-      </tr>
-      <tr>
-        <td><a class="xref" href="DotNext.ValueAction-2.html">ValueAction</a>&lt;K, V&gt;</td>
-        <td><span class="parametername">action</span></td>
+</td>
+      </tr>
+      <tr>
+        <td><a class="xref" href="DotNext.ValueAction-2.html">ValueAction</a>&lt;K, V&gt;</td>
+        <td><span class="parametername">action</span></td>
         <td><p>The action to be applied for each key/value pair.</p>
-</td>
-      </tr>
-    </tbody>
-  </table>
-  <h5 class="typeParameters">Type Parameters</h5>
-  <table class="table table-bordered table-striped table-condensed">
-    <thead>
-      <tr>
-        <th>Name</th>
-        <th>Description</th>
-      </tr>
-    </thead>
-    <tbody>
-      <tr>
-        <td><span class="parametername">K</span></td>
+</td>
+      </tr>
+    </tbody>
+  </table>
+  <h5 class="typeParameters">Type Parameters</h5>
+  <table class="table table-bordered table-striped table-condensed">
+    <thead>
+      <tr>
+        <th>Name</th>
+        <th>Description</th>
+      </tr>
+    </thead>
+    <tbody>
+      <tr>
+        <td><span class="parametername">K</span></td>
         <td><p>The key type of the dictionary.</p>
-</td>
-      </tr>
-      <tr>
-        <td><span class="parametername">V</span></td>
+</td>
+      </tr>
+      <tr>
+        <td><span class="parametername">V</span></td>
         <td><p>The value type of the dictionary.</p>
-</td>
-      </tr>
-    </tbody>
-  </table>
-  <span class="small pull-right mobile-hide">
-    <span class="divider">|</span>
-    <a href="https://github.com/sakno/dotNext/new/gh-pages/apiSpec/new?filename=DotNext_Collections_Generic_Dictionary_ForEach__2_System_Collections_Generic_IDictionary___0___1__System_Action___0___1__.md&amp;value=---%0Auid%3A%20DotNext.Collections.Generic.Dictionary.ForEach%60%602(System.Collections.Generic.IDictionary%7B%60%600%2C%60%601%7D%2CSystem.Action%7B%60%600%2C%60%601%7D)%0Asummary%3A%20'*You%20can%20override%20summary%20for%20the%20API%20here%20using%20*MARKDOWN*%20syntax'%0A---%0A%0A*Please%20type%20below%20more%20information%20about%20this%20API%3A*%0A%0A">Improve this Doc</a>
-  </span>
-  <span class="small pull-right mobile-hide">
-    <a href="https://github.com/sakno/dotNext/blob/gh-pages/src/DotNext/Collections/Generic/Dictionary.cs/#L193">View Source</a>
-  </span>
-  <a id="DotNext_Collections_Generic_Dictionary_ForEach_" data-uid="DotNext.Collections.Generic.Dictionary.ForEach*"></a>
-  <h4 id="DotNext_Collections_Generic_Dictionary_ForEach__2_System_Collections_Generic_IDictionary___0___1__System_Action___0___1__" data-uid="DotNext.Collections.Generic.Dictionary.ForEach``2(System.Collections.Generic.IDictionary{``0,``1},System.Action{``0,``1})">ForEach&lt;K, V&gt;(IDictionary&lt;K, V&gt;, Action&lt;K, V&gt;)</h4>
+</td>
+      </tr>
+    </tbody>
+  </table>
+  <span class="small pull-right mobile-hide">
+    <span class="divider">|</span>
+    <a href="https://github.com/sakno/DotNext/new/gh-pages/apiSpec/new?filename=DotNext_Collections_Generic_Dictionary_ForEach__2_System_Collections_Generic_IDictionary___0___1__System_Action___0___1__.md&amp;value=---%0Auid%3A%20DotNext.Collections.Generic.Dictionary.ForEach%60%602(System.Collections.Generic.IDictionary%7B%60%600%2C%60%601%7D%2CSystem.Action%7B%60%600%2C%60%601%7D)%0Asummary%3A%20'*You%20can%20override%20summary%20for%20the%20API%20here%20using%20*MARKDOWN*%20syntax'%0A---%0A%0A*Please%20type%20below%20more%20information%20about%20this%20API%3A*%0A%0A">Improve this Doc</a>
+  </span>
+  <span class="small pull-right mobile-hide">
+    <a href="https://github.com/sakno/DotNext/blob/gh-pages/src/DotNext/Collections/Generic/Dictionary.cs/#L193">View Source</a>
+  </span>
+  <a id="DotNext_Collections_Generic_Dictionary_ForEach_" data-uid="DotNext.Collections.Generic.Dictionary.ForEach*"></a>
+  <h4 id="DotNext_Collections_Generic_Dictionary_ForEach__2_System_Collections_Generic_IDictionary___0___1__System_Action___0___1__" data-uid="DotNext.Collections.Generic.Dictionary.ForEach``2(System.Collections.Generic.IDictionary{``0,``1},System.Action{``0,``1})">ForEach&lt;K, V&gt;(IDictionary&lt;K, V&gt;, Action&lt;K, V&gt;)</h4>
   <div class="markdown level1 summary"><p>Applies specific action to each dictionary</p>
-</div>
-  <div class="markdown level1 conceptual"></div>
-  <h5 class="decalaration">Declaration</h5>
-  <div class="codewrapper">
-    <pre><code class="lang-csharp hljs">public static void ForEach&lt;K, V&gt;(this IDictionary&lt;K, V&gt; dictionary, Action&lt;K, V&gt; action)</code></pre>
-  </div>
-  <h5 class="parameters">Parameters</h5>
-  <table class="table table-bordered table-striped table-condensed">
-    <thead>
-      <tr>
-        <th>Type</th>
-        <th>Name</th>
-        <th>Description</th>
-      </tr>
-    </thead>
-    <tbody>
-      <tr>
-        <td><a class="xref" href="https://docs.microsoft.com/dotnet/api/system.collections.generic.idictionary-2">IDictionary</a>&lt;K, V&gt;</td>
-        <td><span class="parametername">dictionary</span></td>
+</div>
+  <div class="markdown level1 conceptual"></div>
+  <h5 class="decalaration">Declaration</h5>
+  <div class="codewrapper">
+    <pre><code class="lang-csharp hljs">public static void ForEach&lt;K, V&gt;(this IDictionary&lt;K, V&gt; dictionary, Action&lt;K, V&gt; action)</code></pre>
+  </div>
+  <h5 class="parameters">Parameters</h5>
+  <table class="table table-bordered table-striped table-condensed">
+    <thead>
+      <tr>
+        <th>Type</th>
+        <th>Name</th>
+        <th>Description</th>
+      </tr>
+    </thead>
+    <tbody>
+      <tr>
+        <td><a class="xref" href="https://docs.microsoft.com/dotnet/api/system.collections.generic.idictionary-2">IDictionary</a>&lt;K, V&gt;</td>
+        <td><span class="parametername">dictionary</span></td>
         <td><p>A dictionary to read from.</p>
-</td>
-      </tr>
-      <tr>
-        <td><a class="xref" href="https://docs.microsoft.com/dotnet/api/system.action-2">Action</a>&lt;K, V&gt;</td>
-        <td><span class="parametername">action</span></td>
+</td>
+      </tr>
+      <tr>
+        <td><a class="xref" href="https://docs.microsoft.com/dotnet/api/system.action-2">Action</a>&lt;K, V&gt;</td>
+        <td><span class="parametername">action</span></td>
         <td><p>The action to be applied for each key/value pair.</p>
-</td>
-      </tr>
-    </tbody>
-  </table>
-  <h5 class="typeParameters">Type Parameters</h5>
-  <table class="table table-bordered table-striped table-condensed">
-    <thead>
-      <tr>
-        <th>Name</th>
-        <th>Description</th>
-      </tr>
-    </thead>
-    <tbody>
-      <tr>
-        <td><span class="parametername">K</span></td>
+</td>
+      </tr>
+    </tbody>
+  </table>
+  <h5 class="typeParameters">Type Parameters</h5>
+  <table class="table table-bordered table-striped table-condensed">
+    <thead>
+      <tr>
+        <th>Name</th>
+        <th>Description</th>
+      </tr>
+    </thead>
+    <tbody>
+      <tr>
+        <td><span class="parametername">K</span></td>
         <td><p>The key type of the dictionary.</p>
-</td>
-      </tr>
-      <tr>
-        <td><span class="parametername">V</span></td>
+</td>
+      </tr>
+      <tr>
+        <td><span class="parametername">V</span></td>
         <td><p>The value type of the dictionary.</p>
-</td>
-      </tr>
-    </tbody>
-  </table>
-  <span class="small pull-right mobile-hide">
-    <span class="divider">|</span>
-    <a href="https://github.com/sakno/dotNext/new/gh-pages/apiSpec/new?filename=DotNext_Collections_Generic_Dictionary_GetOrAdd__2_System_Collections_Generic_Dictionary___0___1____0_.md&amp;value=---%0Auid%3A%20DotNext.Collections.Generic.Dictionary.GetOrAdd%60%602(System.Collections.Generic.Dictionary%7B%60%600%2C%60%601%7D%2C%60%600)%0Asummary%3A%20'*You%20can%20override%20summary%20for%20the%20API%20here%20using%20*MARKDOWN*%20syntax'%0A---%0A%0A*Please%20type%20below%20more%20information%20about%20this%20API%3A*%0A%0A">Improve this Doc</a>
-  </span>
-  <span class="small pull-right mobile-hide">
-    <a href="https://github.com/sakno/dotNext/blob/gh-pages/src/DotNext/Collections/Generic/Dictionary.cs/#L99">View Source</a>
-  </span>
-  <a id="DotNext_Collections_Generic_Dictionary_GetOrAdd_" data-uid="DotNext.Collections.Generic.Dictionary.GetOrAdd*"></a>
-  <h4 id="DotNext_Collections_Generic_Dictionary_GetOrAdd__2_System_Collections_Generic_Dictionary___0___1____0_" data-uid="DotNext.Collections.Generic.Dictionary.GetOrAdd``2(System.Collections.Generic.Dictionary{``0,``1},``0)">GetOrAdd&lt;K, V&gt;(Dictionary&lt;K, V&gt;, K)</h4>
+</td>
+      </tr>
+    </tbody>
+  </table>
+  <span class="small pull-right mobile-hide">
+    <span class="divider">|</span>
+    <a href="https://github.com/sakno/DotNext/new/gh-pages/apiSpec/new?filename=DotNext_Collections_Generic_Dictionary_GetOrAdd__2_System_Collections_Generic_Dictionary___0___1____0_.md&amp;value=---%0Auid%3A%20DotNext.Collections.Generic.Dictionary.GetOrAdd%60%602(System.Collections.Generic.Dictionary%7B%60%600%2C%60%601%7D%2C%60%600)%0Asummary%3A%20'*You%20can%20override%20summary%20for%20the%20API%20here%20using%20*MARKDOWN*%20syntax'%0A---%0A%0A*Please%20type%20below%20more%20information%20about%20this%20API%3A*%0A%0A">Improve this Doc</a>
+  </span>
+  <span class="small pull-right mobile-hide">
+    <a href="https://github.com/sakno/DotNext/blob/gh-pages/src/DotNext/Collections/Generic/Dictionary.cs/#L99">View Source</a>
+  </span>
+  <a id="DotNext_Collections_Generic_Dictionary_GetOrAdd_" data-uid="DotNext.Collections.Generic.Dictionary.GetOrAdd*"></a>
+  <h4 id="DotNext_Collections_Generic_Dictionary_GetOrAdd__2_System_Collections_Generic_Dictionary___0___1____0_" data-uid="DotNext.Collections.Generic.Dictionary.GetOrAdd``2(System.Collections.Generic.Dictionary{``0,``1},``0)">GetOrAdd&lt;K, V&gt;(Dictionary&lt;K, V&gt;, K)</h4>
   <div class="markdown level1 summary"><p>Adds a key-value pair to the dictionary if the key does not exist.</p>
-</div>
-  <div class="markdown level1 conceptual"></div>
-  <h5 class="decalaration">Declaration</h5>
-  <div class="codewrapper">
+</div>
+  <div class="markdown level1 conceptual"></div>
+  <h5 class="decalaration">Declaration</h5>
+  <div class="codewrapper">
     <pre><code class="lang-csharp hljs">public static V GetOrAdd&lt;K, V&gt;(this Dictionary&lt;K, V&gt; dictionary, K key)
-    where V : new()</code></pre>
-  </div>
-  <h5 class="parameters">Parameters</h5>
-  <table class="table table-bordered table-striped table-condensed">
-    <thead>
-      <tr>
-        <th>Type</th>
-        <th>Name</th>
-        <th>Description</th>
-      </tr>
-    </thead>
-    <tbody>
-      <tr>
-        <td><a class="xref" href="https://docs.microsoft.com/dotnet/api/system.collections.generic.dictionary-2">Dictionary</a>&lt;K, V&gt;</td>
-        <td><span class="parametername">dictionary</span></td>
+
+    where V : new()</code></pre>
+  </div>
+  <h5 class="parameters">Parameters</h5>
+  <table class="table table-bordered table-striped table-condensed">
+    <thead>
+      <tr>
+        <th>Type</th>
+        <th>Name</th>
+        <th>Description</th>
+      </tr>
+    </thead>
+    <tbody>
+      <tr>
+        <td><a class="xref" href="https://docs.microsoft.com/dotnet/api/system.collections.generic.dictionary-2">Dictionary</a>&lt;K, V&gt;</td>
+        <td><span class="parametername">dictionary</span></td>
         <td><p>The source dictionary.</p>
-</td>
-      </tr>
-      <tr>
-        <td><span class="xref">K</span></td>
-        <td><span class="parametername">key</span></td>
+</td>
+      </tr>
+      <tr>
+        <td><span class="xref">K</span></td>
+        <td><span class="parametername">key</span></td>
         <td><p>The key of the key-value pair.</p>
-</td>
-      </tr>
-    </tbody>
-  </table>
-  <h5 class="returns">Returns</h5>
-  <table class="table table-bordered table-striped table-condensed">
-    <thead>
-      <tr>
-        <th>Type</th>
-        <th>Description</th>
-      </tr>
-    </thead>
-    <tbody>
-      <tr>
-        <td><span class="xref">V</span></td>
+</td>
+      </tr>
+    </tbody>
+  </table>
+  <h5 class="returns">Returns</h5>
+  <table class="table table-bordered table-striped table-condensed">
+    <thead>
+      <tr>
+        <th>Type</th>
+        <th>Description</th>
+      </tr>
+    </thead>
+    <tbody>
+      <tr>
+        <td><span class="xref">V</span></td>
         <td><p>The corresponding value in the dictionary if <code data-dev-comment-type="paramref" class="paramref">key</code> already exists,
 or a new instance of <code data-dev-comment-type="typeparamref" class="typeparamref">V</code>.</p>
-</td>
-      </tr>
-    </tbody>
-  </table>
-  <h5 class="typeParameters">Type Parameters</h5>
-  <table class="table table-bordered table-striped table-condensed">
-    <thead>
-      <tr>
-        <th>Name</th>
-        <th>Description</th>
-      </tr>
-    </thead>
-    <tbody>
-      <tr>
-        <td><span class="parametername">K</span></td>
+</td>
+      </tr>
+    </tbody>
+  </table>
+  <h5 class="typeParameters">Type Parameters</h5>
+  <table class="table table-bordered table-striped table-condensed">
+    <thead>
+      <tr>
+        <th>Name</th>
+        <th>Description</th>
+      </tr>
+    </thead>
+    <tbody>
+      <tr>
+        <td><span class="parametername">K</span></td>
         <td><p>The key type of the dictionary.</p>
-</td>
-      </tr>
-      <tr>
-        <td><span class="parametername">V</span></td>
+</td>
+      </tr>
+      <tr>
+        <td><span class="parametername">V</span></td>
         <td><p>The value type of the dictionary.</p>
-</td>
-      </tr>
-    </tbody>
-  </table>
-  <span class="small pull-right mobile-hide">
-    <span class="divider">|</span>
-    <a href="https://github.com/sakno/dotNext/new/gh-pages/apiSpec/new?filename=DotNext_Collections_Generic_Dictionary_GetOrAdd__2_System_Collections_Generic_Dictionary___0___1____0___1_.md&amp;value=---%0Auid%3A%20DotNext.Collections.Generic.Dictionary.GetOrAdd%60%602(System.Collections.Generic.Dictionary%7B%60%600%2C%60%601%7D%2C%60%600%2C%60%601)%0Asummary%3A%20'*You%20can%20override%20summary%20for%20the%20API%20here%20using%20*MARKDOWN*%20syntax'%0A---%0A%0A*Please%20type%20below%20more%20information%20about%20this%20API%3A*%0A%0A">Improve this Doc</a>
-  </span>
-  <span class="small pull-right mobile-hide">
-    <a href="https://github.com/sakno/dotNext/blob/gh-pages/src/DotNext/Collections/Generic/Dictionary.cs/#L119">View Source</a>
-  </span>
-  <a id="DotNext_Collections_Generic_Dictionary_GetOrAdd_" data-uid="DotNext.Collections.Generic.Dictionary.GetOrAdd*"></a>
-  <h4 id="DotNext_Collections_Generic_Dictionary_GetOrAdd__2_System_Collections_Generic_Dictionary___0___1____0___1_" data-uid="DotNext.Collections.Generic.Dictionary.GetOrAdd``2(System.Collections.Generic.Dictionary{``0,``1},``0,``1)">GetOrAdd&lt;K, V&gt;(Dictionary&lt;K, V&gt;, K, V)</h4>
+</td>
+      </tr>
+    </tbody>
+  </table>
+  <span class="small pull-right mobile-hide">
+    <span class="divider">|</span>
+    <a href="https://github.com/sakno/DotNext/new/gh-pages/apiSpec/new?filename=DotNext_Collections_Generic_Dictionary_GetOrAdd__2_System_Collections_Generic_Dictionary___0___1____0___1_.md&amp;value=---%0Auid%3A%20DotNext.Collections.Generic.Dictionary.GetOrAdd%60%602(System.Collections.Generic.Dictionary%7B%60%600%2C%60%601%7D%2C%60%600%2C%60%601)%0Asummary%3A%20'*You%20can%20override%20summary%20for%20the%20API%20here%20using%20*MARKDOWN*%20syntax'%0A---%0A%0A*Please%20type%20below%20more%20information%20about%20this%20API%3A*%0A%0A">Improve this Doc</a>
+  </span>
+  <span class="small pull-right mobile-hide">
+    <a href="https://github.com/sakno/DotNext/blob/gh-pages/src/DotNext/Collections/Generic/Dictionary.cs/#L119">View Source</a>
+  </span>
+  <a id="DotNext_Collections_Generic_Dictionary_GetOrAdd_" data-uid="DotNext.Collections.Generic.Dictionary.GetOrAdd*"></a>
+  <h4 id="DotNext_Collections_Generic_Dictionary_GetOrAdd__2_System_Collections_Generic_Dictionary___0___1____0___1_" data-uid="DotNext.Collections.Generic.Dictionary.GetOrAdd``2(System.Collections.Generic.Dictionary{``0,``1},``0,``1)">GetOrAdd&lt;K, V&gt;(Dictionary&lt;K, V&gt;, K, V)</h4>
   <div class="markdown level1 summary"><p>Adds a key-value pair to the dictionary if the key does not exist.</p>
-</div>
-  <div class="markdown level1 conceptual"></div>
-  <h5 class="decalaration">Declaration</h5>
-  <div class="codewrapper">
-    <pre><code class="lang-csharp hljs">public static V GetOrAdd&lt;K, V&gt;(this Dictionary&lt;K, V&gt; dictionary, K key, V value)</code></pre>
-  </div>
-  <h5 class="parameters">Parameters</h5>
-  <table class="table table-bordered table-striped table-condensed">
-    <thead>
-      <tr>
-        <th>Type</th>
-        <th>Name</th>
-        <th>Description</th>
-      </tr>
-    </thead>
-    <tbody>
-      <tr>
-        <td><a class="xref" href="https://docs.microsoft.com/dotnet/api/system.collections.generic.dictionary-2">Dictionary</a>&lt;K, V&gt;</td>
-        <td><span class="parametername">dictionary</span></td>
+</div>
+  <div class="markdown level1 conceptual"></div>
+  <h5 class="decalaration">Declaration</h5>
+  <div class="codewrapper">
+    <pre><code class="lang-csharp hljs">public static V GetOrAdd&lt;K, V&gt;(this Dictionary&lt;K, V&gt; dictionary, K key, V value)</code></pre>
+  </div>
+  <h5 class="parameters">Parameters</h5>
+  <table class="table table-bordered table-striped table-condensed">
+    <thead>
+      <tr>
+        <th>Type</th>
+        <th>Name</th>
+        <th>Description</th>
+      </tr>
+    </thead>
+    <tbody>
+      <tr>
+        <td><a class="xref" href="https://docs.microsoft.com/dotnet/api/system.collections.generic.dictionary-2">Dictionary</a>&lt;K, V&gt;</td>
+        <td><span class="parametername">dictionary</span></td>
         <td><p>The source dictionary.</p>
-</td>
-      </tr>
-      <tr>
-        <td><span class="xref">K</span></td>
-        <td><span class="parametername">key</span></td>
+</td>
+      </tr>
+      <tr>
+        <td><span class="xref">K</span></td>
+        <td><span class="parametername">key</span></td>
         <td><p>The key of the key-value pair.</p>
-</td>
-      </tr>
-      <tr>
-        <td><span class="xref">V</span></td>
-        <td><span class="parametername">value</span></td>
+</td>
+      </tr>
+      <tr>
+        <td><span class="xref">V</span></td>
+        <td><span class="parametername">value</span></td>
         <td><p>The value of the key-value pair.</p>
-</td>
-      </tr>
-    </tbody>
-  </table>
-  <h5 class="returns">Returns</h5>
-  <table class="table table-bordered table-striped table-condensed">
-    <thead>
-      <tr>
-        <th>Type</th>
-        <th>Description</th>
-      </tr>
-    </thead>
-    <tbody>
-      <tr>
-        <td><span class="xref">V</span></td>
+</td>
+      </tr>
+    </tbody>
+  </table>
+  <h5 class="returns">Returns</h5>
+  <table class="table table-bordered table-striped table-condensed">
+    <thead>
+      <tr>
+        <th>Type</th>
+        <th>Description</th>
+      </tr>
+    </thead>
+    <tbody>
+      <tr>
+        <td><span class="xref">V</span></td>
         <td><p>The corresponding value in the dictionary if <code data-dev-comment-type="paramref" class="paramref">key</code> already exists,
 or <code data-dev-comment-type="paramref" class="paramref">value</code>.</p>
-</td>
-      </tr>
-    </tbody>
-  </table>
-  <h5 class="typeParameters">Type Parameters</h5>
-  <table class="table table-bordered table-striped table-condensed">
-    <thead>
-      <tr>
-        <th>Name</th>
-        <th>Description</th>
-      </tr>
-    </thead>
-    <tbody>
-      <tr>
-        <td><span class="parametername">K</span></td>
+</td>
+      </tr>
+    </tbody>
+  </table>
+  <h5 class="typeParameters">Type Parameters</h5>
+  <table class="table table-bordered table-striped table-condensed">
+    <thead>
+      <tr>
+        <th>Name</th>
+        <th>Description</th>
+      </tr>
+    </thead>
+    <tbody>
+      <tr>
+        <td><span class="parametername">K</span></td>
         <td><p>The key type of the dictionary.</p>
-</td>
-      </tr>
-      <tr>
-        <td><span class="parametername">V</span></td>
+</td>
+      </tr>
+      <tr>
+        <td><span class="parametername">V</span></td>
         <td><p>The value type of the dictionary.</p>
-</td>
-      </tr>
-    </tbody>
-  </table>
-  <span class="small pull-right mobile-hide">
-    <span class="divider">|</span>
-    <a href="https://github.com/sakno/dotNext/new/gh-pages/apiSpec/new?filename=DotNext_Collections_Generic_Dictionary_GetOrAdd__2_System_Collections_Generic_Dictionary___0___1____0_DotNext_ValueFunc___0___1___.md&amp;value=---%0Auid%3A%20DotNext.Collections.Generic.Dictionary.GetOrAdd%60%602(System.Collections.Generic.Dictionary%7B%60%600%2C%60%601%7D%2C%60%600%2CDotNext.ValueFunc%7B%60%600%2C%60%601%7D%40)%0Asummary%3A%20'*You%20can%20override%20summary%20for%20the%20API%20here%20using%20*MARKDOWN*%20syntax'%0A---%0A%0A*Please%20type%20below%20more%20information%20about%20this%20API%3A*%0A%0A">Improve this Doc</a>
-  </span>
-  <span class="small pull-right mobile-hide">
-    <a href="https://github.com/sakno/dotNext/blob/gh-pages/src/DotNext/Collections/Generic/Dictionary.cs/#L143">View Source</a>
-  </span>
-  <a id="DotNext_Collections_Generic_Dictionary_GetOrAdd_" data-uid="DotNext.Collections.Generic.Dictionary.GetOrAdd*"></a>
-  <h4 id="DotNext_Collections_Generic_Dictionary_GetOrAdd__2_System_Collections_Generic_Dictionary___0___1____0_DotNext_ValueFunc___0___1___" data-uid="DotNext.Collections.Generic.Dictionary.GetOrAdd``2(System.Collections.Generic.Dictionary{``0,``1},``0,DotNext.ValueFunc{``0,``1}@)">GetOrAdd&lt;K, V&gt;(Dictionary&lt;K, V&gt;, K, ValueFunc&lt;K, V&gt;)</h4>
+</td>
+      </tr>
+    </tbody>
+  </table>
+  <span class="small pull-right mobile-hide">
+    <span class="divider">|</span>
+    <a href="https://github.com/sakno/DotNext/new/gh-pages/apiSpec/new?filename=DotNext_Collections_Generic_Dictionary_GetOrAdd__2_System_Collections_Generic_Dictionary___0___1____0_DotNext_ValueFunc___0___1___.md&amp;value=---%0Auid%3A%20DotNext.Collections.Generic.Dictionary.GetOrAdd%60%602(System.Collections.Generic.Dictionary%7B%60%600%2C%60%601%7D%2C%60%600%2CDotNext.ValueFunc%7B%60%600%2C%60%601%7D%40)%0Asummary%3A%20'*You%20can%20override%20summary%20for%20the%20API%20here%20using%20*MARKDOWN*%20syntax'%0A---%0A%0A*Please%20type%20below%20more%20information%20about%20this%20API%3A*%0A%0A">Improve this Doc</a>
+  </span>
+  <span class="small pull-right mobile-hide">
+    <a href="https://github.com/sakno/DotNext/blob/gh-pages/src/DotNext/Collections/Generic/Dictionary.cs/#L143">View Source</a>
+  </span>
+  <a id="DotNext_Collections_Generic_Dictionary_GetOrAdd_" data-uid="DotNext.Collections.Generic.Dictionary.GetOrAdd*"></a>
+  <h4 id="DotNext_Collections_Generic_Dictionary_GetOrAdd__2_System_Collections_Generic_Dictionary___0___1____0_DotNext_ValueFunc___0___1___" data-uid="DotNext.Collections.Generic.Dictionary.GetOrAdd``2(System.Collections.Generic.Dictionary{``0,``1},``0,DotNext.ValueFunc{``0,``1}@)">GetOrAdd&lt;K, V&gt;(Dictionary&lt;K, V&gt;, K, ValueFunc&lt;K, V&gt;)</h4>
   <div class="markdown level1 summary"><p>Generates a value and adds the key-value pair to the dictionary if the key does not
 exist.</p>
-</div>
-  <div class="markdown level1 conceptual"></div>
-  <h5 class="decalaration">Declaration</h5>
-  <div class="codewrapper">
-    <pre><code class="lang-csharp hljs">public static V GetOrAdd&lt;K, V&gt;(this Dictionary&lt;K, V&gt; dictionary, K key, in ValueFunc&lt;K, V&gt; valueFactory)</code></pre>
-  </div>
-  <h5 class="parameters">Parameters</h5>
-  <table class="table table-bordered table-striped table-condensed">
-    <thead>
-      <tr>
-        <th>Type</th>
-        <th>Name</th>
-        <th>Description</th>
-      </tr>
-    </thead>
-    <tbody>
-      <tr>
-        <td><a class="xref" href="https://docs.microsoft.com/dotnet/api/system.collections.generic.dictionary-2">Dictionary</a>&lt;K, V&gt;</td>
-        <td><span class="parametername">dictionary</span></td>
+</div>
+  <div class="markdown level1 conceptual"></div>
+  <h5 class="decalaration">Declaration</h5>
+  <div class="codewrapper">
+    <pre><code class="lang-csharp hljs">public static V GetOrAdd&lt;K, V&gt;(this Dictionary&lt;K, V&gt; dictionary, K key, in ValueFunc&lt;K, V&gt; valueFactory)</code></pre>
+  </div>
+  <h5 class="parameters">Parameters</h5>
+  <table class="table table-bordered table-striped table-condensed">
+    <thead>
+      <tr>
+        <th>Type</th>
+        <th>Name</th>
+        <th>Description</th>
+      </tr>
+    </thead>
+    <tbody>
+      <tr>
+        <td><a class="xref" href="https://docs.microsoft.com/dotnet/api/system.collections.generic.dictionary-2">Dictionary</a>&lt;K, V&gt;</td>
+        <td><span class="parametername">dictionary</span></td>
         <td><p>The source dictionary.</p>
-</td>
-      </tr>
-      <tr>
-        <td><span class="xref">K</span></td>
-        <td><span class="parametername">key</span></td>
+</td>
+      </tr>
+      <tr>
+        <td><span class="xref">K</span></td>
+        <td><span class="parametername">key</span></td>
         <td><p>The key of the key-value pair.</p>
-</td>
-      </tr>
-      <tr>
-        <td><a class="xref" href="DotNext.ValueFunc-2.html">ValueFunc</a>&lt;K, V&gt;</td>
-        <td><span class="parametername">valueFactory</span></td>
+</td>
+      </tr>
+      <tr>
+        <td><a class="xref" href="DotNext.ValueFunc-2.html">ValueFunc</a>&lt;K, V&gt;</td>
+        <td><span class="parametername">valueFactory</span></td>
         <td><p>The function used to generate the value from the key.</p>
-</td>
-      </tr>
-    </tbody>
-  </table>
-  <h5 class="returns">Returns</h5>
-  <table class="table table-bordered table-striped table-condensed">
-    <thead>
-      <tr>
-        <th>Type</th>
-        <th>Description</th>
-      </tr>
-    </thead>
-    <tbody>
-      <tr>
-        <td><span class="xref">V</span></td>
+</td>
+      </tr>
+    </tbody>
+  </table>
+  <h5 class="returns">Returns</h5>
+  <table class="table table-bordered table-striped table-condensed">
+    <thead>
+      <tr>
+        <th>Type</th>
+        <th>Description</th>
+      </tr>
+    </thead>
+    <tbody>
+      <tr>
+        <td><span class="xref">V</span></td>
         <td><p>The corresponding value in the dictionary if <code data-dev-comment-type="paramref" class="paramref">key</code> already exists,
 or the value generated by <code data-dev-comment-type="paramref" class="paramref">valueFactory</code>.</p>
-</td>
-      </tr>
-    </tbody>
-  </table>
-  <h5 class="typeParameters">Type Parameters</h5>
-  <table class="table table-bordered table-striped table-condensed">
-    <thead>
-      <tr>
-        <th>Name</th>
-        <th>Description</th>
-      </tr>
-    </thead>
-    <tbody>
-      <tr>
-        <td><span class="parametername">K</span></td>
+</td>
+      </tr>
+    </tbody>
+  </table>
+  <h5 class="typeParameters">Type Parameters</h5>
+  <table class="table table-bordered table-striped table-condensed">
+    <thead>
+      <tr>
+        <th>Name</th>
+        <th>Description</th>
+      </tr>
+    </thead>
+    <tbody>
+      <tr>
+        <td><span class="parametername">K</span></td>
         <td><p>The key type of the dictionary.</p>
-</td>
-      </tr>
-      <tr>
-        <td><span class="parametername">V</span></td>
+</td>
+      </tr>
+      <tr>
+        <td><span class="parametername">V</span></td>
         <td><p>The value type of the dictionary.</p>
-</td>
-      </tr>
-    </tbody>
-  </table>
-  <span class="small pull-right mobile-hide">
-    <span class="divider">|</span>
-    <a href="https://github.com/sakno/dotNext/new/gh-pages/apiSpec/new?filename=DotNext_Collections_Generic_Dictionary_GetOrAdd__2_System_Collections_Generic_Dictionary___0___1____0_System_Func___0___1__.md&amp;value=---%0Auid%3A%20DotNext.Collections.Generic.Dictionary.GetOrAdd%60%602(System.Collections.Generic.Dictionary%7B%60%600%2C%60%601%7D%2C%60%600%2CSystem.Func%7B%60%600%2C%60%601%7D)%0Asummary%3A%20'*You%20can%20override%20summary%20for%20the%20API%20here%20using%20*MARKDOWN*%20syntax'%0A---%0A%0A*Please%20type%20below%20more%20information%20about%20this%20API%3A*%0A%0A">Improve this Doc</a>
-  </span>
-  <span class="small pull-right mobile-hide">
-    <a href="https://github.com/sakno/dotNext/blob/gh-pages/src/DotNext/Collections/Generic/Dictionary.cs/#L170">View Source</a>
-  </span>
-  <a id="DotNext_Collections_Generic_Dictionary_GetOrAdd_" data-uid="DotNext.Collections.Generic.Dictionary.GetOrAdd*"></a>
-  <h4 id="DotNext_Collections_Generic_Dictionary_GetOrAdd__2_System_Collections_Generic_Dictionary___0___1____0_System_Func___0___1__" data-uid="DotNext.Collections.Generic.Dictionary.GetOrAdd``2(System.Collections.Generic.Dictionary{``0,``1},``0,System.Func{``0,``1})">GetOrAdd&lt;K, V&gt;(Dictionary&lt;K, V&gt;, K, Func&lt;K, V&gt;)</h4>
+</td>
+      </tr>
+    </tbody>
+  </table>
+  <span class="small pull-right mobile-hide">
+    <span class="divider">|</span>
+    <a href="https://github.com/sakno/DotNext/new/gh-pages/apiSpec/new?filename=DotNext_Collections_Generic_Dictionary_GetOrAdd__2_System_Collections_Generic_Dictionary___0___1____0_System_Func___0___1__.md&amp;value=---%0Auid%3A%20DotNext.Collections.Generic.Dictionary.GetOrAdd%60%602(System.Collections.Generic.Dictionary%7B%60%600%2C%60%601%7D%2C%60%600%2CSystem.Func%7B%60%600%2C%60%601%7D)%0Asummary%3A%20'*You%20can%20override%20summary%20for%20the%20API%20here%20using%20*MARKDOWN*%20syntax'%0A---%0A%0A*Please%20type%20below%20more%20information%20about%20this%20API%3A*%0A%0A">Improve this Doc</a>
+  </span>
+  <span class="small pull-right mobile-hide">
+    <a href="https://github.com/sakno/DotNext/blob/gh-pages/src/DotNext/Collections/Generic/Dictionary.cs/#L170">View Source</a>
+  </span>
+  <a id="DotNext_Collections_Generic_Dictionary_GetOrAdd_" data-uid="DotNext.Collections.Generic.Dictionary.GetOrAdd*"></a>
+  <h4 id="DotNext_Collections_Generic_Dictionary_GetOrAdd__2_System_Collections_Generic_Dictionary___0___1____0_System_Func___0___1__" data-uid="DotNext.Collections.Generic.Dictionary.GetOrAdd``2(System.Collections.Generic.Dictionary{``0,``1},``0,System.Func{``0,``1})">GetOrAdd&lt;K, V&gt;(Dictionary&lt;K, V&gt;, K, Func&lt;K, V&gt;)</h4>
   <div class="markdown level1 summary"><p>Generates a value and adds the key-value pair to the dictionary if the key does not
 exist.</p>
-</div>
-  <div class="markdown level1 conceptual"></div>
-  <h5 class="decalaration">Declaration</h5>
-  <div class="codewrapper">
-    <pre><code class="lang-csharp hljs">public static V GetOrAdd&lt;K, V&gt;(this Dictionary&lt;K, V&gt; dictionary, K key, Func&lt;K, V&gt; valueFactory)</code></pre>
-  </div>
-  <h5 class="parameters">Parameters</h5>
-  <table class="table table-bordered table-striped table-condensed">
-    <thead>
-      <tr>
-        <th>Type</th>
-        <th>Name</th>
-        <th>Description</th>
-      </tr>
-    </thead>
-    <tbody>
-      <tr>
-        <td><a class="xref" href="https://docs.microsoft.com/dotnet/api/system.collections.generic.dictionary-2">Dictionary</a>&lt;K, V&gt;</td>
-        <td><span class="parametername">dictionary</span></td>
+</div>
+  <div class="markdown level1 conceptual"></div>
+  <h5 class="decalaration">Declaration</h5>
+  <div class="codewrapper">
+    <pre><code class="lang-csharp hljs">public static V GetOrAdd&lt;K, V&gt;(this Dictionary&lt;K, V&gt; dictionary, K key, Func&lt;K, V&gt; valueFactory)</code></pre>
+  </div>
+  <h5 class="parameters">Parameters</h5>
+  <table class="table table-bordered table-striped table-condensed">
+    <thead>
+      <tr>
+        <th>Type</th>
+        <th>Name</th>
+        <th>Description</th>
+      </tr>
+    </thead>
+    <tbody>
+      <tr>
+        <td><a class="xref" href="https://docs.microsoft.com/dotnet/api/system.collections.generic.dictionary-2">Dictionary</a>&lt;K, V&gt;</td>
+        <td><span class="parametername">dictionary</span></td>
         <td><p>The source dictionary.</p>
-</td>
-      </tr>
-      <tr>
-        <td><span class="xref">K</span></td>
-        <td><span class="parametername">key</span></td>
+</td>
+      </tr>
+      <tr>
+        <td><span class="xref">K</span></td>
+        <td><span class="parametername">key</span></td>
         <td><p>The key of the key-value pair.</p>
-</td>
-      </tr>
-      <tr>
-        <td><a class="xref" href="https://docs.microsoft.com/dotnet/api/system.func-2">Func</a>&lt;K, V&gt;</td>
-        <td><span class="parametername">valueFactory</span></td>
+</td>
+      </tr>
+      <tr>
+        <td><a class="xref" href="https://docs.microsoft.com/dotnet/api/system.func-2">Func</a>&lt;K, V&gt;</td>
+        <td><span class="parametername">valueFactory</span></td>
         <td><p>The function used to generate the value from the key.</p>
-</td>
-      </tr>
-    </tbody>
-  </table>
-  <h5 class="returns">Returns</h5>
-  <table class="table table-bordered table-striped table-condensed">
-    <thead>
-      <tr>
-        <th>Type</th>
-        <th>Description</th>
-      </tr>
-    </thead>
-    <tbody>
-      <tr>
-        <td><span class="xref">V</span></td>
+</td>
+      </tr>
+    </tbody>
+  </table>
+  <h5 class="returns">Returns</h5>
+  <table class="table table-bordered table-striped table-condensed">
+    <thead>
+      <tr>
+        <th>Type</th>
+        <th>Description</th>
+      </tr>
+    </thead>
+    <tbody>
+      <tr>
+        <td><span class="xref">V</span></td>
         <td><p>The corresponding value in the dictionary if <code data-dev-comment-type="paramref" class="paramref">key</code> already exists,
 or the value generated by <code data-dev-comment-type="paramref" class="paramref">valueFactory</code>.</p>
-</td>
-      </tr>
-    </tbody>
-  </table>
-  <h5 class="typeParameters">Type Parameters</h5>
-  <table class="table table-bordered table-striped table-condensed">
-    <thead>
-      <tr>
-        <th>Name</th>
-        <th>Description</th>
-      </tr>
-    </thead>
-    <tbody>
-      <tr>
-        <td><span class="parametername">K</span></td>
+</td>
+      </tr>
+    </tbody>
+  </table>
+  <h5 class="typeParameters">Type Parameters</h5>
+  <table class="table table-bordered table-striped table-condensed">
+    <thead>
+      <tr>
+        <th>Name</th>
+        <th>Description</th>
+      </tr>
+    </thead>
+    <tbody>
+      <tr>
+        <td><span class="parametername">K</span></td>
         <td><p>The key type of the dictionary.</p>
-</td>
-      </tr>
-      <tr>
-        <td><span class="parametername">V</span></td>
+</td>
+      </tr>
+      <tr>
+        <td><span class="parametername">V</span></td>
         <td><p>The value type of the dictionary.</p>
-</td>
-      </tr>
-    </tbody>
-  </table>
-  <span class="small pull-right mobile-hide">
-    <span class="divider">|</span>
-    <a href="https://github.com/sakno/dotNext/new/gh-pages/apiSpec/new?filename=DotNext_Collections_Generic_Dictionary_GetOrInvoke__2_System_Collections_Generic_IDictionary___0___1____0_DotNext_ValueFunc___1___.md&amp;value=---%0Auid%3A%20DotNext.Collections.Generic.Dictionary.GetOrInvoke%60%602(System.Collections.Generic.IDictionary%7B%60%600%2C%60%601%7D%2C%60%600%2CDotNext.ValueFunc%7B%60%601%7D%40)%0Asummary%3A%20'*You%20can%20override%20summary%20for%20the%20API%20here%20using%20*MARKDOWN*%20syntax'%0A---%0A%0A*Please%20type%20below%20more%20information%20about%20this%20API%3A*%0A%0A">Improve this Doc</a>
-  </span>
-  <span class="small pull-right mobile-hide">
-    <a href="https://github.com/sakno/dotNext/blob/gh-pages/src/DotNext/Collections/Generic/Dictionary.cs/#L207">View Source</a>
-  </span>
-  <a id="DotNext_Collections_Generic_Dictionary_GetOrInvoke_" data-uid="DotNext.Collections.Generic.Dictionary.GetOrInvoke*"></a>
-  <h4 id="DotNext_Collections_Generic_Dictionary_GetOrInvoke__2_System_Collections_Generic_IDictionary___0___1____0_DotNext_ValueFunc___1___" data-uid="DotNext.Collections.Generic.Dictionary.GetOrInvoke``2(System.Collections.Generic.IDictionary{``0,``1},``0,DotNext.ValueFunc{``1}@)">GetOrInvoke&lt;K, V&gt;(IDictionary&lt;K, V&gt;, K, ValueFunc&lt;V&gt;)</h4>
+</td>
+      </tr>
+    </tbody>
+  </table>
+  <span class="small pull-right mobile-hide">
+    <span class="divider">|</span>
+    <a href="https://github.com/sakno/DotNext/new/gh-pages/apiSpec/new?filename=DotNext_Collections_Generic_Dictionary_GetOrInvoke__2_System_Collections_Generic_IDictionary___0___1____0_DotNext_ValueFunc___1___.md&amp;value=---%0Auid%3A%20DotNext.Collections.Generic.Dictionary.GetOrInvoke%60%602(System.Collections.Generic.IDictionary%7B%60%600%2C%60%601%7D%2C%60%600%2CDotNext.ValueFunc%7B%60%601%7D%40)%0Asummary%3A%20'*You%20can%20override%20summary%20for%20the%20API%20here%20using%20*MARKDOWN*%20syntax'%0A---%0A%0A*Please%20type%20below%20more%20information%20about%20this%20API%3A*%0A%0A">Improve this Doc</a>
+  </span>
+  <span class="small pull-right mobile-hide">
+    <a href="https://github.com/sakno/DotNext/blob/gh-pages/src/DotNext/Collections/Generic/Dictionary.cs/#L207">View Source</a>
+  </span>
+  <a id="DotNext_Collections_Generic_Dictionary_GetOrInvoke_" data-uid="DotNext.Collections.Generic.Dictionary.GetOrInvoke*"></a>
+  <h4 id="DotNext_Collections_Generic_Dictionary_GetOrInvoke__2_System_Collections_Generic_IDictionary___0___1____0_DotNext_ValueFunc___1___" data-uid="DotNext.Collections.Generic.Dictionary.GetOrInvoke``2(System.Collections.Generic.IDictionary{``0,``1},``0,DotNext.ValueFunc{``1}@)">GetOrInvoke&lt;K, V&gt;(IDictionary&lt;K, V&gt;, K, ValueFunc&lt;V&gt;)</h4>
   <div class="markdown level1 summary"><p>Gets dictionary value by key if it exists or
 invoke <code data-dev-comment-type="paramref" class="paramref">defaultValue</code> and
 return its result as a default value.</p>
-</div>
-  <div class="markdown level1 conceptual"></div>
-  <h5 class="decalaration">Declaration</h5>
-  <div class="codewrapper">
-    <pre><code class="lang-csharp hljs">public static V GetOrInvoke&lt;K, V&gt;(this IDictionary&lt;K, V&gt; dictionary, K key, in ValueFunc&lt;V&gt; defaultValue)</code></pre>
-  </div>
-  <h5 class="parameters">Parameters</h5>
-  <table class="table table-bordered table-striped table-condensed">
-    <thead>
-      <tr>
-        <th>Type</th>
-        <th>Name</th>
-        <th>Description</th>
-      </tr>
-    </thead>
-    <tbody>
-      <tr>
-        <td><a class="xref" href="https://docs.microsoft.com/dotnet/api/system.collections.generic.idictionary-2">IDictionary</a>&lt;K, V&gt;</td>
-        <td><span class="parametername">dictionary</span></td>
+</div>
+  <div class="markdown level1 conceptual"></div>
+  <h5 class="decalaration">Declaration</h5>
+  <div class="codewrapper">
+    <pre><code class="lang-csharp hljs">public static V GetOrInvoke&lt;K, V&gt;(this IDictionary&lt;K, V&gt; dictionary, K key, in ValueFunc&lt;V&gt; defaultValue)</code></pre>
+  </div>
+  <h5 class="parameters">Parameters</h5>
+  <table class="table table-bordered table-striped table-condensed">
+    <thead>
+      <tr>
+        <th>Type</th>
+        <th>Name</th>
+        <th>Description</th>
+      </tr>
+    </thead>
+    <tbody>
+      <tr>
+        <td><a class="xref" href="https://docs.microsoft.com/dotnet/api/system.collections.generic.idictionary-2">IDictionary</a>&lt;K, V&gt;</td>
+        <td><span class="parametername">dictionary</span></td>
         <td><p>A dictionary to read from.</p>
-</td>
-      </tr>
-      <tr>
-        <td><span class="xref">K</span></td>
-        <td><span class="parametername">key</span></td>
+</td>
+      </tr>
+      <tr>
+        <td><span class="xref">K</span></td>
+        <td><span class="parametername">key</span></td>
         <td><p>A key associated with the value.</p>
-</td>
-      </tr>
-      <tr>
-        <td><a class="xref" href="DotNext.ValueFunc-1.html">ValueFunc</a>&lt;V&gt;</td>
-        <td><span class="parametername">defaultValue</span></td>
+</td>
+      </tr>
+      <tr>
+        <td><a class="xref" href="DotNext.ValueFunc-1.html">ValueFunc</a>&lt;V&gt;</td>
+        <td><span class="parametername">defaultValue</span></td>
         <td><p>A delegate to be invoked if key doesn't exist in the dictionary.</p>
-</td>
-      </tr>
-    </tbody>
-  </table>
-  <h5 class="returns">Returns</h5>
-  <table class="table table-bordered table-striped table-condensed">
-    <thead>
-      <tr>
-        <th>Type</th>
-        <th>Description</th>
-      </tr>
-    </thead>
-    <tbody>
-      <tr>
-        <td><span class="xref">V</span></td>
+</td>
+      </tr>
+    </tbody>
+  </table>
+  <h5 class="returns">Returns</h5>
+  <table class="table table-bordered table-striped table-condensed">
+    <thead>
+      <tr>
+        <th>Type</th>
+        <th>Description</th>
+      </tr>
+    </thead>
+    <tbody>
+      <tr>
+        <td><span class="xref">V</span></td>
         <td><p>The value associated with the key or returned by the delegate.</p>
-</td>
-      </tr>
-    </tbody>
-  </table>
-  <h5 class="typeParameters">Type Parameters</h5>
-  <table class="table table-bordered table-striped table-condensed">
-    <thead>
-      <tr>
-        <th>Name</th>
-        <th>Description</th>
-      </tr>
-    </thead>
-    <tbody>
-      <tr>
-        <td><span class="parametername">K</span></td>
+</td>
+      </tr>
+    </tbody>
+  </table>
+  <h5 class="typeParameters">Type Parameters</h5>
+  <table class="table table-bordered table-striped table-condensed">
+    <thead>
+      <tr>
+        <th>Name</th>
+        <th>Description</th>
+      </tr>
+    </thead>
+    <tbody>
+      <tr>
+        <td><span class="parametername">K</span></td>
         <td><p>Type of dictionary keys.</p>
-</td>
-      </tr>
-      <tr>
-        <td><span class="parametername">V</span></td>
+</td>
+      </tr>
+      <tr>
+        <td><span class="parametername">V</span></td>
         <td><p>Type of dictionary values.</p>
-</td>
-      </tr>
-    </tbody>
-  </table>
-  <span class="small pull-right mobile-hide">
-    <span class="divider">|</span>
-    <a href="https://github.com/sakno/dotNext/new/gh-pages/apiSpec/new?filename=DotNext_Collections_Generic_Dictionary_GetOrInvoke__2_System_Collections_Generic_IDictionary___0___1____0_System_Func___1__.md&amp;value=---%0Auid%3A%20DotNext.Collections.Generic.Dictionary.GetOrInvoke%60%602(System.Collections.Generic.IDictionary%7B%60%600%2C%60%601%7D%2C%60%600%2CSystem.Func%7B%60%601%7D)%0Asummary%3A%20'*You%20can%20override%20summary%20for%20the%20API%20here%20using%20*MARKDOWN*%20syntax'%0A---%0A%0A*Please%20type%20below%20more%20information%20about%20this%20API%3A*%0A%0A">Improve this Doc</a>
-  </span>
-  <span class="small pull-right mobile-hide">
-    <a href="https://github.com/sakno/dotNext/blob/gh-pages/src/DotNext/Collections/Generic/Dictionary.cs/#L221">View Source</a>
-  </span>
-  <a id="DotNext_Collections_Generic_Dictionary_GetOrInvoke_" data-uid="DotNext.Collections.Generic.Dictionary.GetOrInvoke*"></a>
-  <h4 id="DotNext_Collections_Generic_Dictionary_GetOrInvoke__2_System_Collections_Generic_IDictionary___0___1____0_System_Func___1__" data-uid="DotNext.Collections.Generic.Dictionary.GetOrInvoke``2(System.Collections.Generic.IDictionary{``0,``1},``0,System.Func{``1})">GetOrInvoke&lt;K, V&gt;(IDictionary&lt;K, V&gt;, K, Func&lt;V&gt;)</h4>
+</td>
+      </tr>
+    </tbody>
+  </table>
+  <span class="small pull-right mobile-hide">
+    <span class="divider">|</span>
+    <a href="https://github.com/sakno/DotNext/new/gh-pages/apiSpec/new?filename=DotNext_Collections_Generic_Dictionary_GetOrInvoke__2_System_Collections_Generic_IDictionary___0___1____0_System_Func___1__.md&amp;value=---%0Auid%3A%20DotNext.Collections.Generic.Dictionary.GetOrInvoke%60%602(System.Collections.Generic.IDictionary%7B%60%600%2C%60%601%7D%2C%60%600%2CSystem.Func%7B%60%601%7D)%0Asummary%3A%20'*You%20can%20override%20summary%20for%20the%20API%20here%20using%20*MARKDOWN*%20syntax'%0A---%0A%0A*Please%20type%20below%20more%20information%20about%20this%20API%3A*%0A%0A">Improve this Doc</a>
+  </span>
+  <span class="small pull-right mobile-hide">
+    <a href="https://github.com/sakno/DotNext/blob/gh-pages/src/DotNext/Collections/Generic/Dictionary.cs/#L221">View Source</a>
+  </span>
+  <a id="DotNext_Collections_Generic_Dictionary_GetOrInvoke_" data-uid="DotNext.Collections.Generic.Dictionary.GetOrInvoke*"></a>
+  <h4 id="DotNext_Collections_Generic_Dictionary_GetOrInvoke__2_System_Collections_Generic_IDictionary___0___1____0_System_Func___1__" data-uid="DotNext.Collections.Generic.Dictionary.GetOrInvoke``2(System.Collections.Generic.IDictionary{``0,``1},``0,System.Func{``1})">GetOrInvoke&lt;K, V&gt;(IDictionary&lt;K, V&gt;, K, Func&lt;V&gt;)</h4>
   <div class="markdown level1 summary"><p>Gets dictionary value by key if it exists or
 invoke <code data-dev-comment-type="paramref" class="paramref">defaultValue</code> and
 return its result as a default value.</p>
-</div>
-  <div class="markdown level1 conceptual"></div>
-  <h5 class="decalaration">Declaration</h5>
-  <div class="codewrapper">
-    <pre><code class="lang-csharp hljs">public static V GetOrInvoke&lt;K, V&gt;(this IDictionary&lt;K, V&gt; dictionary, K key, Func&lt;V&gt; defaultValue)</code></pre>
-  </div>
-  <h5 class="parameters">Parameters</h5>
-  <table class="table table-bordered table-striped table-condensed">
-    <thead>
-      <tr>
-        <th>Type</th>
-        <th>Name</th>
-        <th>Description</th>
-      </tr>
-    </thead>
-    <tbody>
-      <tr>
-        <td><a class="xref" href="https://docs.microsoft.com/dotnet/api/system.collections.generic.idictionary-2">IDictionary</a>&lt;K, V&gt;</td>
-        <td><span class="parametername">dictionary</span></td>
+</div>
+  <div class="markdown level1 conceptual"></div>
+  <h5 class="decalaration">Declaration</h5>
+  <div class="codewrapper">
+    <pre><code class="lang-csharp hljs">public static V GetOrInvoke&lt;K, V&gt;(this IDictionary&lt;K, V&gt; dictionary, K key, Func&lt;V&gt; defaultValue)</code></pre>
+  </div>
+  <h5 class="parameters">Parameters</h5>
+  <table class="table table-bordered table-striped table-condensed">
+    <thead>
+      <tr>
+        <th>Type</th>
+        <th>Name</th>
+        <th>Description</th>
+      </tr>
+    </thead>
+    <tbody>
+      <tr>
+        <td><a class="xref" href="https://docs.microsoft.com/dotnet/api/system.collections.generic.idictionary-2">IDictionary</a>&lt;K, V&gt;</td>
+        <td><span class="parametername">dictionary</span></td>
         <td><p>A dictionary to read from.</p>
-</td>
-      </tr>
-      <tr>
-        <td><span class="xref">K</span></td>
-        <td><span class="parametername">key</span></td>
+</td>
+      </tr>
+      <tr>
+        <td><span class="xref">K</span></td>
+        <td><span class="parametername">key</span></td>
         <td><p>A key associated with the value.</p>
-</td>
-      </tr>
-      <tr>
-        <td><a class="xref" href="https://docs.microsoft.com/dotnet/api/system.func-1">Func</a>&lt;V&gt;</td>
-        <td><span class="parametername">defaultValue</span></td>
+</td>
+      </tr>
+      <tr>
+        <td><a class="xref" href="https://docs.microsoft.com/dotnet/api/system.func-1">Func</a>&lt;V&gt;</td>
+        <td><span class="parametername">defaultValue</span></td>
         <td><p>A delegate to be invoked if key doesn't exist in the dictionary.</p>
-</td>
-      </tr>
-    </tbody>
-  </table>
-  <h5 class="returns">Returns</h5>
-  <table class="table table-bordered table-striped table-condensed">
-    <thead>
-      <tr>
-        <th>Type</th>
-        <th>Description</th>
-      </tr>
-    </thead>
-    <tbody>
-      <tr>
-        <td><span class="xref">V</span></td>
+</td>
+      </tr>
+    </tbody>
+  </table>
+  <h5 class="returns">Returns</h5>
+  <table class="table table-bordered table-striped table-condensed">
+    <thead>
+      <tr>
+        <th>Type</th>
+        <th>Description</th>
+      </tr>
+    </thead>
+    <tbody>
+      <tr>
+        <td><span class="xref">V</span></td>
         <td><p>The value associated with the key or returned by the delegate.</p>
-</td>
-      </tr>
-    </tbody>
-  </table>
-  <h5 class="typeParameters">Type Parameters</h5>
-  <table class="table table-bordered table-striped table-condensed">
-    <thead>
-      <tr>
-        <th>Name</th>
-        <th>Description</th>
-      </tr>
-    </thead>
-    <tbody>
-      <tr>
-        <td><span class="parametername">K</span></td>
+</td>
+      </tr>
+    </tbody>
+  </table>
+  <h5 class="typeParameters">Type Parameters</h5>
+  <table class="table table-bordered table-striped table-condensed">
+    <thead>
+      <tr>
+        <th>Name</th>
+        <th>Description</th>
+      </tr>
+    </thead>
+    <tbody>
+      <tr>
+        <td><span class="parametername">K</span></td>
         <td><p>Type of dictionary keys.</p>
-</td>
-      </tr>
-      <tr>
-        <td><span class="parametername">V</span></td>
+</td>
+      </tr>
+      <tr>
+        <td><span class="parametername">V</span></td>
         <td><p>Type of dictionary values.</p>
-</td>
-      </tr>
-    </tbody>
-  </table>
-  <span class="small pull-right mobile-hide">
-    <span class="divider">|</span>
-    <a href="https://github.com/sakno/dotNext/new/gh-pages/apiSpec/new?filename=DotNext_Collections_Generic_Dictionary_IndexerGetter__2_System_Collections_Generic_IDictionary___0___1__.md&amp;value=---%0Auid%3A%20DotNext.Collections.Generic.Dictionary.IndexerGetter%60%602(System.Collections.Generic.IDictionary%7B%60%600%2C%60%601%7D)%0Asummary%3A%20'*You%20can%20override%20summary%20for%20the%20API%20here%20using%20*MARKDOWN*%20syntax'%0A---%0A%0A*Please%20type%20below%20more%20information%20about%20this%20API%3A*%0A%0A">Improve this Doc</a>
-  </span>
-  <span class="small pull-right mobile-hide">
-    <a href="https://github.com/sakno/dotNext/blob/gh-pages/src/DotNext/Collections/Generic/Dictionary.cs/#L74">View Source</a>
-  </span>
-  <a id="DotNext_Collections_Generic_Dictionary_IndexerGetter_" data-uid="DotNext.Collections.Generic.Dictionary.IndexerGetter*"></a>
-  <h4 id="DotNext_Collections_Generic_Dictionary_IndexerGetter__2_System_Collections_Generic_IDictionary___0___1__" data-uid="DotNext.Collections.Generic.Dictionary.IndexerGetter``2(System.Collections.Generic.IDictionary{``0,``1})">IndexerGetter&lt;K, V&gt;(IDictionary&lt;K, V&gt;)</h4>
+</td>
+      </tr>
+    </tbody>
+  </table>
+  <span class="small pull-right mobile-hide">
+    <span class="divider">|</span>
+    <a href="https://github.com/sakno/DotNext/new/gh-pages/apiSpec/new?filename=DotNext_Collections_Generic_Dictionary_IndexerGetter__2_System_Collections_Generic_IDictionary___0___1__.md&amp;value=---%0Auid%3A%20DotNext.Collections.Generic.Dictionary.IndexerGetter%60%602(System.Collections.Generic.IDictionary%7B%60%600%2C%60%601%7D)%0Asummary%3A%20'*You%20can%20override%20summary%20for%20the%20API%20here%20using%20*MARKDOWN*%20syntax'%0A---%0A%0A*Please%20type%20below%20more%20information%20about%20this%20API%3A*%0A%0A">Improve this Doc</a>
+  </span>
+  <span class="small pull-right mobile-hide">
+    <a href="https://github.com/sakno/DotNext/blob/gh-pages/src/DotNext/Collections/Generic/Dictionary.cs/#L74">View Source</a>
+  </span>
+  <a id="DotNext_Collections_Generic_Dictionary_IndexerGetter_" data-uid="DotNext.Collections.Generic.Dictionary.IndexerGetter*"></a>
+  <h4 id="DotNext_Collections_Generic_Dictionary_IndexerGetter__2_System_Collections_Generic_IDictionary___0___1__" data-uid="DotNext.Collections.Generic.Dictionary.IndexerGetter``2(System.Collections.Generic.IDictionary{``0,``1})">IndexerGetter&lt;K, V&gt;(IDictionary&lt;K, V&gt;)</h4>
   <div class="markdown level1 summary"><p>Returns <span class="xref">System.Collections.Generic.IDictionary`2.get_Item(`0)</span> as
 delegate attached to the dictionary instance.</p>
-</div>
-  <div class="markdown level1 conceptual"></div>
-  <h5 class="decalaration">Declaration</h5>
-  <div class="codewrapper">
-    <pre><code class="lang-csharp hljs">public static Func&lt;K, V&gt; IndexerGetter&lt;K, V&gt;(this IDictionary&lt;K, V&gt; dictionary)</code></pre>
-  </div>
-  <h5 class="parameters">Parameters</h5>
-  <table class="table table-bordered table-striped table-condensed">
-    <thead>
-      <tr>
-        <th>Type</th>
-        <th>Name</th>
-        <th>Description</th>
-      </tr>
-    </thead>
-    <tbody>
-      <tr>
-        <td><a class="xref" href="https://docs.microsoft.com/dotnet/api/system.collections.generic.idictionary-2">IDictionary</a>&lt;K, V&gt;</td>
-        <td><span class="parametername">dictionary</span></td>
+</div>
+  <div class="markdown level1 conceptual"></div>
+  <h5 class="decalaration">Declaration</h5>
+  <div class="codewrapper">
+    <pre><code class="lang-csharp hljs">public static Func&lt;K, V&gt; IndexerGetter&lt;K, V&gt;(this IDictionary&lt;K, V&gt; dictionary)</code></pre>
+  </div>
+  <h5 class="parameters">Parameters</h5>
+  <table class="table table-bordered table-striped table-condensed">
+    <thead>
+      <tr>
+        <th>Type</th>
+        <th>Name</th>
+        <th>Description</th>
+      </tr>
+    </thead>
+    <tbody>
+      <tr>
+        <td><a class="xref" href="https://docs.microsoft.com/dotnet/api/system.collections.generic.idictionary-2">IDictionary</a>&lt;K, V&gt;</td>
+        <td><span class="parametername">dictionary</span></td>
         <td><p>Mutable dictionary instance.</p>
-</td>
-      </tr>
-    </tbody>
-  </table>
-  <h5 class="returns">Returns</h5>
-  <table class="table table-bordered table-striped table-condensed">
-    <thead>
-      <tr>
-        <th>Type</th>
-        <th>Description</th>
-      </tr>
-    </thead>
-    <tbody>
-      <tr>
-        <td><a class="xref" href="https://docs.microsoft.com/dotnet/api/system.func-2">Func</a>&lt;K, V&gt;</td>
+</td>
+      </tr>
+    </tbody>
+  </table>
+  <h5 class="returns">Returns</h5>
+  <table class="table table-bordered table-striped table-condensed">
+    <thead>
+      <tr>
+        <th>Type</th>
+        <th>Description</th>
+      </tr>
+    </thead>
+    <tbody>
+      <tr>
+        <td><a class="xref" href="https://docs.microsoft.com/dotnet/api/system.func-2">Func</a>&lt;K, V&gt;</td>
         <td><p>A delegate representing dictionary indexer.</p>
-</td>
-      </tr>
-    </tbody>
-  </table>
-  <h5 class="typeParameters">Type Parameters</h5>
-  <table class="table table-bordered table-striped table-condensed">
-    <thead>
-      <tr>
-        <th>Name</th>
-        <th>Description</th>
-      </tr>
-    </thead>
-    <tbody>
-      <tr>
-        <td><span class="parametername">K</span></td>
+</td>
+      </tr>
+    </tbody>
+  </table>
+  <h5 class="typeParameters">Type Parameters</h5>
+  <table class="table table-bordered table-striped table-condensed">
+    <thead>
+      <tr>
+        <th>Name</th>
+        <th>Description</th>
+      </tr>
+    </thead>
+    <tbody>
+      <tr>
+        <td><span class="parametername">K</span></td>
         <td><p>Type of dictionary keys.</p>
-</td>
-      </tr>
-      <tr>
-        <td><span class="parametername">V</span></td>
+</td>
+      </tr>
+      <tr>
+        <td><span class="parametername">V</span></td>
         <td><p>Type of dictionary values.</p>
-</td>
-      </tr>
-    </tbody>
-  </table>
-  <span class="small pull-right mobile-hide">
-    <span class="divider">|</span>
-    <a href="https://github.com/sakno/dotNext/new/gh-pages/apiSpec/new?filename=DotNext_Collections_Generic_Dictionary_IndexerGetter__2_System_Collections_Generic_IReadOnlyDictionary___0___1__.md&amp;value=---%0Auid%3A%20DotNext.Collections.Generic.Dictionary.IndexerGetter%60%602(System.Collections.Generic.IReadOnlyDictionary%7B%60%600%2C%60%601%7D)%0Asummary%3A%20'*You%20can%20override%20summary%20for%20the%20API%20here%20using%20*MARKDOWN*%20syntax'%0A---%0A%0A*Please%20type%20below%20more%20information%20about%20this%20API%3A*%0A%0A">Improve this Doc</a>
-  </span>
-  <span class="small pull-right mobile-hide">
-    <a href="https://github.com/sakno/dotNext/blob/gh-pages/src/DotNext/Collections/Generic/Dictionary.cs/#L63">View Source</a>
-  </span>
-  <a id="DotNext_Collections_Generic_Dictionary_IndexerGetter_" data-uid="DotNext.Collections.Generic.Dictionary.IndexerGetter*"></a>
-  <h4 id="DotNext_Collections_Generic_Dictionary_IndexerGetter__2_System_Collections_Generic_IReadOnlyDictionary___0___1__" data-uid="DotNext.Collections.Generic.Dictionary.IndexerGetter``2(System.Collections.Generic.IReadOnlyDictionary{``0,``1})">IndexerGetter&lt;K, V&gt;(IReadOnlyDictionary&lt;K, V&gt;)</h4>
+</td>
+      </tr>
+    </tbody>
+  </table>
+  <span class="small pull-right mobile-hide">
+    <span class="divider">|</span>
+    <a href="https://github.com/sakno/DotNext/new/gh-pages/apiSpec/new?filename=DotNext_Collections_Generic_Dictionary_IndexerGetter__2_System_Collections_Generic_IReadOnlyDictionary___0___1__.md&amp;value=---%0Auid%3A%20DotNext.Collections.Generic.Dictionary.IndexerGetter%60%602(System.Collections.Generic.IReadOnlyDictionary%7B%60%600%2C%60%601%7D)%0Asummary%3A%20'*You%20can%20override%20summary%20for%20the%20API%20here%20using%20*MARKDOWN*%20syntax'%0A---%0A%0A*Please%20type%20below%20more%20information%20about%20this%20API%3A*%0A%0A">Improve this Doc</a>
+  </span>
+  <span class="small pull-right mobile-hide">
+    <a href="https://github.com/sakno/DotNext/blob/gh-pages/src/DotNext/Collections/Generic/Dictionary.cs/#L63">View Source</a>
+  </span>
+  <a id="DotNext_Collections_Generic_Dictionary_IndexerGetter_" data-uid="DotNext.Collections.Generic.Dictionary.IndexerGetter*"></a>
+  <h4 id="DotNext_Collections_Generic_Dictionary_IndexerGetter__2_System_Collections_Generic_IReadOnlyDictionary___0___1__" data-uid="DotNext.Collections.Generic.Dictionary.IndexerGetter``2(System.Collections.Generic.IReadOnlyDictionary{``0,``1})">IndexerGetter&lt;K, V&gt;(IReadOnlyDictionary&lt;K, V&gt;)</h4>
   <div class="markdown level1 summary"><p>Returns <span class="xref">System.Collections.Generic.IReadOnlyDictionary`2.get_Item(`0)</span> as
 delegate attached to the dictionary instance.</p>
-</div>
-  <div class="markdown level1 conceptual"></div>
-  <h5 class="decalaration">Declaration</h5>
-  <div class="codewrapper">
-    <pre><code class="lang-csharp hljs">public static Func&lt;K, V&gt; IndexerGetter&lt;K, V&gt;(this IReadOnlyDictionary&lt;K, V&gt; dictionary)</code></pre>
-  </div>
-  <h5 class="parameters">Parameters</h5>
-  <table class="table table-bordered table-striped table-condensed">
-    <thead>
-      <tr>
-        <th>Type</th>
-        <th>Name</th>
-        <th>Description</th>
-      </tr>
-    </thead>
-    <tbody>
-      <tr>
-        <td><a class="xref" href="https://docs.microsoft.com/dotnet/api/system.collections.generic.ireadonlydictionary-2">IReadOnlyDictionary</a>&lt;K, V&gt;</td>
-        <td><span class="parametername">dictionary</span></td>
+</div>
+  <div class="markdown level1 conceptual"></div>
+  <h5 class="decalaration">Declaration</h5>
+  <div class="codewrapper">
+    <pre><code class="lang-csharp hljs">public static Func&lt;K, V&gt; IndexerGetter&lt;K, V&gt;(this IReadOnlyDictionary&lt;K, V&gt; dictionary)</code></pre>
+  </div>
+  <h5 class="parameters">Parameters</h5>
+  <table class="table table-bordered table-striped table-condensed">
+    <thead>
+      <tr>
+        <th>Type</th>
+        <th>Name</th>
+        <th>Description</th>
+      </tr>
+    </thead>
+    <tbody>
+      <tr>
+        <td><a class="xref" href="https://docs.microsoft.com/dotnet/api/system.collections.generic.ireadonlydictionary-2">IReadOnlyDictionary</a>&lt;K, V&gt;</td>
+        <td><span class="parametername">dictionary</span></td>
         <td><p>Read-only dictionary instance.</p>
-</td>
-      </tr>
-    </tbody>
-  </table>
-  <h5 class="returns">Returns</h5>
-  <table class="table table-bordered table-striped table-condensed">
-    <thead>
-      <tr>
-        <th>Type</th>
-        <th>Description</th>
-      </tr>
-    </thead>
-    <tbody>
-      <tr>
-        <td><a class="xref" href="https://docs.microsoft.com/dotnet/api/system.func-2">Func</a>&lt;K, V&gt;</td>
+</td>
+      </tr>
+    </tbody>
+  </table>
+  <h5 class="returns">Returns</h5>
+  <table class="table table-bordered table-striped table-condensed">
+    <thead>
+      <tr>
+        <th>Type</th>
+        <th>Description</th>
+      </tr>
+    </thead>
+    <tbody>
+      <tr>
+        <td><a class="xref" href="https://docs.microsoft.com/dotnet/api/system.func-2">Func</a>&lt;K, V&gt;</td>
         <td><p>A delegate representing dictionary indexer.</p>
-</td>
-      </tr>
-    </tbody>
-  </table>
-  <h5 class="typeParameters">Type Parameters</h5>
-  <table class="table table-bordered table-striped table-condensed">
-    <thead>
-      <tr>
-        <th>Name</th>
-        <th>Description</th>
-      </tr>
-    </thead>
-    <tbody>
-      <tr>
-        <td><span class="parametername">K</span></td>
+</td>
+      </tr>
+    </tbody>
+  </table>
+  <h5 class="typeParameters">Type Parameters</h5>
+  <table class="table table-bordered table-striped table-condensed">
+    <thead>
+      <tr>
+        <th>Name</th>
+        <th>Description</th>
+      </tr>
+    </thead>
+    <tbody>
+      <tr>
+        <td><span class="parametername">K</span></td>
         <td><p>Type of dictionary keys.</p>
-</td>
-      </tr>
-      <tr>
-        <td><span class="parametername">V</span></td>
+</td>
+      </tr>
+      <tr>
+        <td><span class="parametername">V</span></td>
         <td><p>Type of dictionary values.</p>
-</td>
-      </tr>
-    </tbody>
-  </table>
-  <span class="small pull-right mobile-hide">
-    <span class="divider">|</span>
-    <a href="https://github.com/sakno/dotNext/new/gh-pages/apiSpec/new?filename=DotNext_Collections_Generic_Dictionary_IndexerSetter__2_System_Collections_Generic_IDictionary___0___1__.md&amp;value=---%0Auid%3A%20DotNext.Collections.Generic.Dictionary.IndexerSetter%60%602(System.Collections.Generic.IDictionary%7B%60%600%2C%60%601%7D)%0Asummary%3A%20'*You%20can%20override%20summary%20for%20the%20API%20here%20using%20*MARKDOWN*%20syntax'%0A---%0A%0A*Please%20type%20below%20more%20information%20about%20this%20API%3A*%0A%0A">Improve this Doc</a>
-  </span>
-  <span class="small pull-right mobile-hide">
-    <a href="https://github.com/sakno/dotNext/blob/gh-pages/src/DotNext/Collections/Generic/Dictionary.cs/#L85">View Source</a>
-  </span>
-  <a id="DotNext_Collections_Generic_Dictionary_IndexerSetter_" data-uid="DotNext.Collections.Generic.Dictionary.IndexerSetter*"></a>
-  <h4 id="DotNext_Collections_Generic_Dictionary_IndexerSetter__2_System_Collections_Generic_IDictionary___0___1__" data-uid="DotNext.Collections.Generic.Dictionary.IndexerSetter``2(System.Collections.Generic.IDictionary{``0,``1})">IndexerSetter&lt;K, V&gt;(IDictionary&lt;K, V&gt;)</h4>
+</td>
+      </tr>
+    </tbody>
+  </table>
+  <span class="small pull-right mobile-hide">
+    <span class="divider">|</span>
+    <a href="https://github.com/sakno/DotNext/new/gh-pages/apiSpec/new?filename=DotNext_Collections_Generic_Dictionary_IndexerSetter__2_System_Collections_Generic_IDictionary___0___1__.md&amp;value=---%0Auid%3A%20DotNext.Collections.Generic.Dictionary.IndexerSetter%60%602(System.Collections.Generic.IDictionary%7B%60%600%2C%60%601%7D)%0Asummary%3A%20'*You%20can%20override%20summary%20for%20the%20API%20here%20using%20*MARKDOWN*%20syntax'%0A---%0A%0A*Please%20type%20below%20more%20information%20about%20this%20API%3A*%0A%0A">Improve this Doc</a>
+  </span>
+  <span class="small pull-right mobile-hide">
+    <a href="https://github.com/sakno/DotNext/blob/gh-pages/src/DotNext/Collections/Generic/Dictionary.cs/#L85">View Source</a>
+  </span>
+  <a id="DotNext_Collections_Generic_Dictionary_IndexerSetter_" data-uid="DotNext.Collections.Generic.Dictionary.IndexerSetter*"></a>
+  <h4 id="DotNext_Collections_Generic_Dictionary_IndexerSetter__2_System_Collections_Generic_IDictionary___0___1__" data-uid="DotNext.Collections.Generic.Dictionary.IndexerSetter``2(System.Collections.Generic.IDictionary{``0,``1})">IndexerSetter&lt;K, V&gt;(IDictionary&lt;K, V&gt;)</h4>
   <div class="markdown level1 summary"><p>Returns <span class="xref">System.Collections.Generic.IDictionary`2.set_Item(`0,`1)</span> as
 delegate attached to the dictionary instance.</p>
-</div>
-  <div class="markdown level1 conceptual"></div>
-  <h5 class="decalaration">Declaration</h5>
-  <div class="codewrapper">
-    <pre><code class="lang-csharp hljs">public static Action&lt;K, V&gt; IndexerSetter&lt;K, V&gt;(this IDictionary&lt;K, V&gt; dictionary)</code></pre>
-  </div>
-  <h5 class="parameters">Parameters</h5>
-  <table class="table table-bordered table-striped table-condensed">
-    <thead>
-      <tr>
-        <th>Type</th>
-        <th>Name</th>
-        <th>Description</th>
-      </tr>
-    </thead>
-    <tbody>
-      <tr>
-        <td><a class="xref" href="https://docs.microsoft.com/dotnet/api/system.collections.generic.idictionary-2">IDictionary</a>&lt;K, V&gt;</td>
-        <td><span class="parametername">dictionary</span></td>
+</div>
+  <div class="markdown level1 conceptual"></div>
+  <h5 class="decalaration">Declaration</h5>
+  <div class="codewrapper">
+    <pre><code class="lang-csharp hljs">public static Action&lt;K, V&gt; IndexerSetter&lt;K, V&gt;(this IDictionary&lt;K, V&gt; dictionary)</code></pre>
+  </div>
+  <h5 class="parameters">Parameters</h5>
+  <table class="table table-bordered table-striped table-condensed">
+    <thead>
+      <tr>
+        <th>Type</th>
+        <th>Name</th>
+        <th>Description</th>
+      </tr>
+    </thead>
+    <tbody>
+      <tr>
+        <td><a class="xref" href="https://docs.microsoft.com/dotnet/api/system.collections.generic.idictionary-2">IDictionary</a>&lt;K, V&gt;</td>
+        <td><span class="parametername">dictionary</span></td>
         <td><p>Mutable dictionary instance.</p>
-</td>
-      </tr>
-    </tbody>
-  </table>
-  <h5 class="returns">Returns</h5>
-  <table class="table table-bordered table-striped table-condensed">
-    <thead>
-      <tr>
-        <th>Type</th>
-        <th>Description</th>
-      </tr>
-    </thead>
-    <tbody>
-      <tr>
-        <td><a class="xref" href="https://docs.microsoft.com/dotnet/api/system.action-2">Action</a>&lt;K, V&gt;</td>
+</td>
+      </tr>
+    </tbody>
+  </table>
+  <h5 class="returns">Returns</h5>
+  <table class="table table-bordered table-striped table-condensed">
+    <thead>
+      <tr>
+        <th>Type</th>
+        <th>Description</th>
+      </tr>
+    </thead>
+    <tbody>
+      <tr>
+        <td><a class="xref" href="https://docs.microsoft.com/dotnet/api/system.action-2">Action</a>&lt;K, V&gt;</td>
         <td><p>A delegate representing dictionary indexer.</p>
-</td>
-      </tr>
-    </tbody>
-  </table>
-  <h5 class="typeParameters">Type Parameters</h5>
-  <table class="table table-bordered table-striped table-condensed">
-    <thead>
-      <tr>
-        <th>Name</th>
-        <th>Description</th>
-      </tr>
-    </thead>
-    <tbody>
-      <tr>
-        <td><span class="parametername">K</span></td>
+</td>
+      </tr>
+    </tbody>
+  </table>
+  <h5 class="typeParameters">Type Parameters</h5>
+  <table class="table table-bordered table-striped table-condensed">
+    <thead>
+      <tr>
+        <th>Name</th>
+        <th>Description</th>
+      </tr>
+    </thead>
+    <tbody>
+      <tr>
+        <td><span class="parametername">K</span></td>
         <td><p>Type of dictionary keys.</p>
-</td>
-      </tr>
-      <tr>
-        <td><span class="parametername">V</span></td>
+</td>
+      </tr>
+      <tr>
+        <td><span class="parametername">V</span></td>
         <td><p>Type of dictionary values.</p>
-</td>
-      </tr>
-    </tbody>
-  </table>
-  <span class="small pull-right mobile-hide">
-    <span class="divider">|</span>
-    <a href="https://github.com/sakno/dotNext/new/gh-pages/apiSpec/new?filename=DotNext_Collections_Generic_Dictionary_TryGetValue__2_System_Collections_Generic_IDictionary___0___1____0_.md&amp;value=---%0Auid%3A%20DotNext.Collections.Generic.Dictionary.TryGetValue%60%602(System.Collections.Generic.IDictionary%7B%60%600%2C%60%601%7D%2C%60%600)%0Asummary%3A%20'*You%20can%20override%20summary%20for%20the%20API%20here%20using%20*MARKDOWN*%20syntax'%0A---%0A%0A*Please%20type%20below%20more%20information%20about%20this%20API%3A*%0A%0A">Improve this Doc</a>
-  </span>
-  <span class="small pull-right mobile-hide">
-    <a href="https://github.com/sakno/dotNext/blob/gh-pages/src/DotNext/Collections/Generic/Dictionary.cs/#L232">View Source</a>
-  </span>
-  <a id="DotNext_Collections_Generic_Dictionary_TryGetValue_" data-uid="DotNext.Collections.Generic.Dictionary.TryGetValue*"></a>
-  <h4 id="DotNext_Collections_Generic_Dictionary_TryGetValue__2_System_Collections_Generic_IDictionary___0___1____0_" data-uid="DotNext.Collections.Generic.Dictionary.TryGetValue``2(System.Collections.Generic.IDictionary{``0,``1},``0)">TryGetValue&lt;K, V&gt;(IDictionary&lt;K, V&gt;, K)</h4>
+</td>
+      </tr>
+    </tbody>
+  </table>
+  <span class="small pull-right mobile-hide">
+    <span class="divider">|</span>
+    <a href="https://github.com/sakno/DotNext/new/gh-pages/apiSpec/new?filename=DotNext_Collections_Generic_Dictionary_TryGetValue__2_System_Collections_Generic_IDictionary___0___1____0_.md&amp;value=---%0Auid%3A%20DotNext.Collections.Generic.Dictionary.TryGetValue%60%602(System.Collections.Generic.IDictionary%7B%60%600%2C%60%601%7D%2C%60%600)%0Asummary%3A%20'*You%20can%20override%20summary%20for%20the%20API%20here%20using%20*MARKDOWN*%20syntax'%0A---%0A%0A*Please%20type%20below%20more%20information%20about%20this%20API%3A*%0A%0A">Improve this Doc</a>
+  </span>
+  <span class="small pull-right mobile-hide">
+    <a href="https://github.com/sakno/DotNext/blob/gh-pages/src/DotNext/Collections/Generic/Dictionary.cs/#L232">View Source</a>
+  </span>
+  <a id="DotNext_Collections_Generic_Dictionary_TryGetValue_" data-uid="DotNext.Collections.Generic.Dictionary.TryGetValue*"></a>
+  <h4 id="DotNext_Collections_Generic_Dictionary_TryGetValue__2_System_Collections_Generic_IDictionary___0___1____0_" data-uid="DotNext.Collections.Generic.Dictionary.TryGetValue``2(System.Collections.Generic.IDictionary{``0,``1},``0)">TryGetValue&lt;K, V&gt;(IDictionary&lt;K, V&gt;, K)</h4>
   <div class="markdown level1 summary"><p>Gets the value associated with the specified key.</p>
-</div>
-  <div class="markdown level1 conceptual"></div>
-  <h5 class="decalaration">Declaration</h5>
-  <div class="codewrapper">
-    <pre><code class="lang-csharp hljs">public static Optional&lt;V&gt; TryGetValue&lt;K, V&gt;(this IDictionary&lt;K, V&gt; dictionary, K key)</code></pre>
-  </div>
-  <h5 class="parameters">Parameters</h5>
-  <table class="table table-bordered table-striped table-condensed">
-    <thead>
-      <tr>
-        <th>Type</th>
-        <th>Name</th>
-        <th>Description</th>
-      </tr>
-    </thead>
-    <tbody>
-      <tr>
-        <td><a class="xref" href="https://docs.microsoft.com/dotnet/api/system.collections.generic.idictionary-2">IDictionary</a>&lt;K, V&gt;</td>
-        <td><span class="parametername">dictionary</span></td>
+</div>
+  <div class="markdown level1 conceptual"></div>
+  <h5 class="decalaration">Declaration</h5>
+  <div class="codewrapper">
+    <pre><code class="lang-csharp hljs">public static Optional&lt;V&gt; TryGetValue&lt;K, V&gt;(this IDictionary&lt;K, V&gt; dictionary, K key)</code></pre>
+  </div>
+  <h5 class="parameters">Parameters</h5>
+  <table class="table table-bordered table-striped table-condensed">
+    <thead>
+      <tr>
+        <th>Type</th>
+        <th>Name</th>
+        <th>Description</th>
+      </tr>
+    </thead>
+    <tbody>
+      <tr>
+        <td><a class="xref" href="https://docs.microsoft.com/dotnet/api/system.collections.generic.idictionary-2">IDictionary</a>&lt;K, V&gt;</td>
+        <td><span class="parametername">dictionary</span></td>
         <td><p>A dictionary to read from.</p>
-</td>
-      </tr>
-      <tr>
-        <td><span class="xref">K</span></td>
-        <td><span class="parametername">key</span></td>
+</td>
+      </tr>
+      <tr>
+        <td><span class="xref">K</span></td>
+        <td><span class="parametername">key</span></td>
         <td><p>The key whose value to get.</p>
-</td>
-      </tr>
-    </tbody>
-  </table>
-  <h5 class="returns">Returns</h5>
-  <table class="table table-bordered table-striped table-condensed">
-    <thead>
-      <tr>
-        <th>Type</th>
-        <th>Description</th>
-      </tr>
-    </thead>
-    <tbody>
-      <tr>
-        <td><a class="xref" href="DotNext.Optional-1.html">Optional</a>&lt;V&gt;</td>
+</td>
+      </tr>
+    </tbody>
+  </table>
+  <h5 class="returns">Returns</h5>
+  <table class="table table-bordered table-striped table-condensed">
+    <thead>
+      <tr>
+        <th>Type</th>
+        <th>Description</th>
+      </tr>
+    </thead>
+    <tbody>
+      <tr>
+        <td><a class="xref" href="DotNext.Optional-1.html">Optional</a>&lt;V&gt;</td>
         <td><p>The optional value associated with the key.</p>
-</td>
-      </tr>
-    </tbody>
-  </table>
-  <h5 class="typeParameters">Type Parameters</h5>
-  <table class="table table-bordered table-striped table-condensed">
-    <thead>
-      <tr>
-        <th>Name</th>
-        <th>Description</th>
-      </tr>
-    </thead>
-    <tbody>
-      <tr>
-        <td><span class="parametername">K</span></td>
+</td>
+      </tr>
+    </tbody>
+  </table>
+  <h5 class="typeParameters">Type Parameters</h5>
+  <table class="table table-bordered table-striped table-condensed">
+    <thead>
+      <tr>
+        <th>Name</th>
+        <th>Description</th>
+      </tr>
+    </thead>
+    <tbody>
+      <tr>
+        <td><span class="parametername">K</span></td>
         <td><p>Type of dictionary keys.</p>
-</td>
-      </tr>
-      <tr>
-        <td><span class="parametername">V</span></td>
+</td>
+      </tr>
+      <tr>
+        <td><span class="parametername">V</span></td>
         <td><p>Type of dictionary values.</p>
-</td>
-      </tr>
-    </tbody>
-  </table>
-  <span class="small pull-right mobile-hide">
-    <span class="divider">|</span>
-    <a href="https://github.com/sakno/dotNext/new/gh-pages/apiSpec/new?filename=DotNext_Collections_Generic_Dictionary_TryGetValue__2_System_Collections_Generic_IReadOnlyDictionary___0___1____0_.md&amp;value=---%0Auid%3A%20DotNext.Collections.Generic.Dictionary.TryGetValue%60%602(System.Collections.Generic.IReadOnlyDictionary%7B%60%600%2C%60%601%7D%2C%60%600)%0Asummary%3A%20'*You%20can%20override%20summary%20for%20the%20API%20here%20using%20*MARKDOWN*%20syntax'%0A---%0A%0A*Please%20type%20below%20more%20information%20about%20this%20API%3A*%0A%0A">Improve this Doc</a>
-  </span>
-  <span class="small pull-right mobile-hide">
-    <a href="https://github.com/sakno/dotNext/blob/gh-pages/src/DotNext/Collections/Generic/Dictionary.cs/#L254">View Source</a>
-  </span>
-  <a id="DotNext_Collections_Generic_Dictionary_TryGetValue_" data-uid="DotNext.Collections.Generic.Dictionary.TryGetValue*"></a>
-  <h4 id="DotNext_Collections_Generic_Dictionary_TryGetValue__2_System_Collections_Generic_IReadOnlyDictionary___0___1____0_" data-uid="DotNext.Collections.Generic.Dictionary.TryGetValue``2(System.Collections.Generic.IReadOnlyDictionary{``0,``1},``0)">TryGetValue&lt;K, V&gt;(IReadOnlyDictionary&lt;K, V&gt;, K)</h4>
+</td>
+      </tr>
+    </tbody>
+  </table>
+  <span class="small pull-right mobile-hide">
+    <span class="divider">|</span>
+    <a href="https://github.com/sakno/DotNext/new/gh-pages/apiSpec/new?filename=DotNext_Collections_Generic_Dictionary_TryGetValue__2_System_Collections_Generic_IReadOnlyDictionary___0___1____0_.md&amp;value=---%0Auid%3A%20DotNext.Collections.Generic.Dictionary.TryGetValue%60%602(System.Collections.Generic.IReadOnlyDictionary%7B%60%600%2C%60%601%7D%2C%60%600)%0Asummary%3A%20'*You%20can%20override%20summary%20for%20the%20API%20here%20using%20*MARKDOWN*%20syntax'%0A---%0A%0A*Please%20type%20below%20more%20information%20about%20this%20API%3A*%0A%0A">Improve this Doc</a>
+  </span>
+  <span class="small pull-right mobile-hide">
+    <a href="https://github.com/sakno/DotNext/blob/gh-pages/src/DotNext/Collections/Generic/Dictionary.cs/#L254">View Source</a>
+  </span>
+  <a id="DotNext_Collections_Generic_Dictionary_TryGetValue_" data-uid="DotNext.Collections.Generic.Dictionary.TryGetValue*"></a>
+  <h4 id="DotNext_Collections_Generic_Dictionary_TryGetValue__2_System_Collections_Generic_IReadOnlyDictionary___0___1____0_" data-uid="DotNext.Collections.Generic.Dictionary.TryGetValue``2(System.Collections.Generic.IReadOnlyDictionary{``0,``1},``0)">TryGetValue&lt;K, V&gt;(IReadOnlyDictionary&lt;K, V&gt;, K)</h4>
   <div class="markdown level1 summary"><p>Gets the value associated with the specified key.</p>
-</div>
-  <div class="markdown level1 conceptual"></div>
-  <h5 class="decalaration">Declaration</h5>
-  <div class="codewrapper">
-    <pre><code class="lang-csharp hljs">public static Optional&lt;V&gt; TryGetValue&lt;K, V&gt;(IReadOnlyDictionary&lt;K, V&gt; dictionary, K key)</code></pre>
-  </div>
-  <h5 class="parameters">Parameters</h5>
-  <table class="table table-bordered table-striped table-condensed">
-    <thead>
-      <tr>
-        <th>Type</th>
-        <th>Name</th>
-        <th>Description</th>
-      </tr>
-    </thead>
-    <tbody>
-      <tr>
-        <td><a class="xref" href="https://docs.microsoft.com/dotnet/api/system.collections.generic.ireadonlydictionary-2">IReadOnlyDictionary</a>&lt;K, V&gt;</td>
-        <td><span class="parametername">dictionary</span></td>
+</div>
+  <div class="markdown level1 conceptual"></div>
+  <h5 class="decalaration">Declaration</h5>
+  <div class="codewrapper">
+    <pre><code class="lang-csharp hljs">public static Optional&lt;V&gt; TryGetValue&lt;K, V&gt;(IReadOnlyDictionary&lt;K, V&gt; dictionary, K key)</code></pre>
+  </div>
+  <h5 class="parameters">Parameters</h5>
+  <table class="table table-bordered table-striped table-condensed">
+    <thead>
+      <tr>
+        <th>Type</th>
+        <th>Name</th>
+        <th>Description</th>
+      </tr>
+    </thead>
+    <tbody>
+      <tr>
+        <td><a class="xref" href="https://docs.microsoft.com/dotnet/api/system.collections.generic.ireadonlydictionary-2">IReadOnlyDictionary</a>&lt;K, V&gt;</td>
+        <td><span class="parametername">dictionary</span></td>
         <td><p>A dictionary to read from.</p>
-</td>
-      </tr>
-      <tr>
-        <td><span class="xref">K</span></td>
-        <td><span class="parametername">key</span></td>
+</td>
+      </tr>
+      <tr>
+        <td><span class="xref">K</span></td>
+        <td><span class="parametername">key</span></td>
         <td><p>The key whose value to get.</p>
-</td>
-      </tr>
-    </tbody>
-  </table>
-  <h5 class="returns">Returns</h5>
-  <table class="table table-bordered table-striped table-condensed">
-    <thead>
-      <tr>
-        <th>Type</th>
-        <th>Description</th>
-      </tr>
-    </thead>
-    <tbody>
-      <tr>
-        <td><a class="xref" href="DotNext.Optional-1.html">Optional</a>&lt;V&gt;</td>
+</td>
+      </tr>
+    </tbody>
+  </table>
+  <h5 class="returns">Returns</h5>
+  <table class="table table-bordered table-striped table-condensed">
+    <thead>
+      <tr>
+        <th>Type</th>
+        <th>Description</th>
+      </tr>
+    </thead>
+    <tbody>
+      <tr>
+        <td><a class="xref" href="DotNext.Optional-1.html">Optional</a>&lt;V&gt;</td>
         <td><p>The optional value associated with the key.</p>
-</td>
-      </tr>
-    </tbody>
-  </table>
-  <h5 class="typeParameters">Type Parameters</h5>
-  <table class="table table-bordered table-striped table-condensed">
-    <thead>
-      <tr>
-        <th>Name</th>
-        <th>Description</th>
-      </tr>
-    </thead>
-    <tbody>
-      <tr>
-        <td><span class="parametername">K</span></td>
+</td>
+      </tr>
+    </tbody>
+  </table>
+  <h5 class="typeParameters">Type Parameters</h5>
+  <table class="table table-bordered table-striped table-condensed">
+    <thead>
+      <tr>
+        <th>Name</th>
+        <th>Description</th>
+      </tr>
+    </thead>
+    <tbody>
+      <tr>
+        <td><span class="parametername">K</span></td>
         <td><p>Type of dictionary keys.</p>
-</td>
-      </tr>
-      <tr>
-        <td><span class="parametername">V</span></td>
+</td>
+      </tr>
+      <tr>
+        <td><span class="parametername">V</span></td>
         <td><p>Type of dictionary values.</p>
-</td>
-      </tr>
-    </tbody>
-  </table>
-  <span class="small pull-right mobile-hide">
-    <span class="divider">|</span>
-    <a href="https://github.com/sakno/dotNext/new/gh-pages/apiSpec/new?filename=DotNext_Collections_Generic_Dictionary_TryRemove__2_System_Collections_Generic_IDictionary___0___1____0_.md&amp;value=---%0Auid%3A%20DotNext.Collections.Generic.Dictionary.TryRemove%60%602(System.Collections.Generic.IDictionary%7B%60%600%2C%60%601%7D%2C%60%600)%0Asummary%3A%20'*You%20can%20override%20summary%20for%20the%20API%20here%20using%20*MARKDOWN*%20syntax'%0A---%0A%0A*Please%20type%20below%20more%20information%20about%20this%20API%3A*%0A%0A">Improve this Doc</a>
-  </span>
-  <span class="small pull-right mobile-hide">
-    <a href="https://github.com/sakno/dotNext/blob/gh-pages/src/DotNext/Collections/Generic/Dictionary.cs/#L243">View Source</a>
-  </span>
-  <a id="DotNext_Collections_Generic_Dictionary_TryRemove_" data-uid="DotNext.Collections.Generic.Dictionary.TryRemove*"></a>
-  <h4 id="DotNext_Collections_Generic_Dictionary_TryRemove__2_System_Collections_Generic_IDictionary___0___1____0_" data-uid="DotNext.Collections.Generic.Dictionary.TryRemove``2(System.Collections.Generic.IDictionary{``0,``1},``0)">TryRemove&lt;K, V&gt;(IDictionary&lt;K, V&gt;, K)</h4>
+</td>
+      </tr>
+    </tbody>
+  </table>
+  <span class="small pull-right mobile-hide">
+    <span class="divider">|</span>
+    <a href="https://github.com/sakno/DotNext/new/gh-pages/apiSpec/new?filename=DotNext_Collections_Generic_Dictionary_TryRemove__2_System_Collections_Generic_IDictionary___0___1____0_.md&amp;value=---%0Auid%3A%20DotNext.Collections.Generic.Dictionary.TryRemove%60%602(System.Collections.Generic.IDictionary%7B%60%600%2C%60%601%7D%2C%60%600)%0Asummary%3A%20'*You%20can%20override%20summary%20for%20the%20API%20here%20using%20*MARKDOWN*%20syntax'%0A---%0A%0A*Please%20type%20below%20more%20information%20about%20this%20API%3A*%0A%0A">Improve this Doc</a>
+  </span>
+  <span class="small pull-right mobile-hide">
+    <a href="https://github.com/sakno/DotNext/blob/gh-pages/src/DotNext/Collections/Generic/Dictionary.cs/#L243">View Source</a>
+  </span>
+  <a id="DotNext_Collections_Generic_Dictionary_TryRemove_" data-uid="DotNext.Collections.Generic.Dictionary.TryRemove*"></a>
+  <h4 id="DotNext_Collections_Generic_Dictionary_TryRemove__2_System_Collections_Generic_IDictionary___0___1____0_" data-uid="DotNext.Collections.Generic.Dictionary.TryRemove``2(System.Collections.Generic.IDictionary{``0,``1},``0)">TryRemove&lt;K, V&gt;(IDictionary&lt;K, V&gt;, K)</h4>
   <div class="markdown level1 summary"><p>Removes the value with the specified key and return the removed value.</p>
-</div>
-  <div class="markdown level1 conceptual"></div>
-  <h5 class="decalaration">Declaration</h5>
-  <div class="codewrapper">
-    <pre><code class="lang-csharp hljs">public static Optional&lt;V&gt; TryRemove&lt;K, V&gt;(this IDictionary&lt;K, V&gt; dictionary, K key)</code></pre>
-  </div>
-  <h5 class="parameters">Parameters</h5>
-  <table class="table table-bordered table-striped table-condensed">
-    <thead>
-      <tr>
-        <th>Type</th>
-        <th>Name</th>
-        <th>Description</th>
-      </tr>
-    </thead>
-    <tbody>
-      <tr>
-        <td><a class="xref" href="https://docs.microsoft.com/dotnet/api/system.collections.generic.idictionary-2">IDictionary</a>&lt;K, V&gt;</td>
-        <td><span class="parametername">dictionary</span></td>
+</div>
+  <div class="markdown level1 conceptual"></div>
+  <h5 class="decalaration">Declaration</h5>
+  <div class="codewrapper">
+    <pre><code class="lang-csharp hljs">public static Optional&lt;V&gt; TryRemove&lt;K, V&gt;(this IDictionary&lt;K, V&gt; dictionary, K key)</code></pre>
+  </div>
+  <h5 class="parameters">Parameters</h5>
+  <table class="table table-bordered table-striped table-condensed">
+    <thead>
+      <tr>
+        <th>Type</th>
+        <th>Name</th>
+        <th>Description</th>
+      </tr>
+    </thead>
+    <tbody>
+      <tr>
+        <td><a class="xref" href="https://docs.microsoft.com/dotnet/api/system.collections.generic.idictionary-2">IDictionary</a>&lt;K, V&gt;</td>
+        <td><span class="parametername">dictionary</span></td>
         <td><p>A dictionary to modify.</p>
-</td>
-      </tr>
-      <tr>
-        <td><span class="xref">K</span></td>
-        <td><span class="parametername">key</span></td>
+</td>
+      </tr>
+      <tr>
+        <td><span class="xref">K</span></td>
+        <td><span class="parametername">key</span></td>
         <td><p>The key of the element to remove.</p>
-</td>
-      </tr>
-    </tbody>
-  </table>
-  <h5 class="returns">Returns</h5>
-  <table class="table table-bordered table-striped table-condensed">
-    <thead>
-      <tr>
-        <th>Type</th>
-        <th>Description</th>
-      </tr>
-    </thead>
-    <tbody>
-      <tr>
-        <td><a class="xref" href="DotNext.Optional-1.html">Optional</a>&lt;V&gt;</td>
+</td>
+      </tr>
+    </tbody>
+  </table>
+  <h5 class="returns">Returns</h5>
+  <table class="table table-bordered table-striped table-condensed">
+    <thead>
+      <tr>
+        <th>Type</th>
+        <th>Description</th>
+      </tr>
+    </thead>
+    <tbody>
+      <tr>
+        <td><a class="xref" href="DotNext.Optional-1.html">Optional</a>&lt;V&gt;</td>
         <td><p>The removed value.</p>
-</td>
-      </tr>
-    </tbody>
-  </table>
-  <h5 class="typeParameters">Type Parameters</h5>
-  <table class="table table-bordered table-striped table-condensed">
-    <thead>
-      <tr>
-        <th>Name</th>
-        <th>Description</th>
-      </tr>
-    </thead>
-    <tbody>
-      <tr>
-        <td><span class="parametername">K</span></td>
+</td>
+      </tr>
+    </tbody>
+  </table>
+  <h5 class="typeParameters">Type Parameters</h5>
+  <table class="table table-bordered table-striped table-condensed">
+    <thead>
+      <tr>
+        <th>Name</th>
+        <th>Description</th>
+      </tr>
+    </thead>
+    <tbody>
+      <tr>
+        <td><span class="parametername">K</span></td>
         <td><p>Type of dictionary keys.</p>
-</td>
-      </tr>
-      <tr>
-        <td><span class="parametername">V</span></td>
+</td>
+      </tr>
+      <tr>
+        <td><span class="parametername">V</span></td>
         <td><p>Type of dictionary values.</p>
-</td>
-      </tr>
-    </tbody>
-  </table>
-</article>
-          </div>
-          
-          <div class="hidden-sm col-md-2" role="complementary">
-            <div class="sideaffix">
-              <div class="contribution">
-                <ul class="nav">
-                  <li>
-                    <a href="https://github.com/sakno/dotNext/new/gh-pages/apiSpec/new?filename=DotNext_Collections_Generic_Dictionary.md&amp;value=---%0Auid%3A%20DotNext.Collections.Generic.Dictionary%0Asummary%3A%20'*You%20can%20override%20summary%20for%20the%20API%20here%20using%20*MARKDOWN*%20syntax'%0A---%0A%0A*Please%20type%20below%20more%20information%20about%20this%20API%3A*%0A%0A" class="contribution-link">Improve this Doc</a>
-                  </li>
-                  <li>
-                    <a href="https://github.com/sakno/dotNext/blob/gh-pages/src/DotNext/Collections/Generic/Dictionary.cs/#L11" class="contribution-link">View Source</a>
-                  </li>
-                </ul>
-              </div>
-              <nav class="bs-docs-sidebar hidden-print hidden-xs hidden-sm affix" id="affix">
-              <!-- <p><a class="back-to-top" href="#top">Back to top</a><p> -->
-              </nav>
-            </div>
-          </div>
-        </div>
-      </div>
-      
-      <footer>
-        <div class="grad-bottom"></div>
-        <div class="footer">
-          <div class="container">
-            <span class="pull-right">
-              <a href="#top">Back to top</a>
-            </span>
-            
-            <span>Generated by <strong>DocFX</strong></span>
-          </div>
-        </div>
-      </footer>
-    </div>
-    
-    <script type="text/javascript" src="../styles/docfx.vendor.js"></script>
-    <script type="text/javascript" src="../styles/docfx.js"></script>
-    <script type="text/javascript" src="../styles/main.js"></script>
-  </body>
-</html>
+</td>
+      </tr>
+    </tbody>
+  </table>
+</article>
+          </div>
+          
+          <div class="hidden-sm col-md-2" role="complementary">
+            <div class="sideaffix">
+              <div class="contribution">
+                <ul class="nav">
+                  <li>
+                    <a href="https://github.com/sakno/DotNext/new/gh-pages/apiSpec/new?filename=DotNext_Collections_Generic_Dictionary.md&amp;value=---%0Auid%3A%20DotNext.Collections.Generic.Dictionary%0Asummary%3A%20'*You%20can%20override%20summary%20for%20the%20API%20here%20using%20*MARKDOWN*%20syntax'%0A---%0A%0A*Please%20type%20below%20more%20information%20about%20this%20API%3A*%0A%0A" class="contribution-link">Improve this Doc</a>
+                  </li>
+                  <li>
+                    <a href="https://github.com/sakno/DotNext/blob/gh-pages/src/DotNext/Collections/Generic/Dictionary.cs/#L11" class="contribution-link">View Source</a>
+                  </li>
+                </ul>
+              </div>
+              <nav class="bs-docs-sidebar hidden-print hidden-xs hidden-sm affix" id="affix">
+              <!-- <p><a class="back-to-top" href="#top">Back to top</a><p> -->
+              </nav>
+            </div>
+          </div>
+        </div>
+      </div>
+      
+      <footer>
+        <div class="grad-bottom"></div>
+        <div class="footer">
+          <div class="container">
+            <span class="pull-right">
+              <a href="#top">Back to top</a>
+            </span>
+            
+            <span>Generated by <strong>DocFX</strong></span>
+          </div>
+        </div>
+      </footer>
+    </div>
+    
+    <script type="text/javascript" src="../styles/docfx.vendor.js"></script>
+    <script type="text/javascript" src="../styles/docfx.js"></script>
+    <script type="text/javascript" src="../styles/main.js"></script>
+  </body>
+</html>