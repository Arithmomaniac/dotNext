--- conflicted
+++ resolved
@@ -1,15 +1,14 @@
-﻿<!DOCTYPE html>
-<!--[if IE]><![endif]-->
-<html>
+﻿<!DOCTYPE html>
+<!--[if IE]><![endif]-->
+<html>
   
   <head>
     <meta charset="utf-8">
     <meta http-equiv="X-UA-Compatible" content="IE=edge,chrome=1">
-    <title>Class CodeGenerator
+    <title>Class CodeGenerator
    | .NEXT </title>
     <meta name="viewport" content="width=device-width">
-    <meta name="title" content="Class CodeGenerator
-<<<<<<< HEAD
+    <meta name="title" content="Class CodeGenerator
    | .NEXT ">
     <meta name="generator" content="docfx 2.50.0.0">
     
@@ -23,6958 +22,6954 @@
     
     
     
-=======
-   | .NEXT ">
-    <meta name="generator" content="docfx 2.49.0.0">
-    
-    <link rel="shortcut icon" href="../fav.ico">
-    <link rel="stylesheet" href="../styles/docfx.vendor.css">
-    <link rel="stylesheet" href="../styles/docfx.css">
-    <link rel="stylesheet" href="../styles/main.css">
-    <link href="https://fonts.googleapis.com/css?family=Open+Sans" rel="stylesheet">
-    <meta property="docfx:navrel" content="../toc.html">
-    <meta property="docfx:tocrel" content="toc.html">
-    
-    
-    
->>>>>>> ceac8404
-  </head>  <body data-spy="scroll" data-target="#affix" data-offset="120">
-    <div id="wrapper">
-      <header>
-        
-        <nav id="autocollapse" class="navbar navbar-inverse ng-scope" role="navigation">
-          <div class="container">
-            <div class="navbar-header">
-              <button type="button" class="navbar-toggle" data-toggle="collapse" data-target="#navbar">
-                <span class="sr-only">Toggle navigation</span>
-                <span class="icon-bar"></span>
-                <span class="icon-bar"></span>
-                <span class="icon-bar"></span>
-              </button>
-              
-              <a class="navbar-brand" href="../index.html">
-                <img id="logo" class="svg" src="../doc_logo.png" alt="">
-              </a>
-            </div>
-            <div class="collapse navbar-collapse" id="navbar">
-              <form class="navbar-form navbar-right" role="search" id="search">
-                <div class="form-group">
-                  <input type="text" class="form-control" id="search-query" placeholder="Search" autocomplete="off">
-                </div>
-              </form>
-            </div>
-          </div>
-        </nav>
-        
-        <div class="subnav navbar navbar-default">
-          <div class="container hide-when-search" id="breadcrumb">
-            <ul class="breadcrumb">
-              <li></li>
-            </ul>
-          </div>
-        </div>
-      </header>
-      <div role="main" class="container body-content hide-when-search">
-        
-        <div class="sidenav hide-when-search">
-          <a class="btn toc-toggle collapse" data-toggle="collapse" href="#sidetoggle" aria-expanded="false" aria-controls="sidetoggle">Show / Hide Table of Contents</a>
-          <div class="sidetoggle collapse" id="sidetoggle">
-            <div id="sidetoc"></div>
-          </div>
-        </div>
-        <div class="article row grid-right">
-          <div class="col-md-10">
-            <article class="content wrap" id="_content" data-uid="DotNext.Metaprogramming.CodeGenerator">
-  
-  
-  <h1 id="DotNext_Metaprogramming_CodeGenerator" data-uid="DotNext.Metaprogramming.CodeGenerator" class="text-break">Class CodeGenerator
-  </h1>
+  </head>  <body data-spy="scroll" data-target="#affix" data-offset="120">
+    <div id="wrapper">
+      <header>
+        
+        <nav id="autocollapse" class="navbar navbar-inverse ng-scope" role="navigation">
+          <div class="container">
+            <div class="navbar-header">
+              <button type="button" class="navbar-toggle" data-toggle="collapse" data-target="#navbar">
+                <span class="sr-only">Toggle navigation</span>
+                <span class="icon-bar"></span>
+                <span class="icon-bar"></span>
+                <span class="icon-bar"></span>
+              </button>
+              
+              <a class="navbar-brand" href="../index.html">
+                <img id="logo" class="svg" src="../doc_logo.png" alt="">
+              </a>
+            </div>
+            <div class="collapse navbar-collapse" id="navbar">
+              <form class="navbar-form navbar-right" role="search" id="search">
+                <div class="form-group">
+                  <input type="text" class="form-control" id="search-query" placeholder="Search" autocomplete="off">
+                </div>
+              </form>
+            </div>
+          </div>
+        </nav>
+        
+        <div class="subnav navbar navbar-default">
+          <div class="container hide-when-search" id="breadcrumb">
+            <ul class="breadcrumb">
+              <li></li>
+            </ul>
+          </div>
+        </div>
+      </header>
+      <div role="main" class="container body-content hide-when-search">
+        
+        <div class="sidenav hide-when-search">
+          <a class="btn toc-toggle collapse" data-toggle="collapse" href="#sidetoggle" aria-expanded="false" aria-controls="sidetoggle">Show / Hide Table of Contents</a>
+          <div class="sidetoggle collapse" id="sidetoggle">
+            <div id="sidetoc"></div>
+          </div>
+        </div>
+        <div class="article row grid-right">
+          <div class="col-md-10">
+            <article class="content wrap" id="_content" data-uid="DotNext.Metaprogramming.CodeGenerator">
+  
+  
+  <h1 id="DotNext_Metaprogramming_CodeGenerator" data-uid="DotNext.Metaprogramming.CodeGenerator" class="text-break">Class CodeGenerator
+  </h1>
   <div class="markdown level0 summary"><p>Represents code generator.</p>
-</div>
-  <div class="markdown level0 conceptual"></div>
-  <div class="inheritance">
-    <h5>Inheritance</h5>
-    <div class="level0"><a class="xref" href="https://docs.microsoft.com/dotnet/api/system.object">Object</a></div>
-    <div class="level1"><span class="xref">CodeGenerator</span></div>
-  </div>
-  <div class="inheritedMembers">
-    <h5>Inherited Members</h5>
-    <div>
-      <a class="xref" href="https://docs.microsoft.com/dotnet/api/system.object.equals#System_Object_Equals_System_Object_">Object.Equals(Object)</a>
-    </div>
-    <div>
-      <a class="xref" href="https://docs.microsoft.com/dotnet/api/system.object.equals#System_Object_Equals_System_Object_System_Object_">Object.Equals(Object, Object)</a>
-    </div>
-    <div>
-      <a class="xref" href="https://docs.microsoft.com/dotnet/api/system.object.gethashcode#System_Object_GetHashCode">Object.GetHashCode()</a>
-    </div>
-    <div>
-      <a class="xref" href="https://docs.microsoft.com/dotnet/api/system.object.gettype#System_Object_GetType">Object.GetType()</a>
-    </div>
-    <div>
-      <a class="xref" href="https://docs.microsoft.com/dotnet/api/system.object.memberwiseclone#System_Object_MemberwiseClone">Object.MemberwiseClone()</a>
-    </div>
-    <div>
-      <a class="xref" href="https://docs.microsoft.com/dotnet/api/system.object.referenceequals#System_Object_ReferenceEquals_System_Object_System_Object_">Object.ReferenceEquals(Object, Object)</a>
-    </div>
-    <div>
-      <a class="xref" href="https://docs.microsoft.com/dotnet/api/system.object.tostring#System_Object_ToString">Object.ToString()</a>
-    </div>
-  </div>
-  <h6><strong>Namespace</strong>: <a class="xref" href="DotNext.Metaprogramming.html">DotNext.Metaprogramming</a></h6>
-  <h6><strong>Assembly</strong>: DotNext.Metaprogramming.dll</h6>
-  <h5 id="DotNext_Metaprogramming_CodeGenerator_syntax">Syntax</h5>
-  <div class="codewrapper">
-    <pre><code class="lang-csharp hljs">public static class CodeGenerator</code></pre>
-  </div>
-  <h3 id="methods">Methods
-  </h3>
-  <span class="small pull-right mobile-hide">
-    <span class="divider">|</span>
-    <a href="https://github.com/sakno/dotNext/new/gh-pages/apiSpec/new?filename=DotNext_Metaprogramming_CodeGenerator_Assert_System_Linq_Expressions_Expression_System_String_.md&amp;value=---%0Auid%3A%20DotNext.Metaprogramming.CodeGenerator.Assert(System.Linq.Expressions.Expression%2CSystem.String)%0Asummary%3A%20'*You%20can%20override%20summary%20for%20the%20API%20here%20using%20*MARKDOWN*%20syntax'%0A---%0A%0A*Please%20type%20below%20more%20information%20about%20this%20API%3A*%0A%0A">Improve this Doc</a>
-  </span>
-  <span class="small pull-right mobile-hide">
-    <a href="https://github.com/sakno/dotNext/blob/gh-pages/src/DotNext.Metaprogramming/Metaprogramming/CodeGenerator.cs/#L67">View Source</a>
-  </span>
-  <a id="DotNext_Metaprogramming_CodeGenerator_Assert_" data-uid="DotNext.Metaprogramming.CodeGenerator.Assert*"></a>
-  <h4 id="DotNext_Metaprogramming_CodeGenerator_Assert_System_Linq_Expressions_Expression_System_String_" data-uid="DotNext.Metaprogramming.CodeGenerator.Assert(System.Linq.Expressions.Expression,System.String)">Assert(Expression, String)</h4>
+</div>
+  <div class="markdown level0 conceptual"></div>
+  <div class="inheritance">
+    <h5>Inheritance</h5>
+    <div class="level0"><a class="xref" href="https://docs.microsoft.com/dotnet/api/system.object">Object</a></div>
+    <div class="level1"><span class="xref">CodeGenerator</span></div>
+  </div>
+  <div class="inheritedMembers">
+    <h5>Inherited Members</h5>
+    <div>
+      <a class="xref" href="https://docs.microsoft.com/dotnet/api/system.object.equals#System_Object_Equals_System_Object_">Object.Equals(Object)</a>
+    </div>
+    <div>
+      <a class="xref" href="https://docs.microsoft.com/dotnet/api/system.object.equals#System_Object_Equals_System_Object_System_Object_">Object.Equals(Object, Object)</a>
+    </div>
+    <div>
+      <a class="xref" href="https://docs.microsoft.com/dotnet/api/system.object.gethashcode#System_Object_GetHashCode">Object.GetHashCode()</a>
+    </div>
+    <div>
+      <a class="xref" href="https://docs.microsoft.com/dotnet/api/system.object.gettype#System_Object_GetType">Object.GetType()</a>
+    </div>
+    <div>
+      <a class="xref" href="https://docs.microsoft.com/dotnet/api/system.object.memberwiseclone#System_Object_MemberwiseClone">Object.MemberwiseClone()</a>
+    </div>
+    <div>
+      <a class="xref" href="https://docs.microsoft.com/dotnet/api/system.object.referenceequals#System_Object_ReferenceEquals_System_Object_System_Object_">Object.ReferenceEquals(Object, Object)</a>
+    </div>
+    <div>
+      <a class="xref" href="https://docs.microsoft.com/dotnet/api/system.object.tostring#System_Object_ToString">Object.ToString()</a>
+    </div>
+  </div>
+  <h6><strong>Namespace</strong>: <a class="xref" href="DotNext.Metaprogramming.html">DotNext.Metaprogramming</a></h6>
+  <h6><strong>Assembly</strong>: DotNext.Metaprogramming.dll</h6>
+  <h5 id="DotNext_Metaprogramming_CodeGenerator_syntax">Syntax</h5>
+  <div class="codewrapper">
+    <pre><code class="lang-csharp hljs">public static class CodeGenerator</code></pre>
+  </div>
+  <h3 id="methods">Methods
+  </h3>
+  <span class="small pull-right mobile-hide">
+    <span class="divider">|</span>
+    <a href="https://github.com/sakno/DotNext/new/gh-pages/apiSpec/new?filename=DotNext_Metaprogramming_CodeGenerator_Assert_System_Linq_Expressions_Expression_System_String_.md&amp;value=---%0Auid%3A%20DotNext.Metaprogramming.CodeGenerator.Assert(System.Linq.Expressions.Expression%2CSystem.String)%0Asummary%3A%20'*You%20can%20override%20summary%20for%20the%20API%20here%20using%20*MARKDOWN*%20syntax'%0A---%0A%0A*Please%20type%20below%20more%20information%20about%20this%20API%3A*%0A%0A">Improve this Doc</a>
+  </span>
+  <span class="small pull-right mobile-hide">
+    <a href="https://github.com/sakno/DotNext/blob/gh-pages/src/DotNext.Metaprogramming/Metaprogramming/CodeGenerator.cs/#L67">View Source</a>
+  </span>
+  <a id="DotNext_Metaprogramming_CodeGenerator_Assert_" data-uid="DotNext.Metaprogramming.CodeGenerator.Assert*"></a>
+  <h4 id="DotNext_Metaprogramming_CodeGenerator_Assert_System_Linq_Expressions_Expression_System_String_" data-uid="DotNext.Metaprogramming.CodeGenerator.Assert(System.Linq.Expressions.Expression,System.String)">Assert(Expression, String)</h4>
   <div class="markdown level1 summary"><p>Checks for a condition; if the condition is false, displays a message box that shows the call stack.</p>
-</div>
-  <div class="markdown level1 conceptual"></div>
-  <h5 class="decalaration">Declaration</h5>
-  <div class="codewrapper">
+</div>
+  <div class="markdown level1 conceptual"></div>
+  <h5 class="decalaration">Declaration</h5>
+  <div class="codewrapper">
     <pre><code class="lang-csharp hljs">[Conditional(&quot;DEBUG&quot;)]
-public static void Assert(Expression test, string message = null)</code></pre>
-  </div>
-  <h5 class="parameters">Parameters</h5>
-  <table class="table table-bordered table-striped table-condensed">
-    <thead>
-      <tr>
-        <th>Type</th>
-        <th>Name</th>
-        <th>Description</th>
-      </tr>
-    </thead>
-    <tbody>
-      <tr>
-        <td><a class="xref" href="https://docs.microsoft.com/dotnet/api/system.linq.expressions.expression">Expression</a></td>
-        <td><span class="parametername">test</span></td>
+public static void Assert(Expression test, string message = null)</code></pre>
+  </div>
+  <h5 class="parameters">Parameters</h5>
+  <table class="table table-bordered table-striped table-condensed">
+    <thead>
+      <tr>
+        <th>Type</th>
+        <th>Name</th>
+        <th>Description</th>
+      </tr>
+    </thead>
+    <tbody>
+      <tr>
+        <td><a class="xref" href="https://docs.microsoft.com/dotnet/api/system.linq.expressions.expression">Expression</a></td>
+        <td><span class="parametername">test</span></td>
         <td><p>The conditional expression to evaluate. If the condition is <span class="xref">true</span>, the specified message is not sent and the message box is not displayed.</p>
-</td>
-      </tr>
-      <tr>
-        <td><a class="xref" href="https://docs.microsoft.com/dotnet/api/system.string">String</a></td>
-        <td><span class="parametername">message</span></td>
+</td>
+      </tr>
+      <tr>
+        <td><a class="xref" href="https://docs.microsoft.com/dotnet/api/system.string">String</a></td>
+        <td><span class="parametername">message</span></td>
         <td><p>The message to include into trace.</p>
-</td>
-      </tr>
-    </tbody>
-  </table>
-  <span class="small pull-right mobile-hide">
-    <span class="divider">|</span>
-    <a href="https://github.com/sakno/dotNext/new/gh-pages/apiSpec/new?filename=DotNext_Metaprogramming_CodeGenerator_Assign_System_Linq_Expressions_Expression_System_Reflection_FieldInfo_System_Linq_Expressions_Expression_.md&amp;value=---%0Auid%3A%20DotNext.Metaprogramming.CodeGenerator.Assign(System.Linq.Expressions.Expression%2CSystem.Reflection.FieldInfo%2CSystem.Linq.Expressions.Expression)%0Asummary%3A%20'*You%20can%20override%20summary%20for%20the%20API%20here%20using%20*MARKDOWN*%20syntax'%0A---%0A%0A*Please%20type%20below%20more%20information%20about%20this%20API%3A*%0A%0A">Improve this Doc</a>
-  </span>
-  <span class="small pull-right mobile-hide">
-    <a href="https://github.com/sakno/dotNext/blob/gh-pages/src/DotNext.Metaprogramming/Metaprogramming/CodeGenerator.cs/#L220">View Source</a>
-  </span>
-  <a id="DotNext_Metaprogramming_CodeGenerator_Assign_" data-uid="DotNext.Metaprogramming.CodeGenerator.Assign*"></a>
-  <h4 id="DotNext_Metaprogramming_CodeGenerator_Assign_System_Linq_Expressions_Expression_System_Reflection_FieldInfo_System_Linq_Expressions_Expression_" data-uid="DotNext.Metaprogramming.CodeGenerator.Assign(System.Linq.Expressions.Expression,System.Reflection.FieldInfo,System.Linq.Expressions.Expression)">Assign(Expression, FieldInfo, Expression)</h4>
+</td>
+      </tr>
+    </tbody>
+  </table>
+  <span class="small pull-right mobile-hide">
+    <span class="divider">|</span>
+    <a href="https://github.com/sakno/DotNext/new/gh-pages/apiSpec/new?filename=DotNext_Metaprogramming_CodeGenerator_Assign_System_Linq_Expressions_Expression_System_Reflection_FieldInfo_System_Linq_Expressions_Expression_.md&amp;value=---%0Auid%3A%20DotNext.Metaprogramming.CodeGenerator.Assign(System.Linq.Expressions.Expression%2CSystem.Reflection.FieldInfo%2CSystem.Linq.Expressions.Expression)%0Asummary%3A%20'*You%20can%20override%20summary%20for%20the%20API%20here%20using%20*MARKDOWN*%20syntax'%0A---%0A%0A*Please%20type%20below%20more%20information%20about%20this%20API%3A*%0A%0A">Improve this Doc</a>
+  </span>
+  <span class="small pull-right mobile-hide">
+    <a href="https://github.com/sakno/DotNext/blob/gh-pages/src/DotNext.Metaprogramming/Metaprogramming/CodeGenerator.cs/#L220">View Source</a>
+  </span>
+  <a id="DotNext_Metaprogramming_CodeGenerator_Assign_" data-uid="DotNext.Metaprogramming.CodeGenerator.Assign*"></a>
+  <h4 id="DotNext_Metaprogramming_CodeGenerator_Assign_System_Linq_Expressions_Expression_System_Reflection_FieldInfo_System_Linq_Expressions_Expression_" data-uid="DotNext.Metaprogramming.CodeGenerator.Assign(System.Linq.Expressions.Expression,System.Reflection.FieldInfo,System.Linq.Expressions.Expression)">Assign(Expression, FieldInfo, Expression)</h4>
   <div class="markdown level1 summary"><p>Adds instance field assignment.</p>
-</div>
-  <div class="markdown level1 conceptual"></div>
-  <h5 class="decalaration">Declaration</h5>
-  <div class="codewrapper">
-    <pre><code class="lang-csharp hljs">public static void Assign(Expression instance, FieldInfo instanceField, Expression value)</code></pre>
-  </div>
-  <h5 class="parameters">Parameters</h5>
-  <table class="table table-bordered table-striped table-condensed">
-    <thead>
-      <tr>
-        <th>Type</th>
-        <th>Name</th>
-        <th>Description</th>
-      </tr>
-    </thead>
-    <tbody>
-      <tr>
-        <td><a class="xref" href="https://docs.microsoft.com/dotnet/api/system.linq.expressions.expression">Expression</a></td>
-        <td><span class="parametername">instance</span></td>
+</div>
+  <div class="markdown level1 conceptual"></div>
+  <h5 class="decalaration">Declaration</h5>
+  <div class="codewrapper">
+    <pre><code class="lang-csharp hljs">public static void Assign(Expression instance, FieldInfo instanceField, Expression value)</code></pre>
+  </div>
+  <h5 class="parameters">Parameters</h5>
+  <table class="table table-bordered table-striped table-condensed">
+    <thead>
+      <tr>
+        <th>Type</th>
+        <th>Name</th>
+        <th>Description</th>
+      </tr>
+    </thead>
+    <tbody>
+      <tr>
+        <td><a class="xref" href="https://docs.microsoft.com/dotnet/api/system.linq.expressions.expression">Expression</a></td>
+        <td><span class="parametername">instance</span></td>
         <td><p><code>this</code> argument.</p>
-</td>
-      </tr>
-      <tr>
-        <td><a class="xref" href="https://docs.microsoft.com/dotnet/api/system.reflection.fieldinfo">FieldInfo</a></td>
-        <td><span class="parametername">instanceField</span></td>
+</td>
+      </tr>
+      <tr>
+        <td><a class="xref" href="https://docs.microsoft.com/dotnet/api/system.reflection.fieldinfo">FieldInfo</a></td>
+        <td><span class="parametername">instanceField</span></td>
         <td><p>Instance field to be assigned.</p>
-</td>
-      </tr>
-      <tr>
-        <td><a class="xref" href="https://docs.microsoft.com/dotnet/api/system.linq.expressions.expression">Expression</a></td>
-        <td><span class="parametername">value</span></td>
+</td>
+      </tr>
+      <tr>
+        <td><a class="xref" href="https://docs.microsoft.com/dotnet/api/system.linq.expressions.expression">Expression</a></td>
+        <td><span class="parametername">value</span></td>
         <td><p>A new value of the field.</p>
-</td>
-      </tr>
-    </tbody>
-  </table>
-  <h5 class="exceptions">Exceptions</h5>
-  <table class="table table-bordered table-striped table-condensed">
-    <thead>
-      <tr>
-        <th>Type</th>
-        <th>Condition</th>
-      </tr>
-    </thead>
-    <tbody>
-      <tr>
-        <td><a class="xref" href="https://docs.microsoft.com/dotnet/api/system.invalidoperationexception">InvalidOperationException</a></td>
-        <td><p>Attempts to call this method out of lexical scope.</p>
-</td>
-      </tr>
-    </tbody>
-  </table>
-  <span class="small pull-right mobile-hide">
-    <span class="divider">|</span>
-    <a href="https://github.com/sakno/dotNext/new/gh-pages/apiSpec/new?filename=DotNext_Metaprogramming_CodeGenerator_Assign_System_Linq_Expressions_Expression_System_Reflection_PropertyInfo_System_Linq_Expressions_Expression_.md&amp;value=---%0Auid%3A%20DotNext.Metaprogramming.CodeGenerator.Assign(System.Linq.Expressions.Expression%2CSystem.Reflection.PropertyInfo%2CSystem.Linq.Expressions.Expression)%0Asummary%3A%20'*You%20can%20override%20summary%20for%20the%20API%20here%20using%20*MARKDOWN*%20syntax'%0A---%0A%0A*Please%20type%20below%20more%20information%20about%20this%20API%3A*%0A%0A">Improve this Doc</a>
-  </span>
-  <span class="small pull-right mobile-hide">
-    <a href="https://github.com/sakno/dotNext/blob/gh-pages/src/DotNext.Metaprogramming/Metaprogramming/CodeGenerator.cs/#L201">View Source</a>
-  </span>
-  <a id="DotNext_Metaprogramming_CodeGenerator_Assign_" data-uid="DotNext.Metaprogramming.CodeGenerator.Assign*"></a>
-  <h4 id="DotNext_Metaprogramming_CodeGenerator_Assign_System_Linq_Expressions_Expression_System_Reflection_PropertyInfo_System_Linq_Expressions_Expression_" data-uid="DotNext.Metaprogramming.CodeGenerator.Assign(System.Linq.Expressions.Expression,System.Reflection.PropertyInfo,System.Linq.Expressions.Expression)">Assign(Expression, PropertyInfo, Expression)</h4>
+</td>
+      </tr>
+    </tbody>
+  </table>
+  <h5 class="exceptions">Exceptions</h5>
+  <table class="table table-bordered table-striped table-condensed">
+    <thead>
+      <tr>
+        <th>Type</th>
+        <th>Condition</th>
+      </tr>
+    </thead>
+    <tbody>
+      <tr>
+        <td><a class="xref" href="https://docs.microsoft.com/dotnet/api/system.invalidoperationexception">InvalidOperationException</a></td>
+        <td><p>Attempts to call this method out of lexical scope.</p>
+</td>
+      </tr>
+    </tbody>
+  </table>
+  <span class="small pull-right mobile-hide">
+    <span class="divider">|</span>
+    <a href="https://github.com/sakno/DotNext/new/gh-pages/apiSpec/new?filename=DotNext_Metaprogramming_CodeGenerator_Assign_System_Linq_Expressions_Expression_System_Reflection_PropertyInfo_System_Linq_Expressions_Expression_.md&amp;value=---%0Auid%3A%20DotNext.Metaprogramming.CodeGenerator.Assign(System.Linq.Expressions.Expression%2CSystem.Reflection.PropertyInfo%2CSystem.Linq.Expressions.Expression)%0Asummary%3A%20'*You%20can%20override%20summary%20for%20the%20API%20here%20using%20*MARKDOWN*%20syntax'%0A---%0A%0A*Please%20type%20below%20more%20information%20about%20this%20API%3A*%0A%0A">Improve this Doc</a>
+  </span>
+  <span class="small pull-right mobile-hide">
+    <a href="https://github.com/sakno/DotNext/blob/gh-pages/src/DotNext.Metaprogramming/Metaprogramming/CodeGenerator.cs/#L201">View Source</a>
+  </span>
+  <a id="DotNext_Metaprogramming_CodeGenerator_Assign_" data-uid="DotNext.Metaprogramming.CodeGenerator.Assign*"></a>
+  <h4 id="DotNext_Metaprogramming_CodeGenerator_Assign_System_Linq_Expressions_Expression_System_Reflection_PropertyInfo_System_Linq_Expressions_Expression_" data-uid="DotNext.Metaprogramming.CodeGenerator.Assign(System.Linq.Expressions.Expression,System.Reflection.PropertyInfo,System.Linq.Expressions.Expression)">Assign(Expression, PropertyInfo, Expression)</h4>
   <div class="markdown level1 summary"><p>Adds instance property assignment.</p>
-</div>
-  <div class="markdown level1 conceptual"></div>
-  <h5 class="decalaration">Declaration</h5>
-  <div class="codewrapper">
-    <pre><code class="lang-csharp hljs">public static void Assign(Expression instance, PropertyInfo instanceProperty, Expression value)</code></pre>
-  </div>
-  <h5 class="parameters">Parameters</h5>
-  <table class="table table-bordered table-striped table-condensed">
-    <thead>
-      <tr>
-        <th>Type</th>
-        <th>Name</th>
-        <th>Description</th>
-      </tr>
-    </thead>
-    <tbody>
-      <tr>
-        <td><a class="xref" href="https://docs.microsoft.com/dotnet/api/system.linq.expressions.expression">Expression</a></td>
-        <td><span class="parametername">instance</span></td>
+</div>
+  <div class="markdown level1 conceptual"></div>
+  <h5 class="decalaration">Declaration</h5>
+  <div class="codewrapper">
+    <pre><code class="lang-csharp hljs">public static void Assign(Expression instance, PropertyInfo instanceProperty, Expression value)</code></pre>
+  </div>
+  <h5 class="parameters">Parameters</h5>
+  <table class="table table-bordered table-striped table-condensed">
+    <thead>
+      <tr>
+        <th>Type</th>
+        <th>Name</th>
+        <th>Description</th>
+      </tr>
+    </thead>
+    <tbody>
+      <tr>
+        <td><a class="xref" href="https://docs.microsoft.com/dotnet/api/system.linq.expressions.expression">Expression</a></td>
+        <td><span class="parametername">instance</span></td>
         <td><p><code>this</code> argument.</p>
-</td>
-      </tr>
-      <tr>
-        <td><a class="xref" href="https://docs.microsoft.com/dotnet/api/system.reflection.propertyinfo">PropertyInfo</a></td>
-        <td><span class="parametername">instanceProperty</span></td>
+</td>
+      </tr>
+      <tr>
+        <td><a class="xref" href="https://docs.microsoft.com/dotnet/api/system.reflection.propertyinfo">PropertyInfo</a></td>
+        <td><span class="parametername">instanceProperty</span></td>
         <td><p>Instance property to be assigned.</p>
-</td>
-      </tr>
-      <tr>
-        <td><a class="xref" href="https://docs.microsoft.com/dotnet/api/system.linq.expressions.expression">Expression</a></td>
-        <td><span class="parametername">value</span></td>
+</td>
+      </tr>
+      <tr>
+        <td><a class="xref" href="https://docs.microsoft.com/dotnet/api/system.linq.expressions.expression">Expression</a></td>
+        <td><span class="parametername">value</span></td>
         <td><p>A new value of the property.</p>
-</td>
-      </tr>
-    </tbody>
-  </table>
-  <h5 class="exceptions">Exceptions</h5>
-  <table class="table table-bordered table-striped table-condensed">
-    <thead>
-      <tr>
-        <th>Type</th>
-        <th>Condition</th>
-      </tr>
-    </thead>
-    <tbody>
-      <tr>
-        <td><a class="xref" href="https://docs.microsoft.com/dotnet/api/system.invalidoperationexception">InvalidOperationException</a></td>
-        <td><p>Attempts to call this method out of lexical scope.</p>
-</td>
-      </tr>
-    </tbody>
-  </table>
-  <span class="small pull-right mobile-hide">
-    <span class="divider">|</span>
-    <a href="https://github.com/sakno/dotNext/new/gh-pages/apiSpec/new?filename=DotNext_Metaprogramming_CodeGenerator_Assign_System_Linq_Expressions_IndexExpression_System_Linq_Expressions_Expression_.md&amp;value=---%0Auid%3A%20DotNext.Metaprogramming.CodeGenerator.Assign(System.Linq.Expressions.IndexExpression%2CSystem.Linq.Expressions.Expression)%0Asummary%3A%20'*You%20can%20override%20summary%20for%20the%20API%20here%20using%20*MARKDOWN*%20syntax'%0A---%0A%0A*Please%20type%20below%20more%20information%20about%20this%20API%3A*%0A%0A">Improve this Doc</a>
-  </span>
-  <span class="small pull-right mobile-hide">
-    <a href="https://github.com/sakno/dotNext/blob/gh-pages/src/DotNext.Metaprogramming/Metaprogramming/CodeGenerator.cs/#L86">View Source</a>
-  </span>
-  <a id="DotNext_Metaprogramming_CodeGenerator_Assign_" data-uid="DotNext.Metaprogramming.CodeGenerator.Assign*"></a>
-  <h4 id="DotNext_Metaprogramming_CodeGenerator_Assign_System_Linq_Expressions_IndexExpression_System_Linq_Expressions_Expression_" data-uid="DotNext.Metaprogramming.CodeGenerator.Assign(System.Linq.Expressions.IndexExpression,System.Linq.Expressions.Expression)">Assign(IndexExpression, Expression)</h4>
+</td>
+      </tr>
+    </tbody>
+  </table>
+  <h5 class="exceptions">Exceptions</h5>
+  <table class="table table-bordered table-striped table-condensed">
+    <thead>
+      <tr>
+        <th>Type</th>
+        <th>Condition</th>
+      </tr>
+    </thead>
+    <tbody>
+      <tr>
+        <td><a class="xref" href="https://docs.microsoft.com/dotnet/api/system.invalidoperationexception">InvalidOperationException</a></td>
+        <td><p>Attempts to call this method out of lexical scope.</p>
+</td>
+      </tr>
+    </tbody>
+  </table>
+  <span class="small pull-right mobile-hide">
+    <span class="divider">|</span>
+    <a href="https://github.com/sakno/DotNext/new/gh-pages/apiSpec/new?filename=DotNext_Metaprogramming_CodeGenerator_Assign_System_Linq_Expressions_IndexExpression_System_Linq_Expressions_Expression_.md&amp;value=---%0Auid%3A%20DotNext.Metaprogramming.CodeGenerator.Assign(System.Linq.Expressions.IndexExpression%2CSystem.Linq.Expressions.Expression)%0Asummary%3A%20'*You%20can%20override%20summary%20for%20the%20API%20here%20using%20*MARKDOWN*%20syntax'%0A---%0A%0A*Please%20type%20below%20more%20information%20about%20this%20API%3A*%0A%0A">Improve this Doc</a>
+  </span>
+  <span class="small pull-right mobile-hide">
+    <a href="https://github.com/sakno/DotNext/blob/gh-pages/src/DotNext.Metaprogramming/Metaprogramming/CodeGenerator.cs/#L86">View Source</a>
+  </span>
+  <a id="DotNext_Metaprogramming_CodeGenerator_Assign_" data-uid="DotNext.Metaprogramming.CodeGenerator.Assign*"></a>
+  <h4 id="DotNext_Metaprogramming_CodeGenerator_Assign_System_Linq_Expressions_IndexExpression_System_Linq_Expressions_Expression_" data-uid="DotNext.Metaprogramming.CodeGenerator.Assign(System.Linq.Expressions.IndexExpression,System.Linq.Expressions.Expression)">Assign(IndexExpression, Expression)</h4>
   <div class="markdown level1 summary"><p>Adds assignment operation to this scope.</p>
-</div>
-  <div class="markdown level1 conceptual"></div>
-  <h5 class="decalaration">Declaration</h5>
-  <div class="codewrapper">
-    <pre><code class="lang-csharp hljs">public static void Assign(IndexExpression indexer, Expression value)</code></pre>
-  </div>
-  <h5 class="parameters">Parameters</h5>
-  <table class="table table-bordered table-striped table-condensed">
-    <thead>
-      <tr>
-        <th>Type</th>
-        <th>Name</th>
-        <th>Description</th>
-      </tr>
-    </thead>
-    <tbody>
-      <tr>
-        <td><a class="xref" href="https://docs.microsoft.com/dotnet/api/system.linq.expressions.indexexpression">IndexExpression</a></td>
-        <td><span class="parametername">indexer</span></td>
+</div>
+  <div class="markdown level1 conceptual"></div>
+  <h5 class="decalaration">Declaration</h5>
+  <div class="codewrapper">
+    <pre><code class="lang-csharp hljs">public static void Assign(IndexExpression indexer, Expression value)</code></pre>
+  </div>
+  <h5 class="parameters">Parameters</h5>
+  <table class="table table-bordered table-striped table-condensed">
+    <thead>
+      <tr>
+        <th>Type</th>
+        <th>Name</th>
+        <th>Description</th>
+      </tr>
+    </thead>
+    <tbody>
+      <tr>
+        <td><a class="xref" href="https://docs.microsoft.com/dotnet/api/system.linq.expressions.indexexpression">IndexExpression</a></td>
+        <td><span class="parametername">indexer</span></td>
         <td><p>The indexer property or array element to modify.</p>
-</td>
-      </tr>
-      <tr>
-        <td><a class="xref" href="https://docs.microsoft.com/dotnet/api/system.linq.expressions.expression">Expression</a></td>
-        <td><span class="parametername">value</span></td>
+</td>
+      </tr>
+      <tr>
+        <td><a class="xref" href="https://docs.microsoft.com/dotnet/api/system.linq.expressions.expression">Expression</a></td>
+        <td><span class="parametername">value</span></td>
         <td><p>The value to be assigned to the member or array element.</p>
-</td>
-      </tr>
-    </tbody>
-  </table>
-  <h5 class="exceptions">Exceptions</h5>
-  <table class="table table-bordered table-striped table-condensed">
-    <thead>
-      <tr>
-        <th>Type</th>
-        <th>Condition</th>
-      </tr>
-    </thead>
-    <tbody>
-      <tr>
-        <td><a class="xref" href="https://docs.microsoft.com/dotnet/api/system.invalidoperationexception">InvalidOperationException</a></td>
-        <td><p>Attempts to call this method out of lexical scope.</p>
-</td>
-      </tr>
-    </tbody>
-  </table>
-  <span class="small pull-right mobile-hide">
-    <span class="divider">|</span>
-    <a href="https://github.com/sakno/dotNext/new/gh-pages/apiSpec/new?filename=DotNext_Metaprogramming_CodeGenerator_Assign_System_Linq_Expressions_MemberExpression_System_Linq_Expressions_Expression_.md&amp;value=---%0Auid%3A%20DotNext.Metaprogramming.CodeGenerator.Assign(System.Linq.Expressions.MemberExpression%2CSystem.Linq.Expressions.Expression)%0Asummary%3A%20'*You%20can%20override%20summary%20for%20the%20API%20here%20using%20*MARKDOWN*%20syntax'%0A---%0A%0A*Please%20type%20below%20more%20information%20about%20this%20API%3A*%0A%0A">Improve this Doc</a>
-  </span>
-  <span class="small pull-right mobile-hide">
-    <a href="https://github.com/sakno/dotNext/blob/gh-pages/src/DotNext.Metaprogramming/Metaprogramming/CodeGenerator.cs/#L94">View Source</a>
-  </span>
-  <a id="DotNext_Metaprogramming_CodeGenerator_Assign_" data-uid="DotNext.Metaprogramming.CodeGenerator.Assign*"></a>
-  <h4 id="DotNext_Metaprogramming_CodeGenerator_Assign_System_Linq_Expressions_MemberExpression_System_Linq_Expressions_Expression_" data-uid="DotNext.Metaprogramming.CodeGenerator.Assign(System.Linq.Expressions.MemberExpression,System.Linq.Expressions.Expression)">Assign(MemberExpression, Expression)</h4>
+</td>
+      </tr>
+    </tbody>
+  </table>
+  <h5 class="exceptions">Exceptions</h5>
+  <table class="table table-bordered table-striped table-condensed">
+    <thead>
+      <tr>
+        <th>Type</th>
+        <th>Condition</th>
+      </tr>
+    </thead>
+    <tbody>
+      <tr>
+        <td><a class="xref" href="https://docs.microsoft.com/dotnet/api/system.invalidoperationexception">InvalidOperationException</a></td>
+        <td><p>Attempts to call this method out of lexical scope.</p>
+</td>
+      </tr>
+    </tbody>
+  </table>
+  <span class="small pull-right mobile-hide">
+    <span class="divider">|</span>
+    <a href="https://github.com/sakno/DotNext/new/gh-pages/apiSpec/new?filename=DotNext_Metaprogramming_CodeGenerator_Assign_System_Linq_Expressions_MemberExpression_System_Linq_Expressions_Expression_.md&amp;value=---%0Auid%3A%20DotNext.Metaprogramming.CodeGenerator.Assign(System.Linq.Expressions.MemberExpression%2CSystem.Linq.Expressions.Expression)%0Asummary%3A%20'*You%20can%20override%20summary%20for%20the%20API%20here%20using%20*MARKDOWN*%20syntax'%0A---%0A%0A*Please%20type%20below%20more%20information%20about%20this%20API%3A*%0A%0A">Improve this Doc</a>
+  </span>
+  <span class="small pull-right mobile-hide">
+    <a href="https://github.com/sakno/DotNext/blob/gh-pages/src/DotNext.Metaprogramming/Metaprogramming/CodeGenerator.cs/#L94">View Source</a>
+  </span>
+  <a id="DotNext_Metaprogramming_CodeGenerator_Assign_" data-uid="DotNext.Metaprogramming.CodeGenerator.Assign*"></a>
+  <h4 id="DotNext_Metaprogramming_CodeGenerator_Assign_System_Linq_Expressions_MemberExpression_System_Linq_Expressions_Expression_" data-uid="DotNext.Metaprogramming.CodeGenerator.Assign(System.Linq.Expressions.MemberExpression,System.Linq.Expressions.Expression)">Assign(MemberExpression, Expression)</h4>
   <div class="markdown level1 summary"><p>Adds assignment operation to this scope.</p>
-</div>
-  <div class="markdown level1 conceptual"></div>
-  <h5 class="decalaration">Declaration</h5>
-  <div class="codewrapper">
-    <pre><code class="lang-csharp hljs">public static void Assign(MemberExpression member, Expression value)</code></pre>
-  </div>
-  <h5 class="parameters">Parameters</h5>
-  <table class="table table-bordered table-striped table-condensed">
-    <thead>
-      <tr>
-        <th>Type</th>
-        <th>Name</th>
-        <th>Description</th>
-      </tr>
-    </thead>
-    <tbody>
-      <tr>
-        <td><a class="xref" href="https://docs.microsoft.com/dotnet/api/system.linq.expressions.memberexpression">MemberExpression</a></td>
-        <td><span class="parametername">member</span></td>
+</div>
+  <div class="markdown level1 conceptual"></div>
+  <h5 class="decalaration">Declaration</h5>
+  <div class="codewrapper">
+    <pre><code class="lang-csharp hljs">public static void Assign(MemberExpression member, Expression value)</code></pre>
+  </div>
+  <h5 class="parameters">Parameters</h5>
+  <table class="table table-bordered table-striped table-condensed">
+    <thead>
+      <tr>
+        <th>Type</th>
+        <th>Name</th>
+        <th>Description</th>
+      </tr>
+    </thead>
+    <tbody>
+      <tr>
+        <td><a class="xref" href="https://docs.microsoft.com/dotnet/api/system.linq.expressions.memberexpression">MemberExpression</a></td>
+        <td><span class="parametername">member</span></td>
         <td><p>The field or property to modify.</p>
-</td>
-      </tr>
-      <tr>
-        <td><a class="xref" href="https://docs.microsoft.com/dotnet/api/system.linq.expressions.expression">Expression</a></td>
-        <td><span class="parametername">value</span></td>
+</td>
+      </tr>
+      <tr>
+        <td><a class="xref" href="https://docs.microsoft.com/dotnet/api/system.linq.expressions.expression">Expression</a></td>
+        <td><span class="parametername">value</span></td>
         <td><p>The value to be assigned to the member.</p>
-</td>
-      </tr>
-    </tbody>
-  </table>
-  <h5 class="exceptions">Exceptions</h5>
-  <table class="table table-bordered table-striped table-condensed">
-    <thead>
-      <tr>
-        <th>Type</th>
-        <th>Condition</th>
-      </tr>
-    </thead>
-    <tbody>
-      <tr>
-        <td><a class="xref" href="https://docs.microsoft.com/dotnet/api/system.invalidoperationexception">InvalidOperationException</a></td>
-        <td><p>Attempts to call this method out of lexical scope.</p>
-</td>
-      </tr>
-    </tbody>
-  </table>
-  <span class="small pull-right mobile-hide">
-    <span class="divider">|</span>
-    <a href="https://github.com/sakno/dotNext/new/gh-pages/apiSpec/new?filename=DotNext_Metaprogramming_CodeGenerator_Assign_System_Linq_Expressions_ParameterExpression_System_Linq_Expressions_Expression_.md&amp;value=---%0Auid%3A%20DotNext.Metaprogramming.CodeGenerator.Assign(System.Linq.Expressions.ParameterExpression%2CSystem.Linq.Expressions.Expression)%0Asummary%3A%20'*You%20can%20override%20summary%20for%20the%20API%20here%20using%20*MARKDOWN*%20syntax'%0A---%0A%0A*Please%20type%20below%20more%20information%20about%20this%20API%3A*%0A%0A">Improve this Doc</a>
-  </span>
-  <span class="small pull-right mobile-hide">
-    <a href="https://github.com/sakno/dotNext/blob/gh-pages/src/DotNext.Metaprogramming/Metaprogramming/CodeGenerator.cs/#L77">View Source</a>
-  </span>
-  <a id="DotNext_Metaprogramming_CodeGenerator_Assign_" data-uid="DotNext.Metaprogramming.CodeGenerator.Assign*"></a>
-  <h4 id="DotNext_Metaprogramming_CodeGenerator_Assign_System_Linq_Expressions_ParameterExpression_System_Linq_Expressions_Expression_" data-uid="DotNext.Metaprogramming.CodeGenerator.Assign(System.Linq.Expressions.ParameterExpression,System.Linq.Expressions.Expression)">Assign(ParameterExpression, Expression)</h4>
+</td>
+      </tr>
+    </tbody>
+  </table>
+  <h5 class="exceptions">Exceptions</h5>
+  <table class="table table-bordered table-striped table-condensed">
+    <thead>
+      <tr>
+        <th>Type</th>
+        <th>Condition</th>
+      </tr>
+    </thead>
+    <tbody>
+      <tr>
+        <td><a class="xref" href="https://docs.microsoft.com/dotnet/api/system.invalidoperationexception">InvalidOperationException</a></td>
+        <td><p>Attempts to call this method out of lexical scope.</p>
+</td>
+      </tr>
+    </tbody>
+  </table>
+  <span class="small pull-right mobile-hide">
+    <span class="divider">|</span>
+    <a href="https://github.com/sakno/DotNext/new/gh-pages/apiSpec/new?filename=DotNext_Metaprogramming_CodeGenerator_Assign_System_Linq_Expressions_ParameterExpression_System_Linq_Expressions_Expression_.md&amp;value=---%0Auid%3A%20DotNext.Metaprogramming.CodeGenerator.Assign(System.Linq.Expressions.ParameterExpression%2CSystem.Linq.Expressions.Expression)%0Asummary%3A%20'*You%20can%20override%20summary%20for%20the%20API%20here%20using%20*MARKDOWN*%20syntax'%0A---%0A%0A*Please%20type%20below%20more%20information%20about%20this%20API%3A*%0A%0A">Improve this Doc</a>
+  </span>
+  <span class="small pull-right mobile-hide">
+    <a href="https://github.com/sakno/DotNext/blob/gh-pages/src/DotNext.Metaprogramming/Metaprogramming/CodeGenerator.cs/#L77">View Source</a>
+  </span>
+  <a id="DotNext_Metaprogramming_CodeGenerator_Assign_" data-uid="DotNext.Metaprogramming.CodeGenerator.Assign*"></a>
+  <h4 id="DotNext_Metaprogramming_CodeGenerator_Assign_System_Linq_Expressions_ParameterExpression_System_Linq_Expressions_Expression_" data-uid="DotNext.Metaprogramming.CodeGenerator.Assign(System.Linq.Expressions.ParameterExpression,System.Linq.Expressions.Expression)">Assign(ParameterExpression, Expression)</h4>
   <div class="markdown level1 summary"><p>Adds assignment operation to this scope.</p>
-</div>
-  <div class="markdown level1 conceptual"></div>
-  <h5 class="decalaration">Declaration</h5>
-  <div class="codewrapper">
-    <pre><code class="lang-csharp hljs">public static void Assign(ParameterExpression variable, Expression value)</code></pre>
-  </div>
-  <h5 class="parameters">Parameters</h5>
-  <table class="table table-bordered table-striped table-condensed">
-    <thead>
-      <tr>
-        <th>Type</th>
-        <th>Name</th>
-        <th>Description</th>
-      </tr>
-    </thead>
-    <tbody>
-      <tr>
-        <td><a class="xref" href="https://docs.microsoft.com/dotnet/api/system.linq.expressions.parameterexpression">ParameterExpression</a></td>
-        <td><span class="parametername">variable</span></td>
+</div>
+  <div class="markdown level1 conceptual"></div>
+  <h5 class="decalaration">Declaration</h5>
+  <div class="codewrapper">
+    <pre><code class="lang-csharp hljs">public static void Assign(ParameterExpression variable, Expression value)</code></pre>
+  </div>
+  <h5 class="parameters">Parameters</h5>
+  <table class="table table-bordered table-striped table-condensed">
+    <thead>
+      <tr>
+        <th>Type</th>
+        <th>Name</th>
+        <th>Description</th>
+      </tr>
+    </thead>
+    <tbody>
+      <tr>
+        <td><a class="xref" href="https://docs.microsoft.com/dotnet/api/system.linq.expressions.parameterexpression">ParameterExpression</a></td>
+        <td><span class="parametername">variable</span></td>
         <td><p>The variable to modify.</p>
-</td>
-      </tr>
-      <tr>
-        <td><a class="xref" href="https://docs.microsoft.com/dotnet/api/system.linq.expressions.expression">Expression</a></td>
-        <td><span class="parametername">value</span></td>
+</td>
+      </tr>
+      <tr>
+        <td><a class="xref" href="https://docs.microsoft.com/dotnet/api/system.linq.expressions.expression">Expression</a></td>
+        <td><span class="parametername">value</span></td>
         <td><p>The value to be assigned to the variable.</p>
-</td>
-      </tr>
-    </tbody>
-  </table>
-  <h5 class="exceptions">Exceptions</h5>
-  <table class="table table-bordered table-striped table-condensed">
-    <thead>
-      <tr>
-        <th>Type</th>
-        <th>Condition</th>
-      </tr>
-    </thead>
-    <tbody>
-      <tr>
-        <td><a class="xref" href="https://docs.microsoft.com/dotnet/api/system.invalidoperationexception">InvalidOperationException</a></td>
-        <td><p>Attempts to call this method out of lexical scope.</p>
-</td>
-      </tr>
-    </tbody>
-  </table>
-  <span class="small pull-right mobile-hide">
-    <span class="divider">|</span>
-    <a href="https://github.com/sakno/dotNext/new/gh-pages/apiSpec/new?filename=DotNext_Metaprogramming_CodeGenerator_Assign_System_Reflection_FieldInfo_System_Linq_Expressions_Expression_.md&amp;value=---%0Auid%3A%20DotNext.Metaprogramming.CodeGenerator.Assign(System.Reflection.FieldInfo%2CSystem.Linq.Expressions.Expression)%0Asummary%3A%20'*You%20can%20override%20summary%20for%20the%20API%20here%20using%20*MARKDOWN*%20syntax'%0A---%0A%0A*Please%20type%20below%20more%20information%20about%20this%20API%3A*%0A%0A">Improve this Doc</a>
-  </span>
-  <span class="small pull-right mobile-hide">
-    <a href="https://github.com/sakno/dotNext/blob/gh-pages/src/DotNext.Metaprogramming/Metaprogramming/CodeGenerator.cs/#L229">View Source</a>
-  </span>
-  <a id="DotNext_Metaprogramming_CodeGenerator_Assign_" data-uid="DotNext.Metaprogramming.CodeGenerator.Assign*"></a>
-  <h4 id="DotNext_Metaprogramming_CodeGenerator_Assign_System_Reflection_FieldInfo_System_Linq_Expressions_Expression_" data-uid="DotNext.Metaprogramming.CodeGenerator.Assign(System.Reflection.FieldInfo,System.Linq.Expressions.Expression)">Assign(FieldInfo, Expression)</h4>
+</td>
+      </tr>
+    </tbody>
+  </table>
+  <h5 class="exceptions">Exceptions</h5>
+  <table class="table table-bordered table-striped table-condensed">
+    <thead>
+      <tr>
+        <th>Type</th>
+        <th>Condition</th>
+      </tr>
+    </thead>
+    <tbody>
+      <tr>
+        <td><a class="xref" href="https://docs.microsoft.com/dotnet/api/system.invalidoperationexception">InvalidOperationException</a></td>
+        <td><p>Attempts to call this method out of lexical scope.</p>
+</td>
+      </tr>
+    </tbody>
+  </table>
+  <span class="small pull-right mobile-hide">
+    <span class="divider">|</span>
+    <a href="https://github.com/sakno/DotNext/new/gh-pages/apiSpec/new?filename=DotNext_Metaprogramming_CodeGenerator_Assign_System_Reflection_FieldInfo_System_Linq_Expressions_Expression_.md&amp;value=---%0Auid%3A%20DotNext.Metaprogramming.CodeGenerator.Assign(System.Reflection.FieldInfo%2CSystem.Linq.Expressions.Expression)%0Asummary%3A%20'*You%20can%20override%20summary%20for%20the%20API%20here%20using%20*MARKDOWN*%20syntax'%0A---%0A%0A*Please%20type%20below%20more%20information%20about%20this%20API%3A*%0A%0A">Improve this Doc</a>
+  </span>
+  <span class="small pull-right mobile-hide">
+    <a href="https://github.com/sakno/DotNext/blob/gh-pages/src/DotNext.Metaprogramming/Metaprogramming/CodeGenerator.cs/#L229">View Source</a>
+  </span>
+  <a id="DotNext_Metaprogramming_CodeGenerator_Assign_" data-uid="DotNext.Metaprogramming.CodeGenerator.Assign*"></a>
+  <h4 id="DotNext_Metaprogramming_CodeGenerator_Assign_System_Reflection_FieldInfo_System_Linq_Expressions_Expression_" data-uid="DotNext.Metaprogramming.CodeGenerator.Assign(System.Reflection.FieldInfo,System.Linq.Expressions.Expression)">Assign(FieldInfo, Expression)</h4>
   <div class="markdown level1 summary"><p>Adds static field assignment.</p>
-</div>
-  <div class="markdown level1 conceptual"></div>
-  <h5 class="decalaration">Declaration</h5>
-  <div class="codewrapper">
-    <pre><code class="lang-csharp hljs">public static void Assign(FieldInfo staticField, Expression value)</code></pre>
-  </div>
-  <h5 class="parameters">Parameters</h5>
-  <table class="table table-bordered table-striped table-condensed">
-    <thead>
-      <tr>
-        <th>Type</th>
-        <th>Name</th>
-        <th>Description</th>
-      </tr>
-    </thead>
-    <tbody>
-      <tr>
-        <td><a class="xref" href="https://docs.microsoft.com/dotnet/api/system.reflection.fieldinfo">FieldInfo</a></td>
-        <td><span class="parametername">staticField</span></td>
+</div>
+  <div class="markdown level1 conceptual"></div>
+  <h5 class="decalaration">Declaration</h5>
+  <div class="codewrapper">
+    <pre><code class="lang-csharp hljs">public static void Assign(FieldInfo staticField, Expression value)</code></pre>
+  </div>
+  <h5 class="parameters">Parameters</h5>
+  <table class="table table-bordered table-striped table-condensed">
+    <thead>
+      <tr>
+        <th>Type</th>
+        <th>Name</th>
+        <th>Description</th>
+      </tr>
+    </thead>
+    <tbody>
+      <tr>
+        <td><a class="xref" href="https://docs.microsoft.com/dotnet/api/system.reflection.fieldinfo">FieldInfo</a></td>
+        <td><span class="parametername">staticField</span></td>
         <td><p>Static field to be assigned.</p>
-</td>
-      </tr>
-      <tr>
-        <td><a class="xref" href="https://docs.microsoft.com/dotnet/api/system.linq.expressions.expression">Expression</a></td>
-        <td><span class="parametername">value</span></td>
+</td>
+      </tr>
+      <tr>
+        <td><a class="xref" href="https://docs.microsoft.com/dotnet/api/system.linq.expressions.expression">Expression</a></td>
+        <td><span class="parametername">value</span></td>
         <td><p>A new value of the field.</p>
-</td>
-      </tr>
-    </tbody>
-  </table>
-  <h5 class="exceptions">Exceptions</h5>
-  <table class="table table-bordered table-striped table-condensed">
-    <thead>
-      <tr>
-        <th>Type</th>
-        <th>Condition</th>
-      </tr>
-    </thead>
-    <tbody>
-      <tr>
-        <td><a class="xref" href="https://docs.microsoft.com/dotnet/api/system.invalidoperationexception">InvalidOperationException</a></td>
-        <td><p>Attempts to call this method out of lexical scope.</p>
-</td>
-      </tr>
-    </tbody>
-  </table>
-  <span class="small pull-right mobile-hide">
-    <span class="divider">|</span>
-    <a href="https://github.com/sakno/dotNext/new/gh-pages/apiSpec/new?filename=DotNext_Metaprogramming_CodeGenerator_Assign_System_Reflection_PropertyInfo_System_Linq_Expressions_Expression_.md&amp;value=---%0Auid%3A%20DotNext.Metaprogramming.CodeGenerator.Assign(System.Reflection.PropertyInfo%2CSystem.Linq.Expressions.Expression)%0Asummary%3A%20'*You%20can%20override%20summary%20for%20the%20API%20here%20using%20*MARKDOWN*%20syntax'%0A---%0A%0A*Please%20type%20below%20more%20information%20about%20this%20API%3A*%0A%0A">Improve this Doc</a>
-  </span>
-  <span class="small pull-right mobile-hide">
-    <a href="https://github.com/sakno/dotNext/blob/gh-pages/src/DotNext.Metaprogramming/Metaprogramming/CodeGenerator.cs/#L210">View Source</a>
-  </span>
-  <a id="DotNext_Metaprogramming_CodeGenerator_Assign_" data-uid="DotNext.Metaprogramming.CodeGenerator.Assign*"></a>
-  <h4 id="DotNext_Metaprogramming_CodeGenerator_Assign_System_Reflection_PropertyInfo_System_Linq_Expressions_Expression_" data-uid="DotNext.Metaprogramming.CodeGenerator.Assign(System.Reflection.PropertyInfo,System.Linq.Expressions.Expression)">Assign(PropertyInfo, Expression)</h4>
+</td>
+      </tr>
+    </tbody>
+  </table>
+  <h5 class="exceptions">Exceptions</h5>
+  <table class="table table-bordered table-striped table-condensed">
+    <thead>
+      <tr>
+        <th>Type</th>
+        <th>Condition</th>
+      </tr>
+    </thead>
+    <tbody>
+      <tr>
+        <td><a class="xref" href="https://docs.microsoft.com/dotnet/api/system.invalidoperationexception">InvalidOperationException</a></td>
+        <td><p>Attempts to call this method out of lexical scope.</p>
+</td>
+      </tr>
+    </tbody>
+  </table>
+  <span class="small pull-right mobile-hide">
+    <span class="divider">|</span>
+    <a href="https://github.com/sakno/DotNext/new/gh-pages/apiSpec/new?filename=DotNext_Metaprogramming_CodeGenerator_Assign_System_Reflection_PropertyInfo_System_Linq_Expressions_Expression_.md&amp;value=---%0Auid%3A%20DotNext.Metaprogramming.CodeGenerator.Assign(System.Reflection.PropertyInfo%2CSystem.Linq.Expressions.Expression)%0Asummary%3A%20'*You%20can%20override%20summary%20for%20the%20API%20here%20using%20*MARKDOWN*%20syntax'%0A---%0A%0A*Please%20type%20below%20more%20information%20about%20this%20API%3A*%0A%0A">Improve this Doc</a>
+  </span>
+  <span class="small pull-right mobile-hide">
+    <a href="https://github.com/sakno/DotNext/blob/gh-pages/src/DotNext.Metaprogramming/Metaprogramming/CodeGenerator.cs/#L210">View Source</a>
+  </span>
+  <a id="DotNext_Metaprogramming_CodeGenerator_Assign_" data-uid="DotNext.Metaprogramming.CodeGenerator.Assign*"></a>
+  <h4 id="DotNext_Metaprogramming_CodeGenerator_Assign_System_Reflection_PropertyInfo_System_Linq_Expressions_Expression_" data-uid="DotNext.Metaprogramming.CodeGenerator.Assign(System.Reflection.PropertyInfo,System.Linq.Expressions.Expression)">Assign(PropertyInfo, Expression)</h4>
   <div class="markdown level1 summary"><p>Adds static property assignment.</p>
-</div>
-  <div class="markdown level1 conceptual"></div>
-  <h5 class="decalaration">Declaration</h5>
-  <div class="codewrapper">
-    <pre><code class="lang-csharp hljs">public static void Assign(PropertyInfo staticProperty, Expression value)</code></pre>
-  </div>
-  <h5 class="parameters">Parameters</h5>
-  <table class="table table-bordered table-striped table-condensed">
-    <thead>
-      <tr>
-        <th>Type</th>
-        <th>Name</th>
-        <th>Description</th>
-      </tr>
-    </thead>
-    <tbody>
-      <tr>
-        <td><a class="xref" href="https://docs.microsoft.com/dotnet/api/system.reflection.propertyinfo">PropertyInfo</a></td>
-        <td><span class="parametername">staticProperty</span></td>
+</div>
+  <div class="markdown level1 conceptual"></div>
+  <h5 class="decalaration">Declaration</h5>
+  <div class="codewrapper">
+    <pre><code class="lang-csharp hljs">public static void Assign(PropertyInfo staticProperty, Expression value)</code></pre>
+  </div>
+  <h5 class="parameters">Parameters</h5>
+  <table class="table table-bordered table-striped table-condensed">
+    <thead>
+      <tr>
+        <th>Type</th>
+        <th>Name</th>
+        <th>Description</th>
+      </tr>
+    </thead>
+    <tbody>
+      <tr>
+        <td><a class="xref" href="https://docs.microsoft.com/dotnet/api/system.reflection.propertyinfo">PropertyInfo</a></td>
+        <td><span class="parametername">staticProperty</span></td>
         <td><p>Static property to be assigned.</p>
-</td>
-      </tr>
-      <tr>
-        <td><a class="xref" href="https://docs.microsoft.com/dotnet/api/system.linq.expressions.expression">Expression</a></td>
-        <td><span class="parametername">value</span></td>
+</td>
+      </tr>
+      <tr>
+        <td><a class="xref" href="https://docs.microsoft.com/dotnet/api/system.linq.expressions.expression">Expression</a></td>
+        <td><span class="parametername">value</span></td>
         <td><p>A new value of the property.</p>
-</td>
-      </tr>
-    </tbody>
-  </table>
-  <h5 class="exceptions">Exceptions</h5>
-  <table class="table table-bordered table-striped table-condensed">
-    <thead>
-      <tr>
-        <th>Type</th>
-        <th>Condition</th>
-      </tr>
-    </thead>
-    <tbody>
-      <tr>
-        <td><a class="xref" href="https://docs.microsoft.com/dotnet/api/system.invalidoperationexception">InvalidOperationException</a></td>
-        <td><p>Attempts to call this method out of lexical scope.</p>
-</td>
-      </tr>
-    </tbody>
-  </table>
-  <span class="small pull-right mobile-hide">
-    <span class="divider">|</span>
-    <a href="https://github.com/sakno/dotNext/new/gh-pages/apiSpec/new?filename=DotNext_Metaprogramming_CodeGenerator_Assign_System_String_System_Linq_Expressions_Expression_.md&amp;value=---%0Auid%3A%20DotNext.Metaprogramming.CodeGenerator.Assign(System.String%2CSystem.Linq.Expressions.Expression)%0Asummary%3A%20'*You%20can%20override%20summary%20for%20the%20API%20here%20using%20*MARKDOWN*%20syntax'%0A---%0A%0A*Please%20type%20below%20more%20information%20about%20this%20API%3A*%0A%0A">Improve this Doc</a>
-  </span>
-  <span class="small pull-right mobile-hide">
-    <a href="https://github.com/sakno/dotNext/blob/gh-pages/src/DotNext.Metaprogramming/Metaprogramming/CodeGenerator.cs/#L192">View Source</a>
-  </span>
-  <a id="DotNext_Metaprogramming_CodeGenerator_Assign_" data-uid="DotNext.Metaprogramming.CodeGenerator.Assign*"></a>
-  <h4 id="DotNext_Metaprogramming_CodeGenerator_Assign_System_String_System_Linq_Expressions_Expression_" data-uid="DotNext.Metaprogramming.CodeGenerator.Assign(System.String,System.Linq.Expressions.Expression)">Assign(String, Expression)</h4>
+</td>
+      </tr>
+    </tbody>
+  </table>
+  <h5 class="exceptions">Exceptions</h5>
+  <table class="table table-bordered table-striped table-condensed">
+    <thead>
+      <tr>
+        <th>Type</th>
+        <th>Condition</th>
+      </tr>
+    </thead>
+    <tbody>
+      <tr>
+        <td><a class="xref" href="https://docs.microsoft.com/dotnet/api/system.invalidoperationexception">InvalidOperationException</a></td>
+        <td><p>Attempts to call this method out of lexical scope.</p>
+</td>
+      </tr>
+    </tbody>
+  </table>
+  <span class="small pull-right mobile-hide">
+    <span class="divider">|</span>
+    <a href="https://github.com/sakno/DotNext/new/gh-pages/apiSpec/new?filename=DotNext_Metaprogramming_CodeGenerator_Assign_System_String_System_Linq_Expressions_Expression_.md&amp;value=---%0Auid%3A%20DotNext.Metaprogramming.CodeGenerator.Assign(System.String%2CSystem.Linq.Expressions.Expression)%0Asummary%3A%20'*You%20can%20override%20summary%20for%20the%20API%20here%20using%20*MARKDOWN*%20syntax'%0A---%0A%0A*Please%20type%20below%20more%20information%20about%20this%20API%3A*%0A%0A">Improve this Doc</a>
+  </span>
+  <span class="small pull-right mobile-hide">
+    <a href="https://github.com/sakno/DotNext/blob/gh-pages/src/DotNext.Metaprogramming/Metaprogramming/CodeGenerator.cs/#L192">View Source</a>
+  </span>
+  <a id="DotNext_Metaprogramming_CodeGenerator_Assign_" data-uid="DotNext.Metaprogramming.CodeGenerator.Assign*"></a>
+  <h4 id="DotNext_Metaprogramming_CodeGenerator_Assign_System_String_System_Linq_Expressions_Expression_" data-uid="DotNext.Metaprogramming.CodeGenerator.Assign(System.String,System.Linq.Expressions.Expression)">Assign(String, Expression)</h4>
   <div class="markdown level1 summary"><p>Adds local variable assignment operation this scope.</p>
-</div>
-  <div class="markdown level1 conceptual"></div>
-  <h5 class="decalaration">Declaration</h5>
-  <div class="codewrapper">
-    <pre><code class="lang-csharp hljs">public static void Assign(string variableName, Expression value)</code></pre>
-  </div>
-  <h5 class="parameters">Parameters</h5>
-  <table class="table table-bordered table-striped table-condensed">
-    <thead>
-      <tr>
-        <th>Type</th>
-        <th>Name</th>
-        <th>Description</th>
-      </tr>
-    </thead>
-    <tbody>
-      <tr>
-        <td><a class="xref" href="https://docs.microsoft.com/dotnet/api/system.string">String</a></td>
-        <td><span class="parametername">variableName</span></td>
+</div>
+  <div class="markdown level1 conceptual"></div>
+  <h5 class="decalaration">Declaration</h5>
+  <div class="codewrapper">
+    <pre><code class="lang-csharp hljs">public static void Assign(string variableName, Expression value)</code></pre>
+  </div>
+  <h5 class="parameters">Parameters</h5>
+  <table class="table table-bordered table-striped table-condensed">
+    <thead>
+      <tr>
+        <th>Type</th>
+        <th>Name</th>
+        <th>Description</th>
+      </tr>
+    </thead>
+    <tbody>
+      <tr>
+        <td><a class="xref" href="https://docs.microsoft.com/dotnet/api/system.string">String</a></td>
+        <td><span class="parametername">variableName</span></td>
         <td><p>The name of the declared local variable.</p>
-</td>
-      </tr>
-      <tr>
-        <td><a class="xref" href="https://docs.microsoft.com/dotnet/api/system.linq.expressions.expression">Expression</a></td>
-        <td><span class="parametername">value</span></td>
+</td>
+      </tr>
+      <tr>
+        <td><a class="xref" href="https://docs.microsoft.com/dotnet/api/system.linq.expressions.expression">Expression</a></td>
+        <td><span class="parametername">value</span></td>
         <td><p>The value to be assigned to the local variable.</p>
-</td>
-      </tr>
-    </tbody>
-  </table>
-  <h5 class="exceptions">Exceptions</h5>
-  <table class="table table-bordered table-striped table-condensed">
-    <thead>
-      <tr>
-        <th>Type</th>
-        <th>Condition</th>
-      </tr>
-    </thead>
-    <tbody>
-      <tr>
-        <td><a class="xref" href="https://docs.microsoft.com/dotnet/api/system.invalidoperationexception">InvalidOperationException</a></td>
-        <td><p>Attempts to call this method out of lexical scope.</p>
-</td>
-      </tr>
-    </tbody>
-  </table>
-  <span class="small pull-right mobile-hide">
-    <span class="divider">|</span>
-    <a href="https://github.com/sakno/dotNext/new/gh-pages/apiSpec/new?filename=DotNext_Metaprogramming_CodeGenerator_AsyncLambda__1_System_Action_DotNext_Metaprogramming_LambdaContext__.md&amp;value=---%0Auid%3A%20DotNext.Metaprogramming.CodeGenerator.AsyncLambda%60%601(System.Action%7BDotNext.Metaprogramming.LambdaContext%7D)%0Asummary%3A%20'*You%20can%20override%20summary%20for%20the%20API%20here%20using%20*MARKDOWN*%20syntax'%0A---%0A%0A*Please%20type%20below%20more%20information%20about%20this%20API%3A*%0A%0A">Improve this Doc</a>
-  </span>
-  <span class="small pull-right mobile-hide">
-    <a href="https://github.com/sakno/dotNext/blob/gh-pages/src/DotNext.Metaprogramming/Metaprogramming/CodeGenerator.cs/#L1213">View Source</a>
-  </span>
-  <a id="DotNext_Metaprogramming_CodeGenerator_AsyncLambda_" data-uid="DotNext.Metaprogramming.CodeGenerator.AsyncLambda*"></a>
-  <h4 id="DotNext_Metaprogramming_CodeGenerator_AsyncLambda__1_System_Action_DotNext_Metaprogramming_LambdaContext__" data-uid="DotNext.Metaprogramming.CodeGenerator.AsyncLambda``1(System.Action{DotNext.Metaprogramming.LambdaContext})">AsyncLambda&lt;D&gt;(Action&lt;LambdaContext&gt;)</h4>
+</td>
+      </tr>
+    </tbody>
+  </table>
+  <h5 class="exceptions">Exceptions</h5>
+  <table class="table table-bordered table-striped table-condensed">
+    <thead>
+      <tr>
+        <th>Type</th>
+        <th>Condition</th>
+      </tr>
+    </thead>
+    <tbody>
+      <tr>
+        <td><a class="xref" href="https://docs.microsoft.com/dotnet/api/system.invalidoperationexception">InvalidOperationException</a></td>
+        <td><p>Attempts to call this method out of lexical scope.</p>
+</td>
+      </tr>
+    </tbody>
+  </table>
+  <span class="small pull-right mobile-hide">
+    <span class="divider">|</span>
+    <a href="https://github.com/sakno/DotNext/new/gh-pages/apiSpec/new?filename=DotNext_Metaprogramming_CodeGenerator_AsyncLambda__1_System_Action_DotNext_Metaprogramming_LambdaContext__.md&amp;value=---%0Auid%3A%20DotNext.Metaprogramming.CodeGenerator.AsyncLambda%60%601(System.Action%7BDotNext.Metaprogramming.LambdaContext%7D)%0Asummary%3A%20'*You%20can%20override%20summary%20for%20the%20API%20here%20using%20*MARKDOWN*%20syntax'%0A---%0A%0A*Please%20type%20below%20more%20information%20about%20this%20API%3A*%0A%0A">Improve this Doc</a>
+  </span>
+  <span class="small pull-right mobile-hide">
+    <a href="https://github.com/sakno/DotNext/blob/gh-pages/src/DotNext.Metaprogramming/Metaprogramming/CodeGenerator.cs/#L1213">View Source</a>
+  </span>
+  <a id="DotNext_Metaprogramming_CodeGenerator_AsyncLambda_" data-uid="DotNext.Metaprogramming.CodeGenerator.AsyncLambda*"></a>
+  <h4 id="DotNext_Metaprogramming_CodeGenerator_AsyncLambda__1_System_Action_DotNext_Metaprogramming_LambdaContext__" data-uid="DotNext.Metaprogramming.CodeGenerator.AsyncLambda``1(System.Action{DotNext.Metaprogramming.LambdaContext})">AsyncLambda&lt;D&gt;(Action&lt;LambdaContext&gt;)</h4>
   <div class="markdown level1 summary"><p>Constructs multi-line async lambda function capturing the current lexical scope.</p>
-</div>
-  <div class="markdown level1 conceptual"></div>
-  <h5 class="decalaration">Declaration</h5>
-  <div class="codewrapper">
+</div>
+  <div class="markdown level1 conceptual"></div>
+  <h5 class="decalaration">Declaration</h5>
+  <div class="codewrapper">
     <pre><code class="lang-csharp hljs">public static Expression&lt;D&gt; AsyncLambda&lt;D&gt;(Action&lt;LambdaContext&gt; body)
-    where D : Delegate</code></pre>
-  </div>
-  <h5 class="parameters">Parameters</h5>
-  <table class="table table-bordered table-striped table-condensed">
-    <thead>
-      <tr>
-        <th>Type</th>
-        <th>Name</th>
-        <th>Description</th>
-      </tr>
-    </thead>
-    <tbody>
-      <tr>
-        <td><a class="xref" href="https://docs.microsoft.com/dotnet/api/system.action-1">Action</a>&lt;<a class="xref" href="DotNext.Metaprogramming.LambdaContext.html">LambdaContext</a>&gt;</td>
-        <td><span class="parametername">body</span></td>
+
+    where D : Delegate</code></pre>
+  </div>
+  <h5 class="parameters">Parameters</h5>
+  <table class="table table-bordered table-striped table-condensed">
+    <thead>
+      <tr>
+        <th>Type</th>
+        <th>Name</th>
+        <th>Description</th>
+      </tr>
+    </thead>
+    <tbody>
+      <tr>
+        <td><a class="xref" href="https://docs.microsoft.com/dotnet/api/system.action-1">Action</a>&lt;<a class="xref" href="DotNext.Metaprogramming.LambdaContext.html">LambdaContext</a>&gt;</td>
+        <td><span class="parametername">body</span></td>
         <td><p>Lambda function builder.</p>
-</td>
-      </tr>
-    </tbody>
-  </table>
-  <h5 class="returns">Returns</h5>
-  <table class="table table-bordered table-striped table-condensed">
-    <thead>
-      <tr>
-        <th>Type</th>
-        <th>Description</th>
-      </tr>
-    </thead>
-    <tbody>
-      <tr>
-        <td><a class="xref" href="https://docs.microsoft.com/dotnet/api/system.linq.expressions.expression-1">Expression</a>&lt;D&gt;</td>
+</td>
+      </tr>
+    </tbody>
+  </table>
+  <h5 class="returns">Returns</h5>
+  <table class="table table-bordered table-striped table-condensed">
+    <thead>
+      <tr>
+        <th>Type</th>
+        <th>Description</th>
+      </tr>
+    </thead>
+    <tbody>
+      <tr>
+        <td><a class="xref" href="https://docs.microsoft.com/dotnet/api/system.linq.expressions.expression-1">Expression</a>&lt;D&gt;</td>
         <td><p>Constructed lambda expression.</p>
-</td>
-      </tr>
-    </tbody>
-  </table>
-  <h5 class="typeParameters">Type Parameters</h5>
-  <table class="table table-bordered table-striped table-condensed">
-    <thead>
-      <tr>
-        <th>Name</th>
-        <th>Description</th>
-      </tr>
-    </thead>
-    <tbody>
-      <tr>
-        <td><span class="parametername">D</span></td>
+</td>
+      </tr>
+    </tbody>
+  </table>
+  <h5 class="typeParameters">Type Parameters</h5>
+  <table class="table table-bordered table-striped table-condensed">
+    <thead>
+      <tr>
+        <th>Name</th>
+        <th>Description</th>
+      </tr>
+    </thead>
+    <tbody>
+      <tr>
+        <td><span class="parametername">D</span></td>
         <td><p>The delegate describing signature of lambda function.</p>
-</td>
-      </tr>
-    </tbody>
-  </table>
-  <h5 id="DotNext_Metaprogramming_CodeGenerator_AsyncLambda__1_System_Action_DotNext_Metaprogramming_LambdaContext___seealso">See Also</h5>
-  <div class="seealso">
-      <div><a class="xref" href="DotNext.Linq.Expressions.AwaitExpression.html">AwaitExpression</a></div>
-      <div><a class="xref" href="DotNext.Linq.Expressions.AsyncResultExpression.html">AsyncResultExpression</a></div>
-      <div><span><a href="https://docs.microsoft.com/en-us/dotnet/csharp/programming-guide/concepts/async/#BKMK_HowtoWriteanAsyncMethod">Async methods</a></span></div>
-  </div>
-  <span class="small pull-right mobile-hide">
-    <span class="divider">|</span>
-    <a href="https://github.com/sakno/dotNext/new/gh-pages/apiSpec/new?filename=DotNext_Metaprogramming_CodeGenerator_Await_System_Linq_Expressions_Expression_System_Boolean_.md&amp;value=---%0Auid%3A%20DotNext.Metaprogramming.CodeGenerator.Await(System.Linq.Expressions.Expression%2CSystem.Boolean)%0Asummary%3A%20'*You%20can%20override%20summary%20for%20the%20API%20here%20using%20*MARKDOWN*%20syntax'%0A---%0A%0A*Please%20type%20below%20more%20information%20about%20this%20API%3A*%0A%0A">Improve this Doc</a>
-  </span>
-  <span class="small pull-right mobile-hide">
-    <a href="https://github.com/sakno/dotNext/blob/gh-pages/src/DotNext.Metaprogramming/Metaprogramming/CodeGenerator.cs/#L479">View Source</a>
-  </span>
-  <a id="DotNext_Metaprogramming_CodeGenerator_Await_" data-uid="DotNext.Metaprogramming.CodeGenerator.Await*"></a>
-  <h4 id="DotNext_Metaprogramming_CodeGenerator_Await_System_Linq_Expressions_Expression_System_Boolean_" data-uid="DotNext.Metaprogramming.CodeGenerator.Await(System.Linq.Expressions.Expression,System.Boolean)">Await(Expression, Boolean)</h4>
+</td>
+      </tr>
+    </tbody>
+  </table>
+  <h5 id="DotNext_Metaprogramming_CodeGenerator_AsyncLambda__1_System_Action_DotNext_Metaprogramming_LambdaContext___seealso">See Also</h5>
+  <div class="seealso">
+      <div><a class="xref" href="DotNext.Linq.Expressions.AwaitExpression.html">AwaitExpression</a></div>
+      <div><a class="xref" href="DotNext.Linq.Expressions.AsyncResultExpression.html">AsyncResultExpression</a></div>
+      <div><span><a href="https://docs.microsoft.com/en-us/dotnet/csharp/programming-guide/concepts/async/#BKMK_HowtoWriteanAsyncMethod">Async methods</a></span></div>
+  </div>
+  <span class="small pull-right mobile-hide">
+    <span class="divider">|</span>
+    <a href="https://github.com/sakno/DotNext/new/gh-pages/apiSpec/new?filename=DotNext_Metaprogramming_CodeGenerator_Await_System_Linq_Expressions_Expression_System_Boolean_.md&amp;value=---%0Auid%3A%20DotNext.Metaprogramming.CodeGenerator.Await(System.Linq.Expressions.Expression%2CSystem.Boolean)%0Asummary%3A%20'*You%20can%20override%20summary%20for%20the%20API%20here%20using%20*MARKDOWN*%20syntax'%0A---%0A%0A*Please%20type%20below%20more%20information%20about%20this%20API%3A*%0A%0A">Improve this Doc</a>
+  </span>
+  <span class="small pull-right mobile-hide">
+    <a href="https://github.com/sakno/DotNext/blob/gh-pages/src/DotNext.Metaprogramming/Metaprogramming/CodeGenerator.cs/#L479">View Source</a>
+  </span>
+  <a id="DotNext_Metaprogramming_CodeGenerator_Await_" data-uid="DotNext.Metaprogramming.CodeGenerator.Await*"></a>
+  <h4 id="DotNext_Metaprogramming_CodeGenerator_Await_System_Linq_Expressions_Expression_System_Boolean_" data-uid="DotNext.Metaprogramming.CodeGenerator.Await(System.Linq.Expressions.Expression,System.Boolean)">Await(Expression, Boolean)</h4>
   <div class="markdown level1 summary"><p>Adds await operator.</p>
-</div>
-  <div class="markdown level1 conceptual"></div>
-  <h5 class="decalaration">Declaration</h5>
-  <div class="codewrapper">
-    <pre><code class="lang-csharp hljs">public static void Await(Expression asyncResult, bool configureAwait = false)</code></pre>
-  </div>
-  <h5 class="parameters">Parameters</h5>
-  <table class="table table-bordered table-striped table-condensed">
-    <thead>
-      <tr>
-        <th>Type</th>
-        <th>Name</th>
-        <th>Description</th>
-      </tr>
-    </thead>
-    <tbody>
-      <tr>
-        <td><a class="xref" href="https://docs.microsoft.com/dotnet/api/system.linq.expressions.expression">Expression</a></td>
-        <td><span class="parametername">asyncResult</span></td>
+</div>
+  <div class="markdown level1 conceptual"></div>
+  <h5 class="decalaration">Declaration</h5>
+  <div class="codewrapper">
+    <pre><code class="lang-csharp hljs">public static void Await(Expression asyncResult, bool configureAwait = false)</code></pre>
+  </div>
+  <h5 class="parameters">Parameters</h5>
+  <table class="table table-bordered table-striped table-condensed">
+    <thead>
+      <tr>
+        <th>Type</th>
+        <th>Name</th>
+        <th>Description</th>
+      </tr>
+    </thead>
+    <tbody>
+      <tr>
+        <td><a class="xref" href="https://docs.microsoft.com/dotnet/api/system.linq.expressions.expression">Expression</a></td>
+        <td><span class="parametername">asyncResult</span></td>
         <td><p>The expression representing asynchronous computing process.</p>
-</td>
-      </tr>
-      <tr>
-        <td><a class="xref" href="https://docs.microsoft.com/dotnet/api/system.boolean">Boolean</a></td>
-        <td><span class="parametername">configureAwait</span></td>
+</td>
+      </tr>
+      <tr>
+        <td><a class="xref" href="https://docs.microsoft.com/dotnet/api/system.boolean">Boolean</a></td>
+        <td><span class="parametername">configureAwait</span></td>
         <td><p><span class="xref">true</span> to call <a class="xref" href="https://docs.microsoft.com/dotnet/api/system.threading.tasks.task.configureawait#System_Threading_Tasks_Task_ConfigureAwait_System_Boolean_">ConfigureAwait(Boolean)</a> with <span class="xref">false</span> argument.</p>
-</td>
-      </tr>
-    </tbody>
-  </table>
-  <h5 class="exceptions">Exceptions</h5>
-  <table class="table table-bordered table-striped table-condensed">
-    <thead>
-      <tr>
-        <th>Type</th>
-        <th>Condition</th>
-      </tr>
-    </thead>
-    <tbody>
-      <tr>
-        <td><a class="xref" href="https://docs.microsoft.com/dotnet/api/system.invalidoperationexception">InvalidOperationException</a></td>
-        <td><p>Attempts to call this method out of lexical scope.</p>
-</td>
-      </tr>
-    </tbody>
-  </table>
-  <span class="small pull-right mobile-hide">
-    <span class="divider">|</span>
-    <a href="https://github.com/sakno/dotNext/new/gh-pages/apiSpec/new?filename=DotNext_Metaprogramming_CodeGenerator_Break.md&amp;value=---%0Auid%3A%20DotNext.Metaprogramming.CodeGenerator.Break%0Asummary%3A%20'*You%20can%20override%20summary%20for%20the%20API%20here%20using%20*MARKDOWN*%20syntax'%0A---%0A%0A*Please%20type%20below%20more%20information%20about%20this%20API%3A*%0A%0A">Improve this Doc</a>
-  </span>
-  <span class="small pull-right mobile-hide">
-    <a href="https://github.com/sakno/dotNext/blob/gh-pages/src/DotNext.Metaprogramming/Metaprogramming/CodeGenerator.cs/#L1113">View Source</a>
-  </span>
-  <a id="DotNext_Metaprogramming_CodeGenerator_Break_" data-uid="DotNext.Metaprogramming.CodeGenerator.Break*"></a>
-  <h4 id="DotNext_Metaprogramming_CodeGenerator_Break" data-uid="DotNext.Metaprogramming.CodeGenerator.Break">Break()</h4>
+</td>
+      </tr>
+    </tbody>
+  </table>
+  <h5 class="exceptions">Exceptions</h5>
+  <table class="table table-bordered table-striped table-condensed">
+    <thead>
+      <tr>
+        <th>Type</th>
+        <th>Condition</th>
+      </tr>
+    </thead>
+    <tbody>
+      <tr>
+        <td><a class="xref" href="https://docs.microsoft.com/dotnet/api/system.invalidoperationexception">InvalidOperationException</a></td>
+        <td><p>Attempts to call this method out of lexical scope.</p>
+</td>
+      </tr>
+    </tbody>
+  </table>
+  <span class="small pull-right mobile-hide">
+    <span class="divider">|</span>
+    <a href="https://github.com/sakno/DotNext/new/gh-pages/apiSpec/new?filename=DotNext_Metaprogramming_CodeGenerator_Break.md&amp;value=---%0Auid%3A%20DotNext.Metaprogramming.CodeGenerator.Break%0Asummary%3A%20'*You%20can%20override%20summary%20for%20the%20API%20here%20using%20*MARKDOWN*%20syntax'%0A---%0A%0A*Please%20type%20below%20more%20information%20about%20this%20API%3A*%0A%0A">Improve this Doc</a>
+  </span>
+  <span class="small pull-right mobile-hide">
+    <a href="https://github.com/sakno/DotNext/blob/gh-pages/src/DotNext.Metaprogramming/Metaprogramming/CodeGenerator.cs/#L1113">View Source</a>
+  </span>
+  <a id="DotNext_Metaprogramming_CodeGenerator_Break_" data-uid="DotNext.Metaprogramming.CodeGenerator.Break*"></a>
+  <h4 id="DotNext_Metaprogramming_CodeGenerator_Break" data-uid="DotNext.Metaprogramming.CodeGenerator.Break">Break()</h4>
   <div class="markdown level1 summary"><p>Stops execution of the entire loop.</p>
-</div>
-  <div class="markdown level1 conceptual"></div>
-  <h5 class="decalaration">Declaration</h5>
-  <div class="codewrapper">
-    <pre><code class="lang-csharp hljs">public static void Break()</code></pre>
-  </div>
-  <h5 class="exceptions">Exceptions</h5>
-  <table class="table table-bordered table-striped table-condensed">
-    <thead>
-      <tr>
-        <th>Type</th>
-        <th>Condition</th>
-      </tr>
-    </thead>
-    <tbody>
-      <tr>
-        <td><a class="xref" href="https://docs.microsoft.com/dotnet/api/system.invalidoperationexception">InvalidOperationException</a></td>
-        <td><p>Attempts to call this method out of lexical scope.</p>
-</td>
-      </tr>
-    </tbody>
-  </table>
-  <span class="small pull-right mobile-hide">
-    <span class="divider">|</span>
-    <a href="https://github.com/sakno/dotNext/new/gh-pages/apiSpec/new?filename=DotNext_Metaprogramming_CodeGenerator_Break_DotNext_Metaprogramming_LoopContext_.md&amp;value=---%0Auid%3A%20DotNext.Metaprogramming.CodeGenerator.Break(DotNext.Metaprogramming.LoopContext)%0Asummary%3A%20'*You%20can%20override%20summary%20for%20the%20API%20here%20using%20*MARKDOWN*%20syntax'%0A---%0A%0A*Please%20type%20below%20more%20information%20about%20this%20API%3A*%0A%0A">Improve this Doc</a>
-  </span>
-  <span class="small pull-right mobile-hide">
-    <a href="https://github.com/sakno/dotNext/blob/gh-pages/src/DotNext.Metaprogramming/Metaprogramming/CodeGenerator.cs/#L1107">View Source</a>
-  </span>
-  <a id="DotNext_Metaprogramming_CodeGenerator_Break_" data-uid="DotNext.Metaprogramming.CodeGenerator.Break*"></a>
-  <h4 id="DotNext_Metaprogramming_CodeGenerator_Break_DotNext_Metaprogramming_LoopContext_" data-uid="DotNext.Metaprogramming.CodeGenerator.Break(DotNext.Metaprogramming.LoopContext)">Break(LoopContext)</h4>
+</div>
+  <div class="markdown level1 conceptual"></div>
+  <h5 class="decalaration">Declaration</h5>
+  <div class="codewrapper">
+    <pre><code class="lang-csharp hljs">public static void Break()</code></pre>
+  </div>
+  <h5 class="exceptions">Exceptions</h5>
+  <table class="table table-bordered table-striped table-condensed">
+    <thead>
+      <tr>
+        <th>Type</th>
+        <th>Condition</th>
+      </tr>
+    </thead>
+    <tbody>
+      <tr>
+        <td><a class="xref" href="https://docs.microsoft.com/dotnet/api/system.invalidoperationexception">InvalidOperationException</a></td>
+        <td><p>Attempts to call this method out of lexical scope.</p>
+</td>
+      </tr>
+    </tbody>
+  </table>
+  <span class="small pull-right mobile-hide">
+    <span class="divider">|</span>
+    <a href="https://github.com/sakno/DotNext/new/gh-pages/apiSpec/new?filename=DotNext_Metaprogramming_CodeGenerator_Break_DotNext_Metaprogramming_LoopContext_.md&amp;value=---%0Auid%3A%20DotNext.Metaprogramming.CodeGenerator.Break(DotNext.Metaprogramming.LoopContext)%0Asummary%3A%20'*You%20can%20override%20summary%20for%20the%20API%20here%20using%20*MARKDOWN*%20syntax'%0A---%0A%0A*Please%20type%20below%20more%20information%20about%20this%20API%3A*%0A%0A">Improve this Doc</a>
+  </span>
+  <span class="small pull-right mobile-hide">
+    <a href="https://github.com/sakno/DotNext/blob/gh-pages/src/DotNext.Metaprogramming/Metaprogramming/CodeGenerator.cs/#L1107">View Source</a>
+  </span>
+  <a id="DotNext_Metaprogramming_CodeGenerator_Break_" data-uid="DotNext.Metaprogramming.CodeGenerator.Break*"></a>
+  <h4 id="DotNext_Metaprogramming_CodeGenerator_Break_DotNext_Metaprogramming_LoopContext_" data-uid="DotNext.Metaprogramming.CodeGenerator.Break(DotNext.Metaprogramming.LoopContext)">Break(LoopContext)</h4>
   <div class="markdown level1 summary"><p>Stops execution the specified loop.</p>
-</div>
-  <div class="markdown level1 conceptual"></div>
-  <h5 class="decalaration">Declaration</h5>
-  <div class="codewrapper">
-    <pre><code class="lang-csharp hljs">public static void Break(LoopContext loop)</code></pre>
-  </div>
-  <h5 class="parameters">Parameters</h5>
-  <table class="table table-bordered table-striped table-condensed">
-    <thead>
-      <tr>
-        <th>Type</th>
-        <th>Name</th>
-        <th>Description</th>
-      </tr>
-    </thead>
-    <tbody>
-      <tr>
-        <td><a class="xref" href="DotNext.Metaprogramming.LoopContext.html">LoopContext</a></td>
-        <td><span class="parametername">loop</span></td>
+</div>
+  <div class="markdown level1 conceptual"></div>
+  <h5 class="decalaration">Declaration</h5>
+  <div class="codewrapper">
+    <pre><code class="lang-csharp hljs">public static void Break(LoopContext loop)</code></pre>
+  </div>
+  <h5 class="parameters">Parameters</h5>
+  <table class="table table-bordered table-striped table-condensed">
+    <thead>
+      <tr>
+        <th>Type</th>
+        <th>Name</th>
+        <th>Description</th>
+      </tr>
+    </thead>
+    <tbody>
+      <tr>
+        <td><a class="xref" href="DotNext.Metaprogramming.LoopContext.html">LoopContext</a></td>
+        <td><span class="parametername">loop</span></td>
         <td><p>The loop reference.</p>
-</td>
-      </tr>
-    </tbody>
-  </table>
-  <h5 class="exceptions">Exceptions</h5>
-  <table class="table table-bordered table-striped table-condensed">
-    <thead>
-      <tr>
-        <th>Type</th>
-        <th>Condition</th>
-      </tr>
-    </thead>
-    <tbody>
-      <tr>
-        <td><a class="xref" href="https://docs.microsoft.com/dotnet/api/system.invalidoperationexception">InvalidOperationException</a></td>
-        <td><p>Attempts to call this method out of lexical scope.</p>
-</td>
-      </tr>
-    </tbody>
-  </table>
-  <span class="small pull-right mobile-hide">
-    <span class="divider">|</span>
-    <a href="https://github.com/sakno/dotNext/new/gh-pages/apiSpec/new?filename=DotNext_Metaprogramming_CodeGenerator_Breakpoint.md&amp;value=---%0Auid%3A%20DotNext.Metaprogramming.CodeGenerator.Breakpoint%0Asummary%3A%20'*You%20can%20override%20summary%20for%20the%20API%20here%20using%20*MARKDOWN*%20syntax'%0A---%0A%0A*Please%20type%20below%20more%20information%20about%20this%20API%3A*%0A%0A">Improve this Doc</a>
-  </span>
-  <span class="small pull-right mobile-hide">
-    <a href="https://github.com/sakno/dotNext/blob/gh-pages/src/DotNext.Metaprogramming/Metaprogramming/CodeGenerator.cs/#L40">View Source</a>
-  </span>
-  <a id="DotNext_Metaprogramming_CodeGenerator_Breakpoint_" data-uid="DotNext.Metaprogramming.CodeGenerator.Breakpoint*"></a>
-  <h4 id="DotNext_Metaprogramming_CodeGenerator_Breakpoint" data-uid="DotNext.Metaprogramming.CodeGenerator.Breakpoint">Breakpoint()</h4>
+</td>
+      </tr>
+    </tbody>
+  </table>
+  <h5 class="exceptions">Exceptions</h5>
+  <table class="table table-bordered table-striped table-condensed">
+    <thead>
+      <tr>
+        <th>Type</th>
+        <th>Condition</th>
+      </tr>
+    </thead>
+    <tbody>
+      <tr>
+        <td><a class="xref" href="https://docs.microsoft.com/dotnet/api/system.invalidoperationexception">InvalidOperationException</a></td>
+        <td><p>Attempts to call this method out of lexical scope.</p>
+</td>
+      </tr>
+    </tbody>
+  </table>
+  <span class="small pull-right mobile-hide">
+    <span class="divider">|</span>
+    <a href="https://github.com/sakno/DotNext/new/gh-pages/apiSpec/new?filename=DotNext_Metaprogramming_CodeGenerator_Breakpoint.md&amp;value=---%0Auid%3A%20DotNext.Metaprogramming.CodeGenerator.Breakpoint%0Asummary%3A%20'*You%20can%20override%20summary%20for%20the%20API%20here%20using%20*MARKDOWN*%20syntax'%0A---%0A%0A*Please%20type%20below%20more%20information%20about%20this%20API%3A*%0A%0A">Improve this Doc</a>
+  </span>
+  <span class="small pull-right mobile-hide">
+    <a href="https://github.com/sakno/DotNext/blob/gh-pages/src/DotNext.Metaprogramming/Metaprogramming/CodeGenerator.cs/#L40">View Source</a>
+  </span>
+  <a id="DotNext_Metaprogramming_CodeGenerator_Breakpoint_" data-uid="DotNext.Metaprogramming.CodeGenerator.Breakpoint*"></a>
+  <h4 id="DotNext_Metaprogramming_CodeGenerator_Breakpoint" data-uid="DotNext.Metaprogramming.CodeGenerator.Breakpoint">Breakpoint()</h4>
   <div class="markdown level1 summary"><p>Installs breakpoint.</p>
-</div>
-  <div class="markdown level1 conceptual"></div>
-  <h5 class="decalaration">Declaration</h5>
-  <div class="codewrapper">
+</div>
+  <div class="markdown level1 conceptual"></div>
+  <h5 class="decalaration">Declaration</h5>
+  <div class="codewrapper">
     <pre><code class="lang-csharp hljs">[Conditional(&quot;DEBUG&quot;)]
-public static void Breakpoint()</code></pre>
-  </div>
-  <h5 id="DotNext_Metaprogramming_CodeGenerator_Breakpoint_remarks">Remarks</h5>
+public static void Breakpoint()</code></pre>
+  </div>
+  <h5 id="DotNext_Metaprogramming_CodeGenerator_Breakpoint_remarks">Remarks</h5>
   <div class="markdown level1 remarks"><p>This method installs breakpoint in DEBUG configuration.</p>
-</div>
-  <span class="small pull-right mobile-hide">
-    <span class="divider">|</span>
-    <a href="https://github.com/sakno/dotNext/new/gh-pages/apiSpec/new?filename=DotNext_Metaprogramming_CodeGenerator_Call_System_Linq_Expressions_Expression_System_Reflection_MethodInfo_System_Collections_Generic_IEnumerable_System_Linq_Expressions_Expression__.md&amp;value=---%0Auid%3A%20DotNext.Metaprogramming.CodeGenerator.Call(System.Linq.Expressions.Expression%2CSystem.Reflection.MethodInfo%2CSystem.Collections.Generic.IEnumerable%7BSystem.Linq.Expressions.Expression%7D)%0Asummary%3A%20'*You%20can%20override%20summary%20for%20the%20API%20here%20using%20*MARKDOWN*%20syntax'%0A---%0A%0A*Please%20type%20below%20more%20information%20about%20this%20API%3A*%0A%0A">Improve this Doc</a>
-  </span>
-  <span class="small pull-right mobile-hide">
-    <a href="https://github.com/sakno/dotNext/blob/gh-pages/src/DotNext.Metaprogramming/Metaprogramming/CodeGenerator.cs/#L284">View Source</a>
-  </span>
-  <a id="DotNext_Metaprogramming_CodeGenerator_Call_" data-uid="DotNext.Metaprogramming.CodeGenerator.Call*"></a>
-  <h4 id="DotNext_Metaprogramming_CodeGenerator_Call_System_Linq_Expressions_Expression_System_Reflection_MethodInfo_System_Collections_Generic_IEnumerable_System_Linq_Expressions_Expression__" data-uid="DotNext.Metaprogramming.CodeGenerator.Call(System.Linq.Expressions.Expression,System.Reflection.MethodInfo,System.Collections.Generic.IEnumerable{System.Linq.Expressions.Expression})">Call(Expression, MethodInfo, IEnumerable&lt;Expression&gt;)</h4>
+</div>
+  <span class="small pull-right mobile-hide">
+    <span class="divider">|</span>
+    <a href="https://github.com/sakno/DotNext/new/gh-pages/apiSpec/new?filename=DotNext_Metaprogramming_CodeGenerator_Call_System_Linq_Expressions_Expression_System_Reflection_MethodInfo_System_Collections_Generic_IEnumerable_System_Linq_Expressions_Expression__.md&amp;value=---%0Auid%3A%20DotNext.Metaprogramming.CodeGenerator.Call(System.Linq.Expressions.Expression%2CSystem.Reflection.MethodInfo%2CSystem.Collections.Generic.IEnumerable%7BSystem.Linq.Expressions.Expression%7D)%0Asummary%3A%20'*You%20can%20override%20summary%20for%20the%20API%20here%20using%20*MARKDOWN*%20syntax'%0A---%0A%0A*Please%20type%20below%20more%20information%20about%20this%20API%3A*%0A%0A">Improve this Doc</a>
+  </span>
+  <span class="small pull-right mobile-hide">
+    <a href="https://github.com/sakno/DotNext/blob/gh-pages/src/DotNext.Metaprogramming/Metaprogramming/CodeGenerator.cs/#L284">View Source</a>
+  </span>
+  <a id="DotNext_Metaprogramming_CodeGenerator_Call_" data-uid="DotNext.Metaprogramming.CodeGenerator.Call*"></a>
+  <h4 id="DotNext_Metaprogramming_CodeGenerator_Call_System_Linq_Expressions_Expression_System_Reflection_MethodInfo_System_Collections_Generic_IEnumerable_System_Linq_Expressions_Expression__" data-uid="DotNext.Metaprogramming.CodeGenerator.Call(System.Linq.Expressions.Expression,System.Reflection.MethodInfo,System.Collections.Generic.IEnumerable{System.Linq.Expressions.Expression})">Call(Expression, MethodInfo, IEnumerable&lt;Expression&gt;)</h4>
   <div class="markdown level1 summary"><p>Adds instance method call statement.</p>
-</div>
-  <div class="markdown level1 conceptual"></div>
-  <h5 class="decalaration">Declaration</h5>
-  <div class="codewrapper">
-    <pre><code class="lang-csharp hljs">public static void Call(Expression instance, MethodInfo method, IEnumerable&lt;Expression&gt; arguments)</code></pre>
-  </div>
-  <h5 class="parameters">Parameters</h5>
-  <table class="table table-bordered table-striped table-condensed">
-    <thead>
-      <tr>
-        <th>Type</th>
-        <th>Name</th>
-        <th>Description</th>
-      </tr>
-    </thead>
-    <tbody>
-      <tr>
-        <td><a class="xref" href="https://docs.microsoft.com/dotnet/api/system.linq.expressions.expression">Expression</a></td>
-        <td><span class="parametername">instance</span></td>
+</div>
+  <div class="markdown level1 conceptual"></div>
+  <h5 class="decalaration">Declaration</h5>
+  <div class="codewrapper">
+    <pre><code class="lang-csharp hljs">public static void Call(Expression instance, MethodInfo method, IEnumerable&lt;Expression&gt; arguments)</code></pre>
+  </div>
+  <h5 class="parameters">Parameters</h5>
+  <table class="table table-bordered table-striped table-condensed">
+    <thead>
+      <tr>
+        <th>Type</th>
+        <th>Name</th>
+        <th>Description</th>
+      </tr>
+    </thead>
+    <tbody>
+      <tr>
+        <td><a class="xref" href="https://docs.microsoft.com/dotnet/api/system.linq.expressions.expression">Expression</a></td>
+        <td><span class="parametername">instance</span></td>
         <td><p><code>this</code> argument.</p>
-</td>
-      </tr>
-      <tr>
-        <td><a class="xref" href="https://docs.microsoft.com/dotnet/api/system.reflection.methodinfo">MethodInfo</a></td>
-        <td><span class="parametername">method</span></td>
+</td>
+      </tr>
+      <tr>
+        <td><a class="xref" href="https://docs.microsoft.com/dotnet/api/system.reflection.methodinfo">MethodInfo</a></td>
+        <td><span class="parametername">method</span></td>
         <td><p>The method to be called.</p>
-</td>
-      </tr>
-      <tr>
-        <td><a class="xref" href="https://docs.microsoft.com/dotnet/api/system.collections.generic.ienumerable-1">IEnumerable</a>&lt;<a class="xref" href="https://docs.microsoft.com/dotnet/api/system.linq.expressions.expression">Expression</a>&gt;</td>
-        <td><span class="parametername">arguments</span></td>
+</td>
+      </tr>
+      <tr>
+        <td><a class="xref" href="https://docs.microsoft.com/dotnet/api/system.collections.generic.ienumerable-1">IEnumerable</a>&lt;<a class="xref" href="https://docs.microsoft.com/dotnet/api/system.linq.expressions.expression">Expression</a>&gt;</td>
+        <td><span class="parametername">arguments</span></td>
         <td><p>Method call arguments.</p>
-</td>
-      </tr>
-    </tbody>
-  </table>
-  <h5 class="exceptions">Exceptions</h5>
-  <table class="table table-bordered table-striped table-condensed">
-    <thead>
-      <tr>
-        <th>Type</th>
-        <th>Condition</th>
-      </tr>
-    </thead>
-    <tbody>
-      <tr>
-        <td><a class="xref" href="https://docs.microsoft.com/dotnet/api/system.invalidoperationexception">InvalidOperationException</a></td>
-        <td><p>Attempts to call this method out of lexical scope.</p>
-</td>
-      </tr>
-    </tbody>
-  </table>
-  <span class="small pull-right mobile-hide">
-    <span class="divider">|</span>
-    <a href="https://github.com/sakno/dotNext/new/gh-pages/apiSpec/new?filename=DotNext_Metaprogramming_CodeGenerator_Call_System_Linq_Expressions_Expression_System_Reflection_MethodInfo_System_Linq_Expressions_Expression___.md&amp;value=---%0Auid%3A%20DotNext.Metaprogramming.CodeGenerator.Call(System.Linq.Expressions.Expression%2CSystem.Reflection.MethodInfo%2CSystem.Linq.Expressions.Expression%5B%5D)%0Asummary%3A%20'*You%20can%20override%20summary%20for%20the%20API%20here%20using%20*MARKDOWN*%20syntax'%0A---%0A%0A*Please%20type%20below%20more%20information%20about%20this%20API%3A*%0A%0A">Improve this Doc</a>
-  </span>
-  <span class="small pull-right mobile-hide">
-    <a href="https://github.com/sakno/dotNext/blob/gh-pages/src/DotNext.Metaprogramming/Metaprogramming/CodeGenerator.cs/#L304">View Source</a>
-  </span>
-  <a id="DotNext_Metaprogramming_CodeGenerator_Call_" data-uid="DotNext.Metaprogramming.CodeGenerator.Call*"></a>
-  <h4 id="DotNext_Metaprogramming_CodeGenerator_Call_System_Linq_Expressions_Expression_System_Reflection_MethodInfo_System_Linq_Expressions_Expression___" data-uid="DotNext.Metaprogramming.CodeGenerator.Call(System.Linq.Expressions.Expression,System.Reflection.MethodInfo,System.Linq.Expressions.Expression[])">Call(Expression, MethodInfo, Expression[])</h4>
+</td>
+      </tr>
+    </tbody>
+  </table>
+  <h5 class="exceptions">Exceptions</h5>
+  <table class="table table-bordered table-striped table-condensed">
+    <thead>
+      <tr>
+        <th>Type</th>
+        <th>Condition</th>
+      </tr>
+    </thead>
+    <tbody>
+      <tr>
+        <td><a class="xref" href="https://docs.microsoft.com/dotnet/api/system.invalidoperationexception">InvalidOperationException</a></td>
+        <td><p>Attempts to call this method out of lexical scope.</p>
+</td>
+      </tr>
+    </tbody>
+  </table>
+  <span class="small pull-right mobile-hide">
+    <span class="divider">|</span>
+    <a href="https://github.com/sakno/DotNext/new/gh-pages/apiSpec/new?filename=DotNext_Metaprogramming_CodeGenerator_Call_System_Linq_Expressions_Expression_System_Reflection_MethodInfo_System_Linq_Expressions_Expression___.md&amp;value=---%0Auid%3A%20DotNext.Metaprogramming.CodeGenerator.Call(System.Linq.Expressions.Expression%2CSystem.Reflection.MethodInfo%2CSystem.Linq.Expressions.Expression%5B%5D)%0Asummary%3A%20'*You%20can%20override%20summary%20for%20the%20API%20here%20using%20*MARKDOWN*%20syntax'%0A---%0A%0A*Please%20type%20below%20more%20information%20about%20this%20API%3A*%0A%0A">Improve this Doc</a>
+  </span>
+  <span class="small pull-right mobile-hide">
+    <a href="https://github.com/sakno/DotNext/blob/gh-pages/src/DotNext.Metaprogramming/Metaprogramming/CodeGenerator.cs/#L304">View Source</a>
+  </span>
+  <a id="DotNext_Metaprogramming_CodeGenerator_Call_" data-uid="DotNext.Metaprogramming.CodeGenerator.Call*"></a>
+  <h4 id="DotNext_Metaprogramming_CodeGenerator_Call_System_Linq_Expressions_Expression_System_Reflection_MethodInfo_System_Linq_Expressions_Expression___" data-uid="DotNext.Metaprogramming.CodeGenerator.Call(System.Linq.Expressions.Expression,System.Reflection.MethodInfo,System.Linq.Expressions.Expression[])">Call(Expression, MethodInfo, Expression[])</h4>
   <div class="markdown level1 summary"><p>Adds instance method call statement.</p>
-</div>
-  <div class="markdown level1 conceptual"></div>
-  <h5 class="decalaration">Declaration</h5>
-  <div class="codewrapper">
-    <pre><code class="lang-csharp hljs">public static void Call(Expression instance, MethodInfo method, params Expression[] arguments)</code></pre>
-  </div>
-  <h5 class="parameters">Parameters</h5>
-  <table class="table table-bordered table-striped table-condensed">
-    <thead>
-      <tr>
-        <th>Type</th>
-        <th>Name</th>
-        <th>Description</th>
-      </tr>
-    </thead>
-    <tbody>
-      <tr>
-        <td><a class="xref" href="https://docs.microsoft.com/dotnet/api/system.linq.expressions.expression">Expression</a></td>
-        <td><span class="parametername">instance</span></td>
+</div>
+  <div class="markdown level1 conceptual"></div>
+  <h5 class="decalaration">Declaration</h5>
+  <div class="codewrapper">
+    <pre><code class="lang-csharp hljs">public static void Call(Expression instance, MethodInfo method, params Expression[] arguments)</code></pre>
+  </div>
+  <h5 class="parameters">Parameters</h5>
+  <table class="table table-bordered table-striped table-condensed">
+    <thead>
+      <tr>
+        <th>Type</th>
+        <th>Name</th>
+        <th>Description</th>
+      </tr>
+    </thead>
+    <tbody>
+      <tr>
+        <td><a class="xref" href="https://docs.microsoft.com/dotnet/api/system.linq.expressions.expression">Expression</a></td>
+        <td><span class="parametername">instance</span></td>
         <td><p><code>this</code> argument.</p>
-</td>
-      </tr>
-      <tr>
-        <td><a class="xref" href="https://docs.microsoft.com/dotnet/api/system.reflection.methodinfo">MethodInfo</a></td>
-        <td><span class="parametername">method</span></td>
+</td>
+      </tr>
+      <tr>
+        <td><a class="xref" href="https://docs.microsoft.com/dotnet/api/system.reflection.methodinfo">MethodInfo</a></td>
+        <td><span class="parametername">method</span></td>
         <td><p>The method to be called.</p>
-</td>
-      </tr>
-      <tr>
-        <td><a class="xref" href="https://docs.microsoft.com/dotnet/api/system.linq.expressions.expression">Expression</a>[]</td>
-        <td><span class="parametername">arguments</span></td>
+</td>
+      </tr>
+      <tr>
+        <td><a class="xref" href="https://docs.microsoft.com/dotnet/api/system.linq.expressions.expression">Expression</a>[]</td>
+        <td><span class="parametername">arguments</span></td>
         <td><p>Method call arguments.</p>
-</td>
-      </tr>
-    </tbody>
-  </table>
-  <h5 class="exceptions">Exceptions</h5>
-  <table class="table table-bordered table-striped table-condensed">
-    <thead>
-      <tr>
-        <th>Type</th>
-        <th>Condition</th>
-      </tr>
-    </thead>
-    <tbody>
-      <tr>
-        <td><a class="xref" href="https://docs.microsoft.com/dotnet/api/system.invalidoperationexception">InvalidOperationException</a></td>
-        <td><p>Attempts to call this method out of lexical scope.</p>
-</td>
-      </tr>
-    </tbody>
-  </table>
-  <span class="small pull-right mobile-hide">
-    <span class="divider">|</span>
-    <a href="https://github.com/sakno/dotNext/new/gh-pages/apiSpec/new?filename=DotNext_Metaprogramming_CodeGenerator_Call_System_Linq_Expressions_Expression_System_String_System_Linq_Expressions_Expression___.md&amp;value=---%0Auid%3A%20DotNext.Metaprogramming.CodeGenerator.Call(System.Linq.Expressions.Expression%2CSystem.String%2CSystem.Linq.Expressions.Expression%5B%5D)%0Asummary%3A%20'*You%20can%20override%20summary%20for%20the%20API%20here%20using%20*MARKDOWN*%20syntax'%0A---%0A%0A*Please%20type%20below%20more%20information%20about%20this%20API%3A*%0A%0A">Improve this Doc</a>
-  </span>
-  <span class="small pull-right mobile-hide">
-    <a href="https://github.com/sakno/dotNext/blob/gh-pages/src/DotNext.Metaprogramming/Metaprogramming/CodeGenerator.cs/#L324">View Source</a>
-  </span>
-  <a id="DotNext_Metaprogramming_CodeGenerator_Call_" data-uid="DotNext.Metaprogramming.CodeGenerator.Call*"></a>
-  <h4 id="DotNext_Metaprogramming_CodeGenerator_Call_System_Linq_Expressions_Expression_System_String_System_Linq_Expressions_Expression___" data-uid="DotNext.Metaprogramming.CodeGenerator.Call(System.Linq.Expressions.Expression,System.String,System.Linq.Expressions.Expression[])">Call(Expression, String, Expression[])</h4>
+</td>
+      </tr>
+    </tbody>
+  </table>
+  <h5 class="exceptions">Exceptions</h5>
+  <table class="table table-bordered table-striped table-condensed">
+    <thead>
+      <tr>
+        <th>Type</th>
+        <th>Condition</th>
+      </tr>
+    </thead>
+    <tbody>
+      <tr>
+        <td><a class="xref" href="https://docs.microsoft.com/dotnet/api/system.invalidoperationexception">InvalidOperationException</a></td>
+        <td><p>Attempts to call this method out of lexical scope.</p>
+</td>
+      </tr>
+    </tbody>
+  </table>
+  <span class="small pull-right mobile-hide">
+    <span class="divider">|</span>
+    <a href="https://github.com/sakno/DotNext/new/gh-pages/apiSpec/new?filename=DotNext_Metaprogramming_CodeGenerator_Call_System_Linq_Expressions_Expression_System_String_System_Linq_Expressions_Expression___.md&amp;value=---%0Auid%3A%20DotNext.Metaprogramming.CodeGenerator.Call(System.Linq.Expressions.Expression%2CSystem.String%2CSystem.Linq.Expressions.Expression%5B%5D)%0Asummary%3A%20'*You%20can%20override%20summary%20for%20the%20API%20here%20using%20*MARKDOWN*%20syntax'%0A---%0A%0A*Please%20type%20below%20more%20information%20about%20this%20API%3A*%0A%0A">Improve this Doc</a>
+  </span>
+  <span class="small pull-right mobile-hide">
+    <a href="https://github.com/sakno/DotNext/blob/gh-pages/src/DotNext.Metaprogramming/Metaprogramming/CodeGenerator.cs/#L324">View Source</a>
+  </span>
+  <a id="DotNext_Metaprogramming_CodeGenerator_Call_" data-uid="DotNext.Metaprogramming.CodeGenerator.Call*"></a>
+  <h4 id="DotNext_Metaprogramming_CodeGenerator_Call_System_Linq_Expressions_Expression_System_String_System_Linq_Expressions_Expression___" data-uid="DotNext.Metaprogramming.CodeGenerator.Call(System.Linq.Expressions.Expression,System.String,System.Linq.Expressions.Expression[])">Call(Expression, String, Expression[])</h4>
   <div class="markdown level1 summary"><p>Adds instance method call statement.</p>
-</div>
-  <div class="markdown level1 conceptual"></div>
-  <h5 class="decalaration">Declaration</h5>
-  <div class="codewrapper">
-    <pre><code class="lang-csharp hljs">public static void Call(Expression instance, string methodName, params Expression[] arguments)</code></pre>
-  </div>
-  <h5 class="parameters">Parameters</h5>
-  <table class="table table-bordered table-striped table-condensed">
-    <thead>
-      <tr>
-        <th>Type</th>
-        <th>Name</th>
-        <th>Description</th>
-      </tr>
-    </thead>
-    <tbody>
-      <tr>
-        <td><a class="xref" href="https://docs.microsoft.com/dotnet/api/system.linq.expressions.expression">Expression</a></td>
-        <td><span class="parametername">instance</span></td>
+</div>
+  <div class="markdown level1 conceptual"></div>
+  <h5 class="decalaration">Declaration</h5>
+  <div class="codewrapper">
+    <pre><code class="lang-csharp hljs">public static void Call(Expression instance, string methodName, params Expression[] arguments)</code></pre>
+  </div>
+  <h5 class="parameters">Parameters</h5>
+  <table class="table table-bordered table-striped table-condensed">
+    <thead>
+      <tr>
+        <th>Type</th>
+        <th>Name</th>
+        <th>Description</th>
+      </tr>
+    </thead>
+    <tbody>
+      <tr>
+        <td><a class="xref" href="https://docs.microsoft.com/dotnet/api/system.linq.expressions.expression">Expression</a></td>
+        <td><span class="parametername">instance</span></td>
         <td><p><code>this</code> argument.</p>
-</td>
-      </tr>
-      <tr>
-        <td><a class="xref" href="https://docs.microsoft.com/dotnet/api/system.string">String</a></td>
-        <td><span class="parametername">methodName</span></td>
+</td>
+      </tr>
+      <tr>
+        <td><a class="xref" href="https://docs.microsoft.com/dotnet/api/system.string">String</a></td>
+        <td><span class="parametername">methodName</span></td>
         <td><p>The method to be called.</p>
-</td>
-      </tr>
-      <tr>
-        <td><a class="xref" href="https://docs.microsoft.com/dotnet/api/system.linq.expressions.expression">Expression</a>[]</td>
-        <td><span class="parametername">arguments</span></td>
+</td>
+      </tr>
+      <tr>
+        <td><a class="xref" href="https://docs.microsoft.com/dotnet/api/system.linq.expressions.expression">Expression</a>[]</td>
+        <td><span class="parametername">arguments</span></td>
         <td><p>Method call arguments.</p>
-</td>
-      </tr>
-    </tbody>
-  </table>
-  <h5 class="exceptions">Exceptions</h5>
-  <table class="table table-bordered table-striped table-condensed">
-    <thead>
-      <tr>
-        <th>Type</th>
-        <th>Condition</th>
-      </tr>
-    </thead>
-    <tbody>
-      <tr>
-        <td><a class="xref" href="https://docs.microsoft.com/dotnet/api/system.invalidoperationexception">InvalidOperationException</a></td>
-        <td><p>Attempts to call this method out of lexical scope.</p>
-</td>
-      </tr>
-    </tbody>
-  </table>
-  <span class="small pull-right mobile-hide">
-    <span class="divider">|</span>
-    <a href="https://github.com/sakno/dotNext/new/gh-pages/apiSpec/new?filename=DotNext_Metaprogramming_CodeGenerator_CallStatic_System_Reflection_MethodInfo_System_Collections_Generic_IEnumerable_System_Linq_Expressions_Expression__.md&amp;value=---%0Auid%3A%20DotNext.Metaprogramming.CodeGenerator.CallStatic(System.Reflection.MethodInfo%2CSystem.Collections.Generic.IEnumerable%7BSystem.Linq.Expressions.Expression%7D)%0Asummary%3A%20'*You%20can%20override%20summary%20for%20the%20API%20here%20using%20*MARKDOWN*%20syntax'%0A---%0A%0A*Please%20type%20below%20more%20information%20about%20this%20API%3A*%0A%0A">Improve this Doc</a>
-  </span>
-  <span class="small pull-right mobile-hide">
-    <a href="https://github.com/sakno/dotNext/blob/gh-pages/src/DotNext.Metaprogramming/Metaprogramming/CodeGenerator.cs/#L343">View Source</a>
-  </span>
-  <a id="DotNext_Metaprogramming_CodeGenerator_CallStatic_" data-uid="DotNext.Metaprogramming.CodeGenerator.CallStatic*"></a>
-  <h4 id="DotNext_Metaprogramming_CodeGenerator_CallStatic_System_Reflection_MethodInfo_System_Collections_Generic_IEnumerable_System_Linq_Expressions_Expression__" data-uid="DotNext.Metaprogramming.CodeGenerator.CallStatic(System.Reflection.MethodInfo,System.Collections.Generic.IEnumerable{System.Linq.Expressions.Expression})">CallStatic(MethodInfo, IEnumerable&lt;Expression&gt;)</h4>
+</td>
+      </tr>
+    </tbody>
+  </table>
+  <h5 class="exceptions">Exceptions</h5>
+  <table class="table table-bordered table-striped table-condensed">
+    <thead>
+      <tr>
+        <th>Type</th>
+        <th>Condition</th>
+      </tr>
+    </thead>
+    <tbody>
+      <tr>
+        <td><a class="xref" href="https://docs.microsoft.com/dotnet/api/system.invalidoperationexception">InvalidOperationException</a></td>
+        <td><p>Attempts to call this method out of lexical scope.</p>
+</td>
+      </tr>
+    </tbody>
+  </table>
+  <span class="small pull-right mobile-hide">
+    <span class="divider">|</span>
+    <a href="https://github.com/sakno/DotNext/new/gh-pages/apiSpec/new?filename=DotNext_Metaprogramming_CodeGenerator_CallStatic_System_Reflection_MethodInfo_System_Collections_Generic_IEnumerable_System_Linq_Expressions_Expression__.md&amp;value=---%0Auid%3A%20DotNext.Metaprogramming.CodeGenerator.CallStatic(System.Reflection.MethodInfo%2CSystem.Collections.Generic.IEnumerable%7BSystem.Linq.Expressions.Expression%7D)%0Asummary%3A%20'*You%20can%20override%20summary%20for%20the%20API%20here%20using%20*MARKDOWN*%20syntax'%0A---%0A%0A*Please%20type%20below%20more%20information%20about%20this%20API%3A*%0A%0A">Improve this Doc</a>
+  </span>
+  <span class="small pull-right mobile-hide">
+    <a href="https://github.com/sakno/DotNext/blob/gh-pages/src/DotNext.Metaprogramming/Metaprogramming/CodeGenerator.cs/#L343">View Source</a>
+  </span>
+  <a id="DotNext_Metaprogramming_CodeGenerator_CallStatic_" data-uid="DotNext.Metaprogramming.CodeGenerator.CallStatic*"></a>
+  <h4 id="DotNext_Metaprogramming_CodeGenerator_CallStatic_System_Reflection_MethodInfo_System_Collections_Generic_IEnumerable_System_Linq_Expressions_Expression__" data-uid="DotNext.Metaprogramming.CodeGenerator.CallStatic(System.Reflection.MethodInfo,System.Collections.Generic.IEnumerable{System.Linq.Expressions.Expression})">CallStatic(MethodInfo, IEnumerable&lt;Expression&gt;)</h4>
   <div class="markdown level1 summary"><p>Adds static method call statement.</p>
-</div>
-  <div class="markdown level1 conceptual"></div>
-  <h5 class="decalaration">Declaration</h5>
-  <div class="codewrapper">
-    <pre><code class="lang-csharp hljs">public static void CallStatic(MethodInfo method, IEnumerable&lt;Expression&gt; arguments)</code></pre>
-  </div>
-  <h5 class="parameters">Parameters</h5>
-  <table class="table table-bordered table-striped table-condensed">
-    <thead>
-      <tr>
-        <th>Type</th>
-        <th>Name</th>
-        <th>Description</th>
-      </tr>
-    </thead>
-    <tbody>
-      <tr>
-        <td><a class="xref" href="https://docs.microsoft.com/dotnet/api/system.reflection.methodinfo">MethodInfo</a></td>
-        <td><span class="parametername">method</span></td>
+</div>
+  <div class="markdown level1 conceptual"></div>
+  <h5 class="decalaration">Declaration</h5>
+  <div class="codewrapper">
+    <pre><code class="lang-csharp hljs">public static void CallStatic(MethodInfo method, IEnumerable&lt;Expression&gt; arguments)</code></pre>
+  </div>
+  <h5 class="parameters">Parameters</h5>
+  <table class="table table-bordered table-striped table-condensed">
+    <thead>
+      <tr>
+        <th>Type</th>
+        <th>Name</th>
+        <th>Description</th>
+      </tr>
+    </thead>
+    <tbody>
+      <tr>
+        <td><a class="xref" href="https://docs.microsoft.com/dotnet/api/system.reflection.methodinfo">MethodInfo</a></td>
+        <td><span class="parametername">method</span></td>
         <td><p>The method to be called.</p>
-</td>
-      </tr>
-      <tr>
-        <td><a class="xref" href="https://docs.microsoft.com/dotnet/api/system.collections.generic.ienumerable-1">IEnumerable</a>&lt;<a class="xref" href="https://docs.microsoft.com/dotnet/api/system.linq.expressions.expression">Expression</a>&gt;</td>
-        <td><span class="parametername">arguments</span></td>
+</td>
+      </tr>
+      <tr>
+        <td><a class="xref" href="https://docs.microsoft.com/dotnet/api/system.collections.generic.ienumerable-1">IEnumerable</a>&lt;<a class="xref" href="https://docs.microsoft.com/dotnet/api/system.linq.expressions.expression">Expression</a>&gt;</td>
+        <td><span class="parametername">arguments</span></td>
         <td><p>Method call arguments.</p>
-</td>
-      </tr>
-    </tbody>
-  </table>
-  <h5 class="exceptions">Exceptions</h5>
-  <table class="table table-bordered table-striped table-condensed">
-    <thead>
-      <tr>
-        <th>Type</th>
-        <th>Condition</th>
-      </tr>
-    </thead>
-    <tbody>
-      <tr>
-        <td><a class="xref" href="https://docs.microsoft.com/dotnet/api/system.invalidoperationexception">InvalidOperationException</a></td>
-        <td><p>Attempts to call this method out of lexical scope.</p>
-</td>
-      </tr>
-    </tbody>
-  </table>
-  <span class="small pull-right mobile-hide">
-    <span class="divider">|</span>
-    <a href="https://github.com/sakno/dotNext/new/gh-pages/apiSpec/new?filename=DotNext_Metaprogramming_CodeGenerator_CallStatic_System_Reflection_MethodInfo_System_Linq_Expressions_Expression___.md&amp;value=---%0Auid%3A%20DotNext.Metaprogramming.CodeGenerator.CallStatic(System.Reflection.MethodInfo%2CSystem.Linq.Expressions.Expression%5B%5D)%0Asummary%3A%20'*You%20can%20override%20summary%20for%20the%20API%20here%20using%20*MARKDOWN*%20syntax'%0A---%0A%0A*Please%20type%20below%20more%20information%20about%20this%20API%3A*%0A%0A">Improve this Doc</a>
-  </span>
-  <span class="small pull-right mobile-hide">
-    <a href="https://github.com/sakno/dotNext/blob/gh-pages/src/DotNext.Metaprogramming/Metaprogramming/CodeGenerator.cs/#L352">View Source</a>
-  </span>
-  <a id="DotNext_Metaprogramming_CodeGenerator_CallStatic_" data-uid="DotNext.Metaprogramming.CodeGenerator.CallStatic*"></a>
-  <h4 id="DotNext_Metaprogramming_CodeGenerator_CallStatic_System_Reflection_MethodInfo_System_Linq_Expressions_Expression___" data-uid="DotNext.Metaprogramming.CodeGenerator.CallStatic(System.Reflection.MethodInfo,System.Linq.Expressions.Expression[])">CallStatic(MethodInfo, Expression[])</h4>
+</td>
+      </tr>
+    </tbody>
+  </table>
+  <h5 class="exceptions">Exceptions</h5>
+  <table class="table table-bordered table-striped table-condensed">
+    <thead>
+      <tr>
+        <th>Type</th>
+        <th>Condition</th>
+      </tr>
+    </thead>
+    <tbody>
+      <tr>
+        <td><a class="xref" href="https://docs.microsoft.com/dotnet/api/system.invalidoperationexception">InvalidOperationException</a></td>
+        <td><p>Attempts to call this method out of lexical scope.</p>
+</td>
+      </tr>
+    </tbody>
+  </table>
+  <span class="small pull-right mobile-hide">
+    <span class="divider">|</span>
+    <a href="https://github.com/sakno/DotNext/new/gh-pages/apiSpec/new?filename=DotNext_Metaprogramming_CodeGenerator_CallStatic_System_Reflection_MethodInfo_System_Linq_Expressions_Expression___.md&amp;value=---%0Auid%3A%20DotNext.Metaprogramming.CodeGenerator.CallStatic(System.Reflection.MethodInfo%2CSystem.Linq.Expressions.Expression%5B%5D)%0Asummary%3A%20'*You%20can%20override%20summary%20for%20the%20API%20here%20using%20*MARKDOWN*%20syntax'%0A---%0A%0A*Please%20type%20below%20more%20information%20about%20this%20API%3A*%0A%0A">Improve this Doc</a>
+  </span>
+  <span class="small pull-right mobile-hide">
+    <a href="https://github.com/sakno/DotNext/blob/gh-pages/src/DotNext.Metaprogramming/Metaprogramming/CodeGenerator.cs/#L352">View Source</a>
+  </span>
+  <a id="DotNext_Metaprogramming_CodeGenerator_CallStatic_" data-uid="DotNext.Metaprogramming.CodeGenerator.CallStatic*"></a>
+  <h4 id="DotNext_Metaprogramming_CodeGenerator_CallStatic_System_Reflection_MethodInfo_System_Linq_Expressions_Expression___" data-uid="DotNext.Metaprogramming.CodeGenerator.CallStatic(System.Reflection.MethodInfo,System.Linq.Expressions.Expression[])">CallStatic(MethodInfo, Expression[])</h4>
   <div class="markdown level1 summary"><p>Adds static method call statement.</p>
-</div>
-  <div class="markdown level1 conceptual"></div>
-  <h5 class="decalaration">Declaration</h5>
-  <div class="codewrapper">
-    <pre><code class="lang-csharp hljs">public static void CallStatic(MethodInfo method, params Expression[] arguments)</code></pre>
-  </div>
-  <h5 class="parameters">Parameters</h5>
-  <table class="table table-bordered table-striped table-condensed">
-    <thead>
-      <tr>
-        <th>Type</th>
-        <th>Name</th>
-        <th>Description</th>
-      </tr>
-    </thead>
-    <tbody>
-      <tr>
-        <td><a class="xref" href="https://docs.microsoft.com/dotnet/api/system.reflection.methodinfo">MethodInfo</a></td>
-        <td><span class="parametername">method</span></td>
+</div>
+  <div class="markdown level1 conceptual"></div>
+  <h5 class="decalaration">Declaration</h5>
+  <div class="codewrapper">
+    <pre><code class="lang-csharp hljs">public static void CallStatic(MethodInfo method, params Expression[] arguments)</code></pre>
+  </div>
+  <h5 class="parameters">Parameters</h5>
+  <table class="table table-bordered table-striped table-condensed">
+    <thead>
+      <tr>
+        <th>Type</th>
+        <th>Name</th>
+        <th>Description</th>
+      </tr>
+    </thead>
+    <tbody>
+      <tr>
+        <td><a class="xref" href="https://docs.microsoft.com/dotnet/api/system.reflection.methodinfo">MethodInfo</a></td>
+        <td><span class="parametername">method</span></td>
         <td><p>The method to be called.</p>
-</td>
-      </tr>
-      <tr>
-        <td><a class="xref" href="https://docs.microsoft.com/dotnet/api/system.linq.expressions.expression">Expression</a>[]</td>
-        <td><span class="parametername">arguments</span></td>
+</td>
+      </tr>
+      <tr>
+        <td><a class="xref" href="https://docs.microsoft.com/dotnet/api/system.linq.expressions.expression">Expression</a>[]</td>
+        <td><span class="parametername">arguments</span></td>
         <td><p>Method call arguments.</p>
-</td>
-      </tr>
-    </tbody>
-  </table>
-  <h5 class="exceptions">Exceptions</h5>
-  <table class="table table-bordered table-striped table-condensed">
-    <thead>
-      <tr>
-        <th>Type</th>
-        <th>Condition</th>
-      </tr>
-    </thead>
-    <tbody>
-      <tr>
-        <td><a class="xref" href="https://docs.microsoft.com/dotnet/api/system.invalidoperationexception">InvalidOperationException</a></td>
-        <td><p>Attempts to call this method out of lexical scope.</p>
-</td>
-      </tr>
-    </tbody>
-  </table>
-  <span class="small pull-right mobile-hide">
-    <span class="divider">|</span>
-    <a href="https://github.com/sakno/dotNext/new/gh-pages/apiSpec/new?filename=DotNext_Metaprogramming_CodeGenerator_CallStatic_System_Type_System_String_System_Linq_Expressions_Expression___.md&amp;value=---%0Auid%3A%20DotNext.Metaprogramming.CodeGenerator.CallStatic(System.Type%2CSystem.String%2CSystem.Linq.Expressions.Expression%5B%5D)%0Asummary%3A%20'*You%20can%20override%20summary%20for%20the%20API%20here%20using%20*MARKDOWN*%20syntax'%0A---%0A%0A*Please%20type%20below%20more%20information%20about%20this%20API%3A*%0A%0A">Improve this Doc</a>
-  </span>
-  <span class="small pull-right mobile-hide">
-    <a href="https://github.com/sakno/dotNext/blob/gh-pages/src/DotNext.Metaprogramming/Metaprogramming/CodeGenerator.cs/#L363">View Source</a>
-  </span>
-  <a id="DotNext_Metaprogramming_CodeGenerator_CallStatic_" data-uid="DotNext.Metaprogramming.CodeGenerator.CallStatic*"></a>
-  <h4 id="DotNext_Metaprogramming_CodeGenerator_CallStatic_System_Type_System_String_System_Linq_Expressions_Expression___" data-uid="DotNext.Metaprogramming.CodeGenerator.CallStatic(System.Type,System.String,System.Linq.Expressions.Expression[])">CallStatic(Type, String, Expression[])</h4>
+</td>
+      </tr>
+    </tbody>
+  </table>
+  <h5 class="exceptions">Exceptions</h5>
+  <table class="table table-bordered table-striped table-condensed">
+    <thead>
+      <tr>
+        <th>Type</th>
+        <th>Condition</th>
+      </tr>
+    </thead>
+    <tbody>
+      <tr>
+        <td><a class="xref" href="https://docs.microsoft.com/dotnet/api/system.invalidoperationexception">InvalidOperationException</a></td>
+        <td><p>Attempts to call this method out of lexical scope.</p>
+</td>
+      </tr>
+    </tbody>
+  </table>
+  <span class="small pull-right mobile-hide">
+    <span class="divider">|</span>
+    <a href="https://github.com/sakno/DotNext/new/gh-pages/apiSpec/new?filename=DotNext_Metaprogramming_CodeGenerator_CallStatic_System_Type_System_String_System_Linq_Expressions_Expression___.md&amp;value=---%0Auid%3A%20DotNext.Metaprogramming.CodeGenerator.CallStatic(System.Type%2CSystem.String%2CSystem.Linq.Expressions.Expression%5B%5D)%0Asummary%3A%20'*You%20can%20override%20summary%20for%20the%20API%20here%20using%20*MARKDOWN*%20syntax'%0A---%0A%0A*Please%20type%20below%20more%20information%20about%20this%20API%3A*%0A%0A">Improve this Doc</a>
+  </span>
+  <span class="small pull-right mobile-hide">
+    <a href="https://github.com/sakno/DotNext/blob/gh-pages/src/DotNext.Metaprogramming/Metaprogramming/CodeGenerator.cs/#L363">View Source</a>
+  </span>
+  <a id="DotNext_Metaprogramming_CodeGenerator_CallStatic_" data-uid="DotNext.Metaprogramming.CodeGenerator.CallStatic*"></a>
+  <h4 id="DotNext_Metaprogramming_CodeGenerator_CallStatic_System_Type_System_String_System_Linq_Expressions_Expression___" data-uid="DotNext.Metaprogramming.CodeGenerator.CallStatic(System.Type,System.String,System.Linq.Expressions.Expression[])">CallStatic(Type, String, Expression[])</h4>
   <div class="markdown level1 summary"><p>Adds static method call.</p>
-</div>
-  <div class="markdown level1 conceptual"></div>
-  <h5 class="decalaration">Declaration</h5>
-  <div class="codewrapper">
-    <pre><code class="lang-csharp hljs">public static void CallStatic(Type type, string methodName, params Expression[] arguments)</code></pre>
-  </div>
-  <h5 class="parameters">Parameters</h5>
-  <table class="table table-bordered table-striped table-condensed">
-    <thead>
-      <tr>
-        <th>Type</th>
-        <th>Name</th>
-        <th>Description</th>
-      </tr>
-    </thead>
-    <tbody>
-      <tr>
-        <td><a class="xref" href="https://docs.microsoft.com/dotnet/api/system.type">Type</a></td>
-        <td><span class="parametername">type</span></td>
+</div>
+  <div class="markdown level1 conceptual"></div>
+  <h5 class="decalaration">Declaration</h5>
+  <div class="codewrapper">
+    <pre><code class="lang-csharp hljs">public static void CallStatic(Type type, string methodName, params Expression[] arguments)</code></pre>
+  </div>
+  <h5 class="parameters">Parameters</h5>
+  <table class="table table-bordered table-striped table-condensed">
+    <thead>
+      <tr>
+        <th>Type</th>
+        <th>Name</th>
+        <th>Description</th>
+      </tr>
+    </thead>
+    <tbody>
+      <tr>
+        <td><a class="xref" href="https://docs.microsoft.com/dotnet/api/system.type">Type</a></td>
+        <td><span class="parametername">type</span></td>
         <td><p>The type that declares static method.</p>
-</td>
-      </tr>
-      <tr>
-        <td><a class="xref" href="https://docs.microsoft.com/dotnet/api/system.string">String</a></td>
-        <td><span class="parametername">methodName</span></td>
+</td>
+      </tr>
+      <tr>
+        <td><a class="xref" href="https://docs.microsoft.com/dotnet/api/system.string">String</a></td>
+        <td><span class="parametername">methodName</span></td>
         <td><p>The name of the static method.</p>
-</td>
-      </tr>
-      <tr>
-        <td><a class="xref" href="https://docs.microsoft.com/dotnet/api/system.linq.expressions.expression">Expression</a>[]</td>
-        <td><span class="parametername">arguments</span></td>
+</td>
+      </tr>
+      <tr>
+        <td><a class="xref" href="https://docs.microsoft.com/dotnet/api/system.linq.expressions.expression">Expression</a>[]</td>
+        <td><span class="parametername">arguments</span></td>
         <td><p>The arguments to be passed into static method.</p>
-</td>
-      </tr>
-    </tbody>
-  </table>
-  <h5 class="exceptions">Exceptions</h5>
-  <table class="table table-bordered table-striped table-condensed">
-    <thead>
-      <tr>
-        <th>Type</th>
-        <th>Condition</th>
-      </tr>
-    </thead>
-    <tbody>
-      <tr>
-        <td><a class="xref" href="https://docs.microsoft.com/dotnet/api/system.invalidoperationexception">InvalidOperationException</a></td>
-        <td><p>Attempts to call this method out of lexical scope.</p>
-</td>
-      </tr>
-    </tbody>
-  </table>
-  <span class="small pull-right mobile-hide">
-    <span class="divider">|</span>
-    <a href="https://github.com/sakno/dotNext/new/gh-pages/apiSpec/new?filename=DotNext_Metaprogramming_CodeGenerator_CallStatic__1_System_String_System_Linq_Expressions_Expression___.md&amp;value=---%0Auid%3A%20DotNext.Metaprogramming.CodeGenerator.CallStatic%60%601(System.String%2CSystem.Linq.Expressions.Expression%5B%5D)%0Asummary%3A%20'*You%20can%20override%20summary%20for%20the%20API%20here%20using%20*MARKDOWN*%20syntax'%0A---%0A%0A*Please%20type%20below%20more%20information%20about%20this%20API%3A*%0A%0A">Improve this Doc</a>
-  </span>
-  <span class="small pull-right mobile-hide">
-    <a href="https://github.com/sakno/dotNext/blob/gh-pages/src/DotNext.Metaprogramming/Metaprogramming/CodeGenerator.cs/#L374">View Source</a>
-  </span>
-  <a id="DotNext_Metaprogramming_CodeGenerator_CallStatic_" data-uid="DotNext.Metaprogramming.CodeGenerator.CallStatic*"></a>
-  <h4 id="DotNext_Metaprogramming_CodeGenerator_CallStatic__1_System_String_System_Linq_Expressions_Expression___" data-uid="DotNext.Metaprogramming.CodeGenerator.CallStatic``1(System.String,System.Linq.Expressions.Expression[])">CallStatic&lt;T&gt;(String, Expression[])</h4>
+</td>
+      </tr>
+    </tbody>
+  </table>
+  <h5 class="exceptions">Exceptions</h5>
+  <table class="table table-bordered table-striped table-condensed">
+    <thead>
+      <tr>
+        <th>Type</th>
+        <th>Condition</th>
+      </tr>
+    </thead>
+    <tbody>
+      <tr>
+        <td><a class="xref" href="https://docs.microsoft.com/dotnet/api/system.invalidoperationexception">InvalidOperationException</a></td>
+        <td><p>Attempts to call this method out of lexical scope.</p>
+</td>
+      </tr>
+    </tbody>
+  </table>
+  <span class="small pull-right mobile-hide">
+    <span class="divider">|</span>
+    <a href="https://github.com/sakno/DotNext/new/gh-pages/apiSpec/new?filename=DotNext_Metaprogramming_CodeGenerator_CallStatic__1_System_String_System_Linq_Expressions_Expression___.md&amp;value=---%0Auid%3A%20DotNext.Metaprogramming.CodeGenerator.CallStatic%60%601(System.String%2CSystem.Linq.Expressions.Expression%5B%5D)%0Asummary%3A%20'*You%20can%20override%20summary%20for%20the%20API%20here%20using%20*MARKDOWN*%20syntax'%0A---%0A%0A*Please%20type%20below%20more%20information%20about%20this%20API%3A*%0A%0A">Improve this Doc</a>
+  </span>
+  <span class="small pull-right mobile-hide">
+    <a href="https://github.com/sakno/DotNext/blob/gh-pages/src/DotNext.Metaprogramming/Metaprogramming/CodeGenerator.cs/#L374">View Source</a>
+  </span>
+  <a id="DotNext_Metaprogramming_CodeGenerator_CallStatic_" data-uid="DotNext.Metaprogramming.CodeGenerator.CallStatic*"></a>
+  <h4 id="DotNext_Metaprogramming_CodeGenerator_CallStatic__1_System_String_System_Linq_Expressions_Expression___" data-uid="DotNext.Metaprogramming.CodeGenerator.CallStatic``1(System.String,System.Linq.Expressions.Expression[])">CallStatic&lt;T&gt;(String, Expression[])</h4>
   <div class="markdown level1 summary"><p>Constructs static method call.</p>
-</div>
-  <div class="markdown level1 conceptual"></div>
-  <h5 class="decalaration">Declaration</h5>
-  <div class="codewrapper">
-    <pre><code class="lang-csharp hljs">public static void CallStatic&lt;T&gt;(string methodName, params Expression[] arguments)</code></pre>
-  </div>
-  <h5 class="parameters">Parameters</h5>
-  <table class="table table-bordered table-striped table-condensed">
-    <thead>
-      <tr>
-        <th>Type</th>
-        <th>Name</th>
-        <th>Description</th>
-      </tr>
-    </thead>
-    <tbody>
-      <tr>
-        <td><a class="xref" href="https://docs.microsoft.com/dotnet/api/system.string">String</a></td>
-        <td><span class="parametername">methodName</span></td>
+</div>
+  <div class="markdown level1 conceptual"></div>
+  <h5 class="decalaration">Declaration</h5>
+  <div class="codewrapper">
+    <pre><code class="lang-csharp hljs">public static void CallStatic&lt;T&gt;(string methodName, params Expression[] arguments)</code></pre>
+  </div>
+  <h5 class="parameters">Parameters</h5>
+  <table class="table table-bordered table-striped table-condensed">
+    <thead>
+      <tr>
+        <th>Type</th>
+        <th>Name</th>
+        <th>Description</th>
+      </tr>
+    </thead>
+    <tbody>
+      <tr>
+        <td><a class="xref" href="https://docs.microsoft.com/dotnet/api/system.string">String</a></td>
+        <td><span class="parametername">methodName</span></td>
         <td><p>The name of the static method.</p>
-</td>
-      </tr>
-      <tr>
-        <td><a class="xref" href="https://docs.microsoft.com/dotnet/api/system.linq.expressions.expression">Expression</a>[]</td>
-        <td><span class="parametername">arguments</span></td>
+</td>
+      </tr>
+      <tr>
+        <td><a class="xref" href="https://docs.microsoft.com/dotnet/api/system.linq.expressions.expression">Expression</a>[]</td>
+        <td><span class="parametername">arguments</span></td>
         <td><p>The arguments to be passed into static method.</p>
-</td>
-      </tr>
-    </tbody>
-  </table>
-  <h5 class="typeParameters">Type Parameters</h5>
-  <table class="table table-bordered table-striped table-condensed">
-    <thead>
-      <tr>
-        <th>Name</th>
-        <th>Description</th>
-      </tr>
-    </thead>
-    <tbody>
-      <tr>
-        <td><span class="parametername">T</span></td>
+</td>
+      </tr>
+    </tbody>
+  </table>
+  <h5 class="typeParameters">Type Parameters</h5>
+  <table class="table table-bordered table-striped table-condensed">
+    <thead>
+      <tr>
+        <th>Name</th>
+        <th>Description</th>
+      </tr>
+    </thead>
+    <tbody>
+      <tr>
+        <td><span class="parametername">T</span></td>
         <td><p>The type that declares static method.</p>
-</td>
-      </tr>
-    </tbody>
-  </table>
-  <h5 class="exceptions">Exceptions</h5>
-  <table class="table table-bordered table-striped table-condensed">
-    <thead>
-      <tr>
-        <th>Type</th>
-        <th>Condition</th>
-      </tr>
-    </thead>
-    <tbody>
-      <tr>
-        <td><a class="xref" href="https://docs.microsoft.com/dotnet/api/system.invalidoperationexception">InvalidOperationException</a></td>
-        <td><p>Attempts to call this method out of lexical scope.</p>
-</td>
-      </tr>
-    </tbody>
-  </table>
-  <span class="small pull-right mobile-hide">
-    <span class="divider">|</span>
-    <a href="https://github.com/sakno/dotNext/new/gh-pages/apiSpec/new?filename=DotNext_Metaprogramming_CodeGenerator_Case_DotNext_Metaprogramming_MatchBuilder_DotNext_Metaprogramming_MatchBuilder_Pattern_System_Action_System_Linq_Expressions_ParameterExpression__.md&amp;value=---%0Auid%3A%20DotNext.Metaprogramming.CodeGenerator.Case(DotNext.Metaprogramming.MatchBuilder%2CDotNext.Metaprogramming.MatchBuilder.Pattern%2CSystem.Action%7BSystem.Linq.Expressions.ParameterExpression%7D)%0Asummary%3A%20'*You%20can%20override%20summary%20for%20the%20API%20here%20using%20*MARKDOWN*%20syntax'%0A---%0A%0A*Please%20type%20below%20more%20information%20about%20this%20API%3A*%0A%0A">Improve this Doc</a>
-  </span>
-  <span class="small pull-right mobile-hide">
-    <a href="https://github.com/sakno/dotNext/blob/gh-pages/src/DotNext.Metaprogramming/Metaprogramming/CodeGenerator.cs/#L790">View Source</a>
-  </span>
-  <a id="DotNext_Metaprogramming_CodeGenerator_Case_" data-uid="DotNext.Metaprogramming.CodeGenerator.Case*"></a>
-  <h4 id="DotNext_Metaprogramming_CodeGenerator_Case_DotNext_Metaprogramming_MatchBuilder_DotNext_Metaprogramming_MatchBuilder_Pattern_System_Action_System_Linq_Expressions_ParameterExpression__" data-uid="DotNext.Metaprogramming.CodeGenerator.Case(DotNext.Metaprogramming.MatchBuilder,DotNext.Metaprogramming.MatchBuilder.Pattern,System.Action{System.Linq.Expressions.ParameterExpression})">Case(MatchBuilder, MatchBuilder.Pattern, Action&lt;ParameterExpression&gt;)</h4>
+</td>
+      </tr>
+    </tbody>
+  </table>
+  <h5 class="exceptions">Exceptions</h5>
+  <table class="table table-bordered table-striped table-condensed">
+    <thead>
+      <tr>
+        <th>Type</th>
+        <th>Condition</th>
+      </tr>
+    </thead>
+    <tbody>
+      <tr>
+        <td><a class="xref" href="https://docs.microsoft.com/dotnet/api/system.invalidoperationexception">InvalidOperationException</a></td>
+        <td><p>Attempts to call this method out of lexical scope.</p>
+</td>
+      </tr>
+    </tbody>
+  </table>
+  <span class="small pull-right mobile-hide">
+    <span class="divider">|</span>
+    <a href="https://github.com/sakno/DotNext/new/gh-pages/apiSpec/new?filename=DotNext_Metaprogramming_CodeGenerator_Case_DotNext_Metaprogramming_MatchBuilder_DotNext_Metaprogramming_MatchBuilder_Pattern_System_Action_System_Linq_Expressions_ParameterExpression__.md&amp;value=---%0Auid%3A%20DotNext.Metaprogramming.CodeGenerator.Case(DotNext.Metaprogramming.MatchBuilder%2CDotNext.Metaprogramming.MatchBuilder.Pattern%2CSystem.Action%7BSystem.Linq.Expressions.ParameterExpression%7D)%0Asummary%3A%20'*You%20can%20override%20summary%20for%20the%20API%20here%20using%20*MARKDOWN*%20syntax'%0A---%0A%0A*Please%20type%20below%20more%20information%20about%20this%20API%3A*%0A%0A">Improve this Doc</a>
+  </span>
+  <span class="small pull-right mobile-hide">
+    <a href="https://github.com/sakno/DotNext/blob/gh-pages/src/DotNext.Metaprogramming/Metaprogramming/CodeGenerator.cs/#L790">View Source</a>
+  </span>
+  <a id="DotNext_Metaprogramming_CodeGenerator_Case_" data-uid="DotNext.Metaprogramming.CodeGenerator.Case*"></a>
+  <h4 id="DotNext_Metaprogramming_CodeGenerator_Case_DotNext_Metaprogramming_MatchBuilder_DotNext_Metaprogramming_MatchBuilder_Pattern_System_Action_System_Linq_Expressions_ParameterExpression__" data-uid="DotNext.Metaprogramming.CodeGenerator.Case(DotNext.Metaprogramming.MatchBuilder,DotNext.Metaprogramming.MatchBuilder.Pattern,System.Action{System.Linq.Expressions.ParameterExpression})">Case(MatchBuilder, MatchBuilder.Pattern, Action&lt;ParameterExpression&gt;)</h4>
   <div class="markdown level1 summary"><p>Defines pattern matching.</p>
-</div>
-  <div class="markdown level1 conceptual"></div>
-  <h5 class="decalaration">Declaration</h5>
-  <div class="codewrapper">
-    <pre><code class="lang-csharp hljs">public static MatchBuilder Case(this MatchBuilder builder, MatchBuilder.Pattern pattern, Action&lt;ParameterExpression&gt; body)</code></pre>
-  </div>
-  <h5 class="parameters">Parameters</h5>
-  <table class="table table-bordered table-striped table-condensed">
-    <thead>
-      <tr>
-        <th>Type</th>
-        <th>Name</th>
-        <th>Description</th>
-      </tr>
-    </thead>
-    <tbody>
-      <tr>
-        <td><a class="xref" href="DotNext.Metaprogramming.MatchBuilder.html">MatchBuilder</a></td>
-        <td><span class="parametername">builder</span></td>
+</div>
+  <div class="markdown level1 conceptual"></div>
+  <h5 class="decalaration">Declaration</h5>
+  <div class="codewrapper">
+    <pre><code class="lang-csharp hljs">public static MatchBuilder Case(this MatchBuilder builder, MatchBuilder.Pattern pattern, Action&lt;ParameterExpression&gt; body)</code></pre>
+  </div>
+  <h5 class="parameters">Parameters</h5>
+  <table class="table table-bordered table-striped table-condensed">
+    <thead>
+      <tr>
+        <th>Type</th>
+        <th>Name</th>
+        <th>Description</th>
+      </tr>
+    </thead>
+    <tbody>
+      <tr>
+        <td><a class="xref" href="DotNext.Metaprogramming.MatchBuilder.html">MatchBuilder</a></td>
+        <td><span class="parametername">builder</span></td>
         <td><p>Pattern matching builder.</p>
-</td>
-      </tr>
-      <tr>
-        <td><a class="xref" href="DotNext.Metaprogramming.MatchBuilder.Pattern.html">MatchBuilder.Pattern</a></td>
-        <td><span class="parametername">pattern</span></td>
+</td>
+      </tr>
+      <tr>
+        <td><a class="xref" href="DotNext.Metaprogramming.MatchBuilder.Pattern.html">MatchBuilder.Pattern</a></td>
+        <td><span class="parametername">pattern</span></td>
         <td><p>The condition representing pattern.</p>
-</td>
-      </tr>
-      <tr>
-        <td><a class="xref" href="https://docs.microsoft.com/dotnet/api/system.action-1">Action</a>&lt;<a class="xref" href="https://docs.microsoft.com/dotnet/api/system.linq.expressions.parameterexpression">ParameterExpression</a>&gt;</td>
-        <td><span class="parametername">body</span></td>
+</td>
+      </tr>
+      <tr>
+        <td><a class="xref" href="https://docs.microsoft.com/dotnet/api/system.action-1">Action</a>&lt;<a class="xref" href="https://docs.microsoft.com/dotnet/api/system.linq.expressions.parameterexpression">ParameterExpression</a>&gt;</td>
+        <td><span class="parametername">body</span></td>
         <td><p>The action to be executed if object matches to the pattern.</p>
-</td>
-      </tr>
-    </tbody>
-  </table>
-  <h5 class="returns">Returns</h5>
-  <table class="table table-bordered table-striped table-condensed">
-    <thead>
-      <tr>
-        <th>Type</th>
-        <th>Description</th>
-      </tr>
-    </thead>
-    <tbody>
-      <tr>
-        <td><a class="xref" href="DotNext.Metaprogramming.MatchBuilder.html">MatchBuilder</a></td>
+</td>
+      </tr>
+    </tbody>
+  </table>
+  <h5 class="returns">Returns</h5>
+  <table class="table table-bordered table-striped table-condensed">
+    <thead>
+      <tr>
+        <th>Type</th>
+        <th>Description</th>
+      </tr>
+    </thead>
+    <tbody>
+      <tr>
+        <td><a class="xref" href="DotNext.Metaprogramming.MatchBuilder.html">MatchBuilder</a></td>
         <td><p><code>this</code> builder.</p>
-</td>
-      </tr>
-    </tbody>
-  </table>
-  <span class="small pull-right mobile-hide">
-    <span class="divider">|</span>
-    <a href="https://github.com/sakno/dotNext/new/gh-pages/apiSpec/new?filename=DotNext_Metaprogramming_CodeGenerator_Case_DotNext_Metaprogramming_MatchBuilder_System_Object_System_Action_System_Linq_Expressions_ParameterExpression__.md&amp;value=---%0Auid%3A%20DotNext.Metaprogramming.CodeGenerator.Case(DotNext.Metaprogramming.MatchBuilder%2CSystem.Object%2CSystem.Action%7BSystem.Linq.Expressions.ParameterExpression%7D)%0Asummary%3A%20'*You%20can%20override%20summary%20for%20the%20API%20here%20using%20*MARKDOWN*%20syntax'%0A---%0A%0A*Please%20type%20below%20more%20information%20about%20this%20API%3A*%0A%0A">Improve this Doc</a>
-  </span>
-  <span class="small pull-right mobile-hide">
-    <a href="https://github.com/sakno/dotNext/blob/gh-pages/src/DotNext.Metaprogramming/Metaprogramming/CodeGenerator.cs/#L851">View Source</a>
-  </span>
-  <a id="DotNext_Metaprogramming_CodeGenerator_Case_" data-uid="DotNext.Metaprogramming.CodeGenerator.Case*"></a>
-  <h4 id="DotNext_Metaprogramming_CodeGenerator_Case_DotNext_Metaprogramming_MatchBuilder_System_Object_System_Action_System_Linq_Expressions_ParameterExpression__" data-uid="DotNext.Metaprogramming.CodeGenerator.Case(DotNext.Metaprogramming.MatchBuilder,System.Object,System.Action{System.Linq.Expressions.ParameterExpression})">Case(MatchBuilder, Object, Action&lt;ParameterExpression&gt;)</h4>
+</td>
+      </tr>
+    </tbody>
+  </table>
+  <span class="small pull-right mobile-hide">
+    <span class="divider">|</span>
+    <a href="https://github.com/sakno/DotNext/new/gh-pages/apiSpec/new?filename=DotNext_Metaprogramming_CodeGenerator_Case_DotNext_Metaprogramming_MatchBuilder_System_Object_System_Action_System_Linq_Expressions_ParameterExpression__.md&amp;value=---%0Auid%3A%20DotNext.Metaprogramming.CodeGenerator.Case(DotNext.Metaprogramming.MatchBuilder%2CSystem.Object%2CSystem.Action%7BSystem.Linq.Expressions.ParameterExpression%7D)%0Asummary%3A%20'*You%20can%20override%20summary%20for%20the%20API%20here%20using%20*MARKDOWN*%20syntax'%0A---%0A%0A*Please%20type%20below%20more%20information%20about%20this%20API%3A*%0A%0A">Improve this Doc</a>
+  </span>
+  <span class="small pull-right mobile-hide">
+    <a href="https://github.com/sakno/DotNext/blob/gh-pages/src/DotNext.Metaprogramming/Metaprogramming/CodeGenerator.cs/#L851">View Source</a>
+  </span>
+  <a id="DotNext_Metaprogramming_CodeGenerator_Case_" data-uid="DotNext.Metaprogramming.CodeGenerator.Case*"></a>
+  <h4 id="DotNext_Metaprogramming_CodeGenerator_Case_DotNext_Metaprogramming_MatchBuilder_System_Object_System_Action_System_Linq_Expressions_ParameterExpression__" data-uid="DotNext.Metaprogramming.CodeGenerator.Case(DotNext.Metaprogramming.MatchBuilder,System.Object,System.Action{System.Linq.Expressions.ParameterExpression})">Case(MatchBuilder, Object, Action&lt;ParameterExpression&gt;)</h4>
   <div class="markdown level1 summary"><p>Defines pattern matching based on structural matching.</p>
-</div>
-  <div class="markdown level1 conceptual"></div>
-  <h5 class="decalaration">Declaration</h5>
-  <div class="codewrapper">
-    <pre><code class="lang-csharp hljs">public static MatchBuilder Case(this MatchBuilder builder, object structPattern, Action&lt;ParameterExpression&gt; body)</code></pre>
-  </div>
-  <h5 class="parameters">Parameters</h5>
-  <table class="table table-bordered table-striped table-condensed">
-    <thead>
-      <tr>
-        <th>Type</th>
-        <th>Name</th>
-        <th>Description</th>
-      </tr>
-    </thead>
-    <tbody>
-      <tr>
-        <td><a class="xref" href="DotNext.Metaprogramming.MatchBuilder.html">MatchBuilder</a></td>
-        <td><span class="parametername">builder</span></td>
+</div>
+  <div class="markdown level1 conceptual"></div>
+  <h5 class="decalaration">Declaration</h5>
+  <div class="codewrapper">
+    <pre><code class="lang-csharp hljs">public static MatchBuilder Case(this MatchBuilder builder, object structPattern, Action&lt;ParameterExpression&gt; body)</code></pre>
+  </div>
+  <h5 class="parameters">Parameters</h5>
+  <table class="table table-bordered table-striped table-condensed">
+    <thead>
+      <tr>
+        <th>Type</th>
+        <th>Name</th>
+        <th>Description</th>
+      </tr>
+    </thead>
+    <tbody>
+      <tr>
+        <td><a class="xref" href="DotNext.Metaprogramming.MatchBuilder.html">MatchBuilder</a></td>
+        <td><span class="parametername">builder</span></td>
         <td><p>Pattern matching builder.</p>
-</td>
-      </tr>
-      <tr>
-        <td><a class="xref" href="https://docs.microsoft.com/dotnet/api/system.object">Object</a></td>
-        <td><span class="parametername">structPattern</span></td>
+</td>
+      </tr>
+      <tr>
+        <td><a class="xref" href="https://docs.microsoft.com/dotnet/api/system.object">Object</a></td>
+        <td><span class="parametername">structPattern</span></td>
         <td><p>The structure pattern represented by instance of anonymous type.</p>
-</td>
-      </tr>
-      <tr>
-        <td><a class="xref" href="https://docs.microsoft.com/dotnet/api/system.action-1">Action</a>&lt;<a class="xref" href="https://docs.microsoft.com/dotnet/api/system.linq.expressions.parameterexpression">ParameterExpression</a>&gt;</td>
-        <td><span class="parametername">body</span></td>
+</td>
+      </tr>
+      <tr>
+        <td><a class="xref" href="https://docs.microsoft.com/dotnet/api/system.action-1">Action</a>&lt;<a class="xref" href="https://docs.microsoft.com/dotnet/api/system.linq.expressions.parameterexpression">ParameterExpression</a>&gt;</td>
+        <td><span class="parametername">body</span></td>
         <td><p>The action to be executed if object matches to the pattern.</p>
-</td>
-      </tr>
-    </tbody>
-  </table>
-  <h5 class="returns">Returns</h5>
-  <table class="table table-bordered table-striped table-condensed">
-    <thead>
-      <tr>
-        <th>Type</th>
-        <th>Description</th>
-      </tr>
-    </thead>
-    <tbody>
-      <tr>
-        <td><a class="xref" href="DotNext.Metaprogramming.MatchBuilder.html">MatchBuilder</a></td>
+</td>
+      </tr>
+    </tbody>
+  </table>
+  <h5 class="returns">Returns</h5>
+  <table class="table table-bordered table-striped table-condensed">
+    <thead>
+      <tr>
+        <th>Type</th>
+        <th>Description</th>
+      </tr>
+    </thead>
+    <tbody>
+      <tr>
+        <td><a class="xref" href="DotNext.Metaprogramming.MatchBuilder.html">MatchBuilder</a></td>
         <td><p><code>this</code> builder.</p>
-</td>
-      </tr>
-    </tbody>
-  </table>
-  <span class="small pull-right mobile-hide">
-    <span class="divider">|</span>
-    <a href="https://github.com/sakno/dotNext/new/gh-pages/apiSpec/new?filename=DotNext_Metaprogramming_CodeGenerator_Case_DotNext_Metaprogramming_MatchBuilder_System_String_System_Linq_Expressions_Expression_System_Action_System_Linq_Expressions_MemberExpression__.md&amp;value=---%0Auid%3A%20DotNext.Metaprogramming.CodeGenerator.Case(DotNext.Metaprogramming.MatchBuilder%2CSystem.String%2CSystem.Linq.Expressions.Expression%2CSystem.Action%7BSystem.Linq.Expressions.MemberExpression%7D)%0Asummary%3A%20'*You%20can%20override%20summary%20for%20the%20API%20here%20using%20*MARKDOWN*%20syntax'%0A---%0A%0A*Please%20type%20below%20more%20information%20about%20this%20API%3A*%0A%0A">Improve this Doc</a>
-  </span>
-  <span class="small pull-right mobile-hide">
-    <a href="https://github.com/sakno/dotNext/blob/gh-pages/src/DotNext.Metaprogramming/Metaprogramming/CodeGenerator.cs/#L865">View Source</a>
-  </span>
-  <a id="DotNext_Metaprogramming_CodeGenerator_Case_" data-uid="DotNext.Metaprogramming.CodeGenerator.Case*"></a>
-  <h4 id="DotNext_Metaprogramming_CodeGenerator_Case_DotNext_Metaprogramming_MatchBuilder_System_String_System_Linq_Expressions_Expression_System_Action_System_Linq_Expressions_MemberExpression__" data-uid="DotNext.Metaprogramming.CodeGenerator.Case(DotNext.Metaprogramming.MatchBuilder,System.String,System.Linq.Expressions.Expression,System.Action{System.Linq.Expressions.MemberExpression})">Case(MatchBuilder, String, Expression, Action&lt;MemberExpression&gt;)</h4>
+</td>
+      </tr>
+    </tbody>
+  </table>
+  <span class="small pull-right mobile-hide">
+    <span class="divider">|</span>
+    <a href="https://github.com/sakno/DotNext/new/gh-pages/apiSpec/new?filename=DotNext_Metaprogramming_CodeGenerator_Case_DotNext_Metaprogramming_MatchBuilder_System_String_System_Linq_Expressions_Expression_System_Action_System_Linq_Expressions_MemberExpression__.md&amp;value=---%0Auid%3A%20DotNext.Metaprogramming.CodeGenerator.Case(DotNext.Metaprogramming.MatchBuilder%2CSystem.String%2CSystem.Linq.Expressions.Expression%2CSystem.Action%7BSystem.Linq.Expressions.MemberExpression%7D)%0Asummary%3A%20'*You%20can%20override%20summary%20for%20the%20API%20here%20using%20*MARKDOWN*%20syntax'%0A---%0A%0A*Please%20type%20below%20more%20information%20about%20this%20API%3A*%0A%0A">Improve this Doc</a>
+  </span>
+  <span class="small pull-right mobile-hide">
+    <a href="https://github.com/sakno/DotNext/blob/gh-pages/src/DotNext.Metaprogramming/Metaprogramming/CodeGenerator.cs/#L865">View Source</a>
+  </span>
+  <a id="DotNext_Metaprogramming_CodeGenerator_Case_" data-uid="DotNext.Metaprogramming.CodeGenerator.Case*"></a>
+  <h4 id="DotNext_Metaprogramming_CodeGenerator_Case_DotNext_Metaprogramming_MatchBuilder_System_String_System_Linq_Expressions_Expression_System_Action_System_Linq_Expressions_MemberExpression__" data-uid="DotNext.Metaprogramming.CodeGenerator.Case(DotNext.Metaprogramming.MatchBuilder,System.String,System.Linq.Expressions.Expression,System.Action{System.Linq.Expressions.MemberExpression})">Case(MatchBuilder, String, Expression, Action&lt;MemberExpression&gt;)</h4>
   <div class="markdown level1 summary"><p>Defines pattern matching based on structural matching.</p>
-</div>
-  <div class="markdown level1 conceptual"></div>
-  <h5 class="decalaration">Declaration</h5>
-  <div class="codewrapper">
-    <pre><code class="lang-csharp hljs">public static MatchBuilder Case(this MatchBuilder builder, string memberName, Expression memberValue, Action&lt;MemberExpression&gt; body)</code></pre>
-  </div>
-  <h5 class="parameters">Parameters</h5>
-  <table class="table table-bordered table-striped table-condensed">
-    <thead>
-      <tr>
-        <th>Type</th>
-        <th>Name</th>
-        <th>Description</th>
-      </tr>
-    </thead>
-    <tbody>
-      <tr>
-        <td><a class="xref" href="DotNext.Metaprogramming.MatchBuilder.html">MatchBuilder</a></td>
-        <td><span class="parametername">builder</span></td>
+</div>
+  <div class="markdown level1 conceptual"></div>
+  <h5 class="decalaration">Declaration</h5>
+  <div class="codewrapper">
+    <pre><code class="lang-csharp hljs">public static MatchBuilder Case(this MatchBuilder builder, string memberName, Expression memberValue, Action&lt;MemberExpression&gt; body)</code></pre>
+  </div>
+  <h5 class="parameters">Parameters</h5>
+  <table class="table table-bordered table-striped table-condensed">
+    <thead>
+      <tr>
+        <th>Type</th>
+        <th>Name</th>
+        <th>Description</th>
+      </tr>
+    </thead>
+    <tbody>
+      <tr>
+        <td><a class="xref" href="DotNext.Metaprogramming.MatchBuilder.html">MatchBuilder</a></td>
+        <td><span class="parametername">builder</span></td>
         <td><p>Pattern matching builder.</p>
-</td>
-      </tr>
-      <tr>
-        <td><a class="xref" href="https://docs.microsoft.com/dotnet/api/system.string">String</a></td>
-        <td><span class="parametername">memberName</span></td>
+</td>
+      </tr>
+      <tr>
+        <td><a class="xref" href="https://docs.microsoft.com/dotnet/api/system.string">String</a></td>
+        <td><span class="parametername">memberName</span></td>
         <td><p>The name of the field or property.</p>
-</td>
-      </tr>
-      <tr>
-        <td><a class="xref" href="https://docs.microsoft.com/dotnet/api/system.linq.expressions.expression">Expression</a></td>
-        <td><span class="parametername">memberValue</span></td>
+</td>
+      </tr>
+      <tr>
+        <td><a class="xref" href="https://docs.microsoft.com/dotnet/api/system.linq.expressions.expression">Expression</a></td>
+        <td><span class="parametername">memberValue</span></td>
         <td><p>The expected value of the field or property.</p>
-</td>
-      </tr>
-      <tr>
-        <td><a class="xref" href="https://docs.microsoft.com/dotnet/api/system.action-1">Action</a>&lt;<a class="xref" href="https://docs.microsoft.com/dotnet/api/system.linq.expressions.memberexpression">MemberExpression</a>&gt;</td>
-        <td><span class="parametername">body</span></td>
+</td>
+      </tr>
+      <tr>
+        <td><a class="xref" href="https://docs.microsoft.com/dotnet/api/system.action-1">Action</a>&lt;<a class="xref" href="https://docs.microsoft.com/dotnet/api/system.linq.expressions.memberexpression">MemberExpression</a>&gt;</td>
+        <td><span class="parametername">body</span></td>
         <td><p>The action to be executed if object matches to the pattern.</p>
-</td>
-      </tr>
-    </tbody>
-  </table>
-  <h5 class="returns">Returns</h5>
-  <table class="table table-bordered table-striped table-condensed">
-    <thead>
-      <tr>
-        <th>Type</th>
-        <th>Description</th>
-      </tr>
-    </thead>
-    <tbody>
-      <tr>
-        <td><a class="xref" href="DotNext.Metaprogramming.MatchBuilder.html">MatchBuilder</a></td>
+</td>
+      </tr>
+    </tbody>
+  </table>
+  <h5 class="returns">Returns</h5>
+  <table class="table table-bordered table-striped table-condensed">
+    <thead>
+      <tr>
+        <th>Type</th>
+        <th>Description</th>
+      </tr>
+    </thead>
+    <tbody>
+      <tr>
+        <td><a class="xref" href="DotNext.Metaprogramming.MatchBuilder.html">MatchBuilder</a></td>
         <td><p><code>this</code> builder.</p>
-</td>
-      </tr>
-    </tbody>
-  </table>
-  <span class="small pull-right mobile-hide">
-    <span class="divider">|</span>
-    <a href="https://github.com/sakno/dotNext/new/gh-pages/apiSpec/new?filename=DotNext_Metaprogramming_CodeGenerator_Case_DotNext_Metaprogramming_MatchBuilder_System_String_System_Linq_Expressions_Expression_System_String_System_Linq_Expressions_Expression_System_Action_System_Linq_Expressions_MemberExpression_System_Linq_Expressions_MemberExpression__.md&amp;value=---%0Auid%3A%20DotNext.Metaprogramming.CodeGenerator.Case(DotNext.Metaprogramming.MatchBuilder%2CSystem.String%2CSystem.Linq.Expressions.Expression%2CSystem.String%2CSystem.Linq.Expressions.Expression%2CSystem.Action%7BSystem.Linq.Expressions.MemberExpression%2CSystem.Linq.Expressions.MemberExpression%7D)%0Asummary%3A%20'*You%20can%20override%20summary%20for%20the%20API%20here%20using%20*MARKDOWN*%20syntax'%0A---%0A%0A*Please%20type%20below%20more%20information%20about%20this%20API%3A*%0A%0A">Improve this Doc</a>
-  </span>
-  <span class="small pull-right mobile-hide">
-    <a href="https://github.com/sakno/dotNext/blob/gh-pages/src/DotNext.Metaprogramming/Metaprogramming/CodeGenerator.cs/#L881">View Source</a>
-  </span>
-  <a id="DotNext_Metaprogramming_CodeGenerator_Case_" data-uid="DotNext.Metaprogramming.CodeGenerator.Case*"></a>
-  <h4 id="DotNext_Metaprogramming_CodeGenerator_Case_DotNext_Metaprogramming_MatchBuilder_System_String_System_Linq_Expressions_Expression_System_String_System_Linq_Expressions_Expression_System_Action_System_Linq_Expressions_MemberExpression_System_Linq_Expressions_MemberExpression__" data-uid="DotNext.Metaprogramming.CodeGenerator.Case(DotNext.Metaprogramming.MatchBuilder,System.String,System.Linq.Expressions.Expression,System.String,System.Linq.Expressions.Expression,System.Action{System.Linq.Expressions.MemberExpression,System.Linq.Expressions.MemberExpression})">Case(MatchBuilder, String, Expression, String, Expression, Action&lt;MemberExpression, MemberExpression&gt;)</h4>
+</td>
+      </tr>
+    </tbody>
+  </table>
+  <span class="small pull-right mobile-hide">
+    <span class="divider">|</span>
+    <a href="https://github.com/sakno/DotNext/new/gh-pages/apiSpec/new?filename=DotNext_Metaprogramming_CodeGenerator_Case_DotNext_Metaprogramming_MatchBuilder_System_String_System_Linq_Expressions_Expression_System_String_System_Linq_Expressions_Expression_System_Action_System_Linq_Expressions_MemberExpression_System_Linq_Expressions_MemberExpression__.md&amp;value=---%0Auid%3A%20DotNext.Metaprogramming.CodeGenerator.Case(DotNext.Metaprogramming.MatchBuilder%2CSystem.String%2CSystem.Linq.Expressions.Expression%2CSystem.String%2CSystem.Linq.Expressions.Expression%2CSystem.Action%7BSystem.Linq.Expressions.MemberExpression%2CSystem.Linq.Expressions.MemberExpression%7D)%0Asummary%3A%20'*You%20can%20override%20summary%20for%20the%20API%20here%20using%20*MARKDOWN*%20syntax'%0A---%0A%0A*Please%20type%20below%20more%20information%20about%20this%20API%3A*%0A%0A">Improve this Doc</a>
+  </span>
+  <span class="small pull-right mobile-hide">
+    <a href="https://github.com/sakno/DotNext/blob/gh-pages/src/DotNext.Metaprogramming/Metaprogramming/CodeGenerator.cs/#L881">View Source</a>
+  </span>
+  <a id="DotNext_Metaprogramming_CodeGenerator_Case_" data-uid="DotNext.Metaprogramming.CodeGenerator.Case*"></a>
+  <h4 id="DotNext_Metaprogramming_CodeGenerator_Case_DotNext_Metaprogramming_MatchBuilder_System_String_System_Linq_Expressions_Expression_System_String_System_Linq_Expressions_Expression_System_Action_System_Linq_Expressions_MemberExpression_System_Linq_Expressions_MemberExpression__" data-uid="DotNext.Metaprogramming.CodeGenerator.Case(DotNext.Metaprogramming.MatchBuilder,System.String,System.Linq.Expressions.Expression,System.String,System.Linq.Expressions.Expression,System.Action{System.Linq.Expressions.MemberExpression,System.Linq.Expressions.MemberExpression})">Case(MatchBuilder, String, Expression, String, Expression, Action&lt;MemberExpression, MemberExpression&gt;)</h4>
   <div class="markdown level1 summary"><p>Defines pattern matching based on structural matching.</p>
-</div>
-  <div class="markdown level1 conceptual"></div>
-  <h5 class="decalaration">Declaration</h5>
-  <div class="codewrapper">
-    <pre><code class="lang-csharp hljs">public static MatchBuilder Case(this MatchBuilder builder, string memberName1, Expression memberValue1, string memberName2, Expression memberValue2, Action&lt;MemberExpression, MemberExpression&gt; body)</code></pre>
-  </div>
-  <h5 class="parameters">Parameters</h5>
-  <table class="table table-bordered table-striped table-condensed">
-    <thead>
-      <tr>
-        <th>Type</th>
-        <th>Name</th>
-        <th>Description</th>
-      </tr>
-    </thead>
-    <tbody>
-      <tr>
-        <td><a class="xref" href="DotNext.Metaprogramming.MatchBuilder.html">MatchBuilder</a></td>
-        <td><span class="parametername">builder</span></td>
+</div>
+  <div class="markdown level1 conceptual"></div>
+  <h5 class="decalaration">Declaration</h5>
+  <div class="codewrapper">
+    <pre><code class="lang-csharp hljs">public static MatchBuilder Case(this MatchBuilder builder, string memberName1, Expression memberValue1, string memberName2, Expression memberValue2, Action&lt;MemberExpression, MemberExpression&gt; body)</code></pre>
+  </div>
+  <h5 class="parameters">Parameters</h5>
+  <table class="table table-bordered table-striped table-condensed">
+    <thead>
+      <tr>
+        <th>Type</th>
+        <th>Name</th>
+        <th>Description</th>
+      </tr>
+    </thead>
+    <tbody>
+      <tr>
+        <td><a class="xref" href="DotNext.Metaprogramming.MatchBuilder.html">MatchBuilder</a></td>
+        <td><span class="parametername">builder</span></td>
         <td><p>Pattern matching builder.</p>
-</td>
-      </tr>
-      <tr>
-        <td><a class="xref" href="https://docs.microsoft.com/dotnet/api/system.string">String</a></td>
-        <td><span class="parametername">memberName1</span></td>
+</td>
+      </tr>
+      <tr>
+        <td><a class="xref" href="https://docs.microsoft.com/dotnet/api/system.string">String</a></td>
+        <td><span class="parametername">memberName1</span></td>
         <td><p>The name of the first field or property.</p>
-</td>
-      </tr>
-      <tr>
-        <td><a class="xref" href="https://docs.microsoft.com/dotnet/api/system.linq.expressions.expression">Expression</a></td>
-        <td><span class="parametername">memberValue1</span></td>
+</td>
+      </tr>
+      <tr>
+        <td><a class="xref" href="https://docs.microsoft.com/dotnet/api/system.linq.expressions.expression">Expression</a></td>
+        <td><span class="parametername">memberValue1</span></td>
         <td><p>The expected value of the first field or property.</p>
-</td>
-      </tr>
-      <tr>
-        <td><a class="xref" href="https://docs.microsoft.com/dotnet/api/system.string">String</a></td>
-        <td><span class="parametername">memberName2</span></td>
+</td>
+      </tr>
+      <tr>
+        <td><a class="xref" href="https://docs.microsoft.com/dotnet/api/system.string">String</a></td>
+        <td><span class="parametername">memberName2</span></td>
         <td><p>The name of the second field or property.</p>
-</td>
-      </tr>
-      <tr>
-        <td><a class="xref" href="https://docs.microsoft.com/dotnet/api/system.linq.expressions.expression">Expression</a></td>
-        <td><span class="parametername">memberValue2</span></td>
+</td>
+      </tr>
+      <tr>
+        <td><a class="xref" href="https://docs.microsoft.com/dotnet/api/system.linq.expressions.expression">Expression</a></td>
+        <td><span class="parametername">memberValue2</span></td>
         <td><p>The expected value of the second field or property.</p>
-</td>
-      </tr>
-      <tr>
-        <td><a class="xref" href="https://docs.microsoft.com/dotnet/api/system.action-2">Action</a>&lt;<a class="xref" href="https://docs.microsoft.com/dotnet/api/system.linq.expressions.memberexpression">MemberExpression</a>, <a class="xref" href="https://docs.microsoft.com/dotnet/api/system.linq.expressions.memberexpression">MemberExpression</a>&gt;</td>
-        <td><span class="parametername">body</span></td>
+</td>
+      </tr>
+      <tr>
+        <td><a class="xref" href="https://docs.microsoft.com/dotnet/api/system.action-2">Action</a>&lt;<a class="xref" href="https://docs.microsoft.com/dotnet/api/system.linq.expressions.memberexpression">MemberExpression</a>, <a class="xref" href="https://docs.microsoft.com/dotnet/api/system.linq.expressions.memberexpression">MemberExpression</a>&gt;</td>
+        <td><span class="parametername">body</span></td>
         <td><p>The action to be executed if object matches to the pattern.</p>
-</td>
-      </tr>
-    </tbody>
-  </table>
-  <h5 class="returns">Returns</h5>
-  <table class="table table-bordered table-striped table-condensed">
-    <thead>
-      <tr>
-        <th>Type</th>
-        <th>Description</th>
-      </tr>
-    </thead>
-    <tbody>
-      <tr>
-        <td><a class="xref" href="DotNext.Metaprogramming.MatchBuilder.html">MatchBuilder</a></td>
+</td>
+      </tr>
+    </tbody>
+  </table>
+  <h5 class="returns">Returns</h5>
+  <table class="table table-bordered table-striped table-condensed">
+    <thead>
+      <tr>
+        <th>Type</th>
+        <th>Description</th>
+      </tr>
+    </thead>
+    <tbody>
+      <tr>
+        <td><a class="xref" href="DotNext.Metaprogramming.MatchBuilder.html">MatchBuilder</a></td>
         <td><p><code>this</code> builder.</p>
-</td>
-      </tr>
-    </tbody>
-  </table>
-  <span class="small pull-right mobile-hide">
-    <span class="divider">|</span>
-    <a href="https://github.com/sakno/dotNext/new/gh-pages/apiSpec/new?filename=DotNext_Metaprogramming_CodeGenerator_Case_DotNext_Metaprogramming_MatchBuilder_System_String_System_Linq_Expressions_Expression_System_String_System_Linq_Expressions_Expression_System_String_System_Linq_Expressions_Expression_System_Action_System_Linq_Expressions_MemberExpression_System_Linq_Expressions_MemberExpression_System_Linq_Expressions_MemberExpression__.md&amp;value=---%0Auid%3A%20DotNext.Metaprogramming.CodeGenerator.Case(DotNext.Metaprogramming.MatchBuilder%2CSystem.String%2CSystem.Linq.Expressions.Expression%2CSystem.String%2CSystem.Linq.Expressions.Expression%2CSystem.String%2CSystem.Linq.Expressions.Expression%2CSystem.Action%7BSystem.Linq.Expressions.MemberExpression%2CSystem.Linq.Expressions.MemberExpression%2CSystem.Linq.Expressions.MemberExpression%7D)%0Asummary%3A%20'*You%20can%20override%20summary%20for%20the%20API%20here%20using%20*MARKDOWN*%20syntax'%0A---%0A%0A*Please%20type%20below%20more%20information%20about%20this%20API%3A*%0A%0A">Improve this Doc</a>
-  </span>
-  <span class="small pull-right mobile-hide">
-    <a href="https://github.com/sakno/dotNext/blob/gh-pages/src/DotNext.Metaprogramming/Metaprogramming/CodeGenerator.cs/#L899">View Source</a>
-  </span>
-  <a id="DotNext_Metaprogramming_CodeGenerator_Case_" data-uid="DotNext.Metaprogramming.CodeGenerator.Case*"></a>
-  <h4 id="DotNext_Metaprogramming_CodeGenerator_Case_DotNext_Metaprogramming_MatchBuilder_System_String_System_Linq_Expressions_Expression_System_String_System_Linq_Expressions_Expression_System_String_System_Linq_Expressions_Expression_System_Action_System_Linq_Expressions_MemberExpression_System_Linq_Expressions_MemberExpression_System_Linq_Expressions_MemberExpression__" data-uid="DotNext.Metaprogramming.CodeGenerator.Case(DotNext.Metaprogramming.MatchBuilder,System.String,System.Linq.Expressions.Expression,System.String,System.Linq.Expressions.Expression,System.String,System.Linq.Expressions.Expression,System.Action{System.Linq.Expressions.MemberExpression,System.Linq.Expressions.MemberExpression,System.Linq.Expressions.MemberExpression})">Case(MatchBuilder, String, Expression, String, Expression, String, Expression, Action&lt;MemberExpression, MemberExpression, MemberExpression&gt;)</h4>
+</td>
+      </tr>
+    </tbody>
+  </table>
+  <span class="small pull-right mobile-hide">
+    <span class="divider">|</span>
+    <a href="https://github.com/sakno/DotNext/new/gh-pages/apiSpec/new?filename=DotNext_Metaprogramming_CodeGenerator_Case_DotNext_Metaprogramming_MatchBuilder_System_String_System_Linq_Expressions_Expression_System_String_System_Linq_Expressions_Expression_System_String_System_Linq_Expressions_Expression_System_Action_System_Linq_Expressions_MemberExpression_System_Linq_Expressions_MemberExpression_System_Linq_Expressions_MemberExpression__.md&amp;value=---%0Auid%3A%20DotNext.Metaprogramming.CodeGenerator.Case(DotNext.Metaprogramming.MatchBuilder%2CSystem.String%2CSystem.Linq.Expressions.Expression%2CSystem.String%2CSystem.Linq.Expressions.Expression%2CSystem.String%2CSystem.Linq.Expressions.Expression%2CSystem.Action%7BSystem.Linq.Expressions.MemberExpression%2CSystem.Linq.Expressions.MemberExpression%2CSystem.Linq.Expressions.MemberExpression%7D)%0Asummary%3A%20'*You%20can%20override%20summary%20for%20the%20API%20here%20using%20*MARKDOWN*%20syntax'%0A---%0A%0A*Please%20type%20below%20more%20information%20about%20this%20API%3A*%0A%0A">Improve this Doc</a>
+  </span>
+  <span class="small pull-right mobile-hide">
+    <a href="https://github.com/sakno/DotNext/blob/gh-pages/src/DotNext.Metaprogramming/Metaprogramming/CodeGenerator.cs/#L899">View Source</a>
+  </span>
+  <a id="DotNext_Metaprogramming_CodeGenerator_Case_" data-uid="DotNext.Metaprogramming.CodeGenerator.Case*"></a>
+  <h4 id="DotNext_Metaprogramming_CodeGenerator_Case_DotNext_Metaprogramming_MatchBuilder_System_String_System_Linq_Expressions_Expression_System_String_System_Linq_Expressions_Expression_System_String_System_Linq_Expressions_Expression_System_Action_System_Linq_Expressions_MemberExpression_System_Linq_Expressions_MemberExpression_System_Linq_Expressions_MemberExpression__" data-uid="DotNext.Metaprogramming.CodeGenerator.Case(DotNext.Metaprogramming.MatchBuilder,System.String,System.Linq.Expressions.Expression,System.String,System.Linq.Expressions.Expression,System.String,System.Linq.Expressions.Expression,System.Action{System.Linq.Expressions.MemberExpression,System.Linq.Expressions.MemberExpression,System.Linq.Expressions.MemberExpression})">Case(MatchBuilder, String, Expression, String, Expression, String, Expression, Action&lt;MemberExpression, MemberExpression, MemberExpression&gt;)</h4>
   <div class="markdown level1 summary"><p>Defines pattern matching based on structural matching.</p>
-</div>
-  <div class="markdown level1 conceptual"></div>
-  <h5 class="decalaration">Declaration</h5>
-  <div class="codewrapper">
-    <pre><code class="lang-csharp hljs">public static MatchBuilder Case(this MatchBuilder builder, string memberName1, Expression memberValue1, string memberName2, Expression memberValue2, string memberName3, Expression memberValue3, Action&lt;MemberExpression, MemberExpression, MemberExpression&gt; body)</code></pre>
-  </div>
-  <h5 class="parameters">Parameters</h5>
-  <table class="table table-bordered table-striped table-condensed">
-    <thead>
-      <tr>
-        <th>Type</th>
-        <th>Name</th>
-        <th>Description</th>
-      </tr>
-    </thead>
-    <tbody>
-      <tr>
-        <td><a class="xref" href="DotNext.Metaprogramming.MatchBuilder.html">MatchBuilder</a></td>
-        <td><span class="parametername">builder</span></td>
+</div>
+  <div class="markdown level1 conceptual"></div>
+  <h5 class="decalaration">Declaration</h5>
+  <div class="codewrapper">
+    <pre><code class="lang-csharp hljs">public static MatchBuilder Case(this MatchBuilder builder, string memberName1, Expression memberValue1, string memberName2, Expression memberValue2, string memberName3, Expression memberValue3, Action&lt;MemberExpression, MemberExpression, MemberExpression&gt; body)</code></pre>
+  </div>
+  <h5 class="parameters">Parameters</h5>
+  <table class="table table-bordered table-striped table-condensed">
+    <thead>
+      <tr>
+        <th>Type</th>
+        <th>Name</th>
+        <th>Description</th>
+      </tr>
+    </thead>
+    <tbody>
+      <tr>
+        <td><a class="xref" href="DotNext.Metaprogramming.MatchBuilder.html">MatchBuilder</a></td>
+        <td><span class="parametername">builder</span></td>
         <td><p>Pattern matching builder.</p>
-</td>
-      </tr>
-      <tr>
-        <td><a class="xref" href="https://docs.microsoft.com/dotnet/api/system.string">String</a></td>
-        <td><span class="parametername">memberName1</span></td>
+</td>
+      </tr>
+      <tr>
+        <td><a class="xref" href="https://docs.microsoft.com/dotnet/api/system.string">String</a></td>
+        <td><span class="parametername">memberName1</span></td>
         <td><p>The name of the first field or property.</p>
-</td>
-      </tr>
-      <tr>
-        <td><a class="xref" href="https://docs.microsoft.com/dotnet/api/system.linq.expressions.expression">Expression</a></td>
-        <td><span class="parametername">memberValue1</span></td>
+</td>
+      </tr>
+      <tr>
+        <td><a class="xref" href="https://docs.microsoft.com/dotnet/api/system.linq.expressions.expression">Expression</a></td>
+        <td><span class="parametername">memberValue1</span></td>
         <td><p>The expected value of the first field or property.</p>
-</td>
-      </tr>
-      <tr>
-        <td><a class="xref" href="https://docs.microsoft.com/dotnet/api/system.string">String</a></td>
-        <td><span class="parametername">memberName2</span></td>
+</td>
+      </tr>
+      <tr>
+        <td><a class="xref" href="https://docs.microsoft.com/dotnet/api/system.string">String</a></td>
+        <td><span class="parametername">memberName2</span></td>
         <td><p>The name of the second field or property.</p>
-</td>
-      </tr>
-      <tr>
-        <td><a class="xref" href="https://docs.microsoft.com/dotnet/api/system.linq.expressions.expression">Expression</a></td>
-        <td><span class="parametername">memberValue2</span></td>
+</td>
+      </tr>
+      <tr>
+        <td><a class="xref" href="https://docs.microsoft.com/dotnet/api/system.linq.expressions.expression">Expression</a></td>
+        <td><span class="parametername">memberValue2</span></td>
         <td><p>The expected value of the second field or property.</p>
-</td>
-      </tr>
-      <tr>
-        <td><a class="xref" href="https://docs.microsoft.com/dotnet/api/system.string">String</a></td>
-        <td><span class="parametername">memberName3</span></td>
+</td>
+      </tr>
+      <tr>
+        <td><a class="xref" href="https://docs.microsoft.com/dotnet/api/system.string">String</a></td>
+        <td><span class="parametername">memberName3</span></td>
         <td><p>The name of the third field or property.</p>
-</td>
-      </tr>
-      <tr>
-        <td><a class="xref" href="https://docs.microsoft.com/dotnet/api/system.linq.expressions.expression">Expression</a></td>
-        <td><span class="parametername">memberValue3</span></td>
+</td>
+      </tr>
+      <tr>
+        <td><a class="xref" href="https://docs.microsoft.com/dotnet/api/system.linq.expressions.expression">Expression</a></td>
+        <td><span class="parametername">memberValue3</span></td>
         <td><p>The expected value of the third field or property.</p>
-</td>
-      </tr>
-      <tr>
-        <td><a class="xref" href="https://docs.microsoft.com/dotnet/api/system.action-3">Action</a>&lt;<a class="xref" href="https://docs.microsoft.com/dotnet/api/system.linq.expressions.memberexpression">MemberExpression</a>, <a class="xref" href="https://docs.microsoft.com/dotnet/api/system.linq.expressions.memberexpression">MemberExpression</a>, <a class="xref" href="https://docs.microsoft.com/dotnet/api/system.linq.expressions.memberexpression">MemberExpression</a>&gt;</td>
-        <td><span class="parametername">body</span></td>
+</td>
+      </tr>
+      <tr>
+        <td><a class="xref" href="https://docs.microsoft.com/dotnet/api/system.action-3">Action</a>&lt;<a class="xref" href="https://docs.microsoft.com/dotnet/api/system.linq.expressions.memberexpression">MemberExpression</a>, <a class="xref" href="https://docs.microsoft.com/dotnet/api/system.linq.expressions.memberexpression">MemberExpression</a>, <a class="xref" href="https://docs.microsoft.com/dotnet/api/system.linq.expressions.memberexpression">MemberExpression</a>&gt;</td>
+        <td><span class="parametername">body</span></td>
         <td><p>The action to be executed if object matches to the pattern.</p>
-</td>
-      </tr>
-    </tbody>
-  </table>
-  <h5 class="returns">Returns</h5>
-  <table class="table table-bordered table-striped table-condensed">
-    <thead>
-      <tr>
-        <th>Type</th>
-        <th>Description</th>
-      </tr>
-    </thead>
-    <tbody>
-      <tr>
-        <td><a class="xref" href="DotNext.Metaprogramming.MatchBuilder.html">MatchBuilder</a></td>
+</td>
+      </tr>
+    </tbody>
+  </table>
+  <h5 class="returns">Returns</h5>
+  <table class="table table-bordered table-striped table-condensed">
+    <thead>
+      <tr>
+        <th>Type</th>
+        <th>Description</th>
+      </tr>
+    </thead>
+    <tbody>
+      <tr>
+        <td><a class="xref" href="DotNext.Metaprogramming.MatchBuilder.html">MatchBuilder</a></td>
         <td><p><code>this</code> builder.</p>
-</td>
-      </tr>
-    </tbody>
-  </table>
-  <span class="small pull-right mobile-hide">
-    <span class="divider">|</span>
-    <a href="https://github.com/sakno/dotNext/new/gh-pages/apiSpec/new?filename=DotNext_Metaprogramming_CodeGenerator_Case_DotNext_Metaprogramming_MatchBuilder_System_Type_DotNext_Metaprogramming_MatchBuilder_Pattern_System_Action_System_Linq_Expressions_ParameterExpression__.md&amp;value=---%0Auid%3A%20DotNext.Metaprogramming.CodeGenerator.Case(DotNext.Metaprogramming.MatchBuilder%2CSystem.Type%2CDotNext.Metaprogramming.MatchBuilder.Pattern%2CSystem.Action%7BSystem.Linq.Expressions.ParameterExpression%7D)%0Asummary%3A%20'*You%20can%20override%20summary%20for%20the%20API%20here%20using%20*MARKDOWN*%20syntax'%0A---%0A%0A*Please%20type%20below%20more%20information%20about%20this%20API%3A*%0A%0A">Improve this Doc</a>
-  </span>
-  <span class="small pull-right mobile-hide">
-    <a href="https://github.com/sakno/dotNext/blob/gh-pages/src/DotNext.Metaprogramming/Metaprogramming/CodeGenerator.cs/#L827">View Source</a>
-  </span>
-  <a id="DotNext_Metaprogramming_CodeGenerator_Case_" data-uid="DotNext.Metaprogramming.CodeGenerator.Case*"></a>
-  <h4 id="DotNext_Metaprogramming_CodeGenerator_Case_DotNext_Metaprogramming_MatchBuilder_System_Type_DotNext_Metaprogramming_MatchBuilder_Pattern_System_Action_System_Linq_Expressions_ParameterExpression__" data-uid="DotNext.Metaprogramming.CodeGenerator.Case(DotNext.Metaprogramming.MatchBuilder,System.Type,DotNext.Metaprogramming.MatchBuilder.Pattern,System.Action{System.Linq.Expressions.ParameterExpression})">Case(MatchBuilder, Type, MatchBuilder.Pattern, Action&lt;ParameterExpression&gt;)</h4>
+</td>
+      </tr>
+    </tbody>
+  </table>
+  <span class="small pull-right mobile-hide">
+    <span class="divider">|</span>
+    <a href="https://github.com/sakno/DotNext/new/gh-pages/apiSpec/new?filename=DotNext_Metaprogramming_CodeGenerator_Case_DotNext_Metaprogramming_MatchBuilder_System_Type_DotNext_Metaprogramming_MatchBuilder_Pattern_System_Action_System_Linq_Expressions_ParameterExpression__.md&amp;value=---%0Auid%3A%20DotNext.Metaprogramming.CodeGenerator.Case(DotNext.Metaprogramming.MatchBuilder%2CSystem.Type%2CDotNext.Metaprogramming.MatchBuilder.Pattern%2CSystem.Action%7BSystem.Linq.Expressions.ParameterExpression%7D)%0Asummary%3A%20'*You%20can%20override%20summary%20for%20the%20API%20here%20using%20*MARKDOWN*%20syntax'%0A---%0A%0A*Please%20type%20below%20more%20information%20about%20this%20API%3A*%0A%0A">Improve this Doc</a>
+  </span>
+  <span class="small pull-right mobile-hide">
+    <a href="https://github.com/sakno/DotNext/blob/gh-pages/src/DotNext.Metaprogramming/Metaprogramming/CodeGenerator.cs/#L827">View Source</a>
+  </span>
+  <a id="DotNext_Metaprogramming_CodeGenerator_Case_" data-uid="DotNext.Metaprogramming.CodeGenerator.Case*"></a>
+  <h4 id="DotNext_Metaprogramming_CodeGenerator_Case_DotNext_Metaprogramming_MatchBuilder_System_Type_DotNext_Metaprogramming_MatchBuilder_Pattern_System_Action_System_Linq_Expressions_ParameterExpression__" data-uid="DotNext.Metaprogramming.CodeGenerator.Case(DotNext.Metaprogramming.MatchBuilder,System.Type,DotNext.Metaprogramming.MatchBuilder.Pattern,System.Action{System.Linq.Expressions.ParameterExpression})">Case(MatchBuilder, Type, MatchBuilder.Pattern, Action&lt;ParameterExpression&gt;)</h4>
   <div class="markdown level1 summary"><p>Defines pattern matching based on the expected type of value.</p>
-</div>
-  <div class="markdown level1 conceptual"></div>
-  <h5 class="decalaration">Declaration</h5>
-  <div class="codewrapper">
-    <pre><code class="lang-csharp hljs">public static MatchBuilder Case(this MatchBuilder builder, Type expectedType, MatchBuilder.Pattern pattern, Action&lt;ParameterExpression&gt; body)</code></pre>
-  </div>
-  <h5 class="parameters">Parameters</h5>
-  <table class="table table-bordered table-striped table-condensed">
-    <thead>
-      <tr>
-        <th>Type</th>
-        <th>Name</th>
-        <th>Description</th>
-      </tr>
-    </thead>
-    <tbody>
-      <tr>
-        <td><a class="xref" href="DotNext.Metaprogramming.MatchBuilder.html">MatchBuilder</a></td>
-        <td><span class="parametername">builder</span></td>
+</div>
+  <div class="markdown level1 conceptual"></div>
+  <h5 class="decalaration">Declaration</h5>
+  <div class="codewrapper">
+    <pre><code class="lang-csharp hljs">public static MatchBuilder Case(this MatchBuilder builder, Type expectedType, MatchBuilder.Pattern pattern, Action&lt;ParameterExpression&gt; body)</code></pre>
+  </div>
+  <h5 class="parameters">Parameters</h5>
+  <table class="table table-bordered table-striped table-condensed">
+    <thead>
+      <tr>
+        <th>Type</th>
+        <th>Name</th>
+        <th>Description</th>
+      </tr>
+    </thead>
+    <tbody>
+      <tr>
+        <td><a class="xref" href="DotNext.Metaprogramming.MatchBuilder.html">MatchBuilder</a></td>
+        <td><span class="parametername">builder</span></td>
         <td><p>Pattern matching builder.</p>
-</td>
-      </tr>
-      <tr>
-        <td><a class="xref" href="https://docs.microsoft.com/dotnet/api/system.type">Type</a></td>
-        <td><span class="parametername">expectedType</span></td>
+</td>
+      </tr>
+      <tr>
+        <td><a class="xref" href="https://docs.microsoft.com/dotnet/api/system.type">Type</a></td>
+        <td><span class="parametername">expectedType</span></td>
         <td><p>The expected type of the value.</p>
-</td>
-      </tr>
-      <tr>
-        <td><a class="xref" href="DotNext.Metaprogramming.MatchBuilder.Pattern.html">MatchBuilder.Pattern</a></td>
-        <td><span class="parametername">pattern</span></td>
+</td>
+      </tr>
+      <tr>
+        <td><a class="xref" href="DotNext.Metaprogramming.MatchBuilder.Pattern.html">MatchBuilder.Pattern</a></td>
+        <td><span class="parametername">pattern</span></td>
         <td><p>Additional condition associated with the value.</p>
-</td>
-      </tr>
-      <tr>
-        <td><a class="xref" href="https://docs.microsoft.com/dotnet/api/system.action-1">Action</a>&lt;<a class="xref" href="https://docs.microsoft.com/dotnet/api/system.linq.expressions.parameterexpression">ParameterExpression</a>&gt;</td>
-        <td><span class="parametername">body</span></td>
+</td>
+      </tr>
+      <tr>
+        <td><a class="xref" href="https://docs.microsoft.com/dotnet/api/system.action-1">Action</a>&lt;<a class="xref" href="https://docs.microsoft.com/dotnet/api/system.linq.expressions.parameterexpression">ParameterExpression</a>&gt;</td>
+        <td><span class="parametername">body</span></td>
         <td><p>The action to be executed if object matches to the pattern.</p>
-</td>
-      </tr>
-    </tbody>
-  </table>
-  <h5 class="returns">Returns</h5>
-  <table class="table table-bordered table-striped table-condensed">
-    <thead>
-      <tr>
-        <th>Type</th>
-        <th>Description</th>
-      </tr>
-    </thead>
-    <tbody>
-      <tr>
-        <td><a class="xref" href="DotNext.Metaprogramming.MatchBuilder.html">MatchBuilder</a></td>
+</td>
+      </tr>
+    </tbody>
+  </table>
+  <h5 class="returns">Returns</h5>
+  <table class="table table-bordered table-striped table-condensed">
+    <thead>
+      <tr>
+        <th>Type</th>
+        <th>Description</th>
+      </tr>
+    </thead>
+    <tbody>
+      <tr>
+        <td><a class="xref" href="DotNext.Metaprogramming.MatchBuilder.html">MatchBuilder</a></td>
         <td><p><code>this</code> builder.</p>
-</td>
-      </tr>
-    </tbody>
-  </table>
-  <span class="small pull-right mobile-hide">
-    <span class="divider">|</span>
-    <a href="https://github.com/sakno/dotNext/new/gh-pages/apiSpec/new?filename=DotNext_Metaprogramming_CodeGenerator_Case_DotNext_Metaprogramming_MatchBuilder_System_Type_System_Action_System_Linq_Expressions_ParameterExpression__.md&amp;value=---%0Auid%3A%20DotNext.Metaprogramming.CodeGenerator.Case(DotNext.Metaprogramming.MatchBuilder%2CSystem.Type%2CSystem.Action%7BSystem.Linq.Expressions.ParameterExpression%7D)%0Asummary%3A%20'*You%20can%20override%20summary%20for%20the%20API%20here%20using%20*MARKDOWN*%20syntax'%0A---%0A%0A*Please%20type%20below%20more%20information%20about%20this%20API%3A*%0A%0A">Improve this Doc</a>
-  </span>
-  <span class="small pull-right mobile-hide">
-    <a href="https://github.com/sakno/dotNext/blob/gh-pages/src/DotNext.Metaprogramming/Metaprogramming/CodeGenerator.cs/#L803">View Source</a>
-  </span>
-  <a id="DotNext_Metaprogramming_CodeGenerator_Case_" data-uid="DotNext.Metaprogramming.CodeGenerator.Case*"></a>
-  <h4 id="DotNext_Metaprogramming_CodeGenerator_Case_DotNext_Metaprogramming_MatchBuilder_System_Type_System_Action_System_Linq_Expressions_ParameterExpression__" data-uid="DotNext.Metaprogramming.CodeGenerator.Case(DotNext.Metaprogramming.MatchBuilder,System.Type,System.Action{System.Linq.Expressions.ParameterExpression})">Case(MatchBuilder, Type, Action&lt;ParameterExpression&gt;)</h4>
+</td>
+      </tr>
+    </tbody>
+  </table>
+  <span class="small pull-right mobile-hide">
+    <span class="divider">|</span>
+    <a href="https://github.com/sakno/DotNext/new/gh-pages/apiSpec/new?filename=DotNext_Metaprogramming_CodeGenerator_Case_DotNext_Metaprogramming_MatchBuilder_System_Type_System_Action_System_Linq_Expressions_ParameterExpression__.md&amp;value=---%0Auid%3A%20DotNext.Metaprogramming.CodeGenerator.Case(DotNext.Metaprogramming.MatchBuilder%2CSystem.Type%2CSystem.Action%7BSystem.Linq.Expressions.ParameterExpression%7D)%0Asummary%3A%20'*You%20can%20override%20summary%20for%20the%20API%20here%20using%20*MARKDOWN*%20syntax'%0A---%0A%0A*Please%20type%20below%20more%20information%20about%20this%20API%3A*%0A%0A">Improve this Doc</a>
+  </span>
+  <span class="small pull-right mobile-hide">
+    <a href="https://github.com/sakno/DotNext/blob/gh-pages/src/DotNext.Metaprogramming/Metaprogramming/CodeGenerator.cs/#L803">View Source</a>
+  </span>
+  <a id="DotNext_Metaprogramming_CodeGenerator_Case_" data-uid="DotNext.Metaprogramming.CodeGenerator.Case*"></a>
+  <h4 id="DotNext_Metaprogramming_CodeGenerator_Case_DotNext_Metaprogramming_MatchBuilder_System_Type_System_Action_System_Linq_Expressions_ParameterExpression__" data-uid="DotNext.Metaprogramming.CodeGenerator.Case(DotNext.Metaprogramming.MatchBuilder,System.Type,System.Action{System.Linq.Expressions.ParameterExpression})">Case(MatchBuilder, Type, Action&lt;ParameterExpression&gt;)</h4>
   <div class="markdown level1 summary"><p>Defines pattern matching based on the expected type of value.</p>
-</div>
-  <div class="markdown level1 conceptual"></div>
-  <h5 class="decalaration">Declaration</h5>
-  <div class="codewrapper">
-    <pre><code class="lang-csharp hljs">public static MatchBuilder Case(this MatchBuilder builder, Type expectedType, Action&lt;ParameterExpression&gt; body)</code></pre>
-  </div>
-  <h5 class="parameters">Parameters</h5>
-  <table class="table table-bordered table-striped table-condensed">
-    <thead>
-      <tr>
-        <th>Type</th>
-        <th>Name</th>
-        <th>Description</th>
-      </tr>
-    </thead>
-    <tbody>
-      <tr>
-        <td><a class="xref" href="DotNext.Metaprogramming.MatchBuilder.html">MatchBuilder</a></td>
-        <td><span class="parametername">builder</span></td>
+</div>
+  <div class="markdown level1 conceptual"></div>
+  <h5 class="decalaration">Declaration</h5>
+  <div class="codewrapper">
+    <pre><code class="lang-csharp hljs">public static MatchBuilder Case(this MatchBuilder builder, Type expectedType, Action&lt;ParameterExpression&gt; body)</code></pre>
+  </div>
+  <h5 class="parameters">Parameters</h5>
+  <table class="table table-bordered table-striped table-condensed">
+    <thead>
+      <tr>
+        <th>Type</th>
+        <th>Name</th>
+        <th>Description</th>
+      </tr>
+    </thead>
+    <tbody>
+      <tr>
+        <td><a class="xref" href="DotNext.Metaprogramming.MatchBuilder.html">MatchBuilder</a></td>
+        <td><span class="parametername">builder</span></td>
         <td><p>Pattern matching builder.</p>
-</td>
-      </tr>
-      <tr>
-        <td><a class="xref" href="https://docs.microsoft.com/dotnet/api/system.type">Type</a></td>
-        <td><span class="parametername">expectedType</span></td>
+</td>
+      </tr>
+      <tr>
+        <td><a class="xref" href="https://docs.microsoft.com/dotnet/api/system.type">Type</a></td>
+        <td><span class="parametername">expectedType</span></td>
         <td><p>The expected type of the value.</p>
-</td>
-      </tr>
-      <tr>
-        <td><a class="xref" href="https://docs.microsoft.com/dotnet/api/system.action-1">Action</a>&lt;<a class="xref" href="https://docs.microsoft.com/dotnet/api/system.linq.expressions.parameterexpression">ParameterExpression</a>&gt;</td>
-        <td><span class="parametername">body</span></td>
+</td>
+      </tr>
+      <tr>
+        <td><a class="xref" href="https://docs.microsoft.com/dotnet/api/system.action-1">Action</a>&lt;<a class="xref" href="https://docs.microsoft.com/dotnet/api/system.linq.expressions.parameterexpression">ParameterExpression</a>&gt;</td>
+        <td><span class="parametername">body</span></td>
         <td><p>The action to be executed if object matches to the pattern.</p>
-</td>
-      </tr>
-    </tbody>
-  </table>
-  <h5 class="returns">Returns</h5>
-  <table class="table table-bordered table-striped table-condensed">
-    <thead>
-      <tr>
-        <th>Type</th>
-        <th>Description</th>
-      </tr>
-    </thead>
-    <tbody>
-      <tr>
-        <td><a class="xref" href="DotNext.Metaprogramming.MatchBuilder.html">MatchBuilder</a></td>
+</td>
+      </tr>
+    </tbody>
+  </table>
+  <h5 class="returns">Returns</h5>
+  <table class="table table-bordered table-striped table-condensed">
+    <thead>
+      <tr>
+        <th>Type</th>
+        <th>Description</th>
+      </tr>
+    </thead>
+    <tbody>
+      <tr>
+        <td><a class="xref" href="DotNext.Metaprogramming.MatchBuilder.html">MatchBuilder</a></td>
         <td><p><code>this</code> builder.</p>
-</td>
-      </tr>
-    </tbody>
-  </table>
-  <span class="small pull-right mobile-hide">
-    <span class="divider">|</span>
-    <a href="https://github.com/sakno/dotNext/new/gh-pages/apiSpec/new?filename=DotNext_Metaprogramming_CodeGenerator_Case_DotNext_Metaprogramming_SwitchBuilder_System_Collections_Generic_IEnumerable_System_Linq_Expressions_Expression__System_Action_.md&amp;value=---%0Auid%3A%20DotNext.Metaprogramming.CodeGenerator.Case(DotNext.Metaprogramming.SwitchBuilder%2CSystem.Collections.Generic.IEnumerable%7BSystem.Linq.Expressions.Expression%7D%2CSystem.Action)%0Asummary%3A%20'*You%20can%20override%20summary%20for%20the%20API%20here%20using%20*MARKDOWN*%20syntax'%0A---%0A%0A*Please%20type%20below%20more%20information%20about%20this%20API%3A*%0A%0A">Improve this Doc</a>
-  </span>
-  <span class="small pull-right mobile-hide">
-    <a href="https://github.com/sakno/dotNext/blob/gh-pages/src/DotNext.Metaprogramming/Metaprogramming/CodeGenerator.cs/#L926">View Source</a>
-  </span>
-  <a id="DotNext_Metaprogramming_CodeGenerator_Case_" data-uid="DotNext.Metaprogramming.CodeGenerator.Case*"></a>
-  <h4 id="DotNext_Metaprogramming_CodeGenerator_Case_DotNext_Metaprogramming_SwitchBuilder_System_Collections_Generic_IEnumerable_System_Linq_Expressions_Expression__System_Action_" data-uid="DotNext.Metaprogramming.CodeGenerator.Case(DotNext.Metaprogramming.SwitchBuilder,System.Collections.Generic.IEnumerable{System.Linq.Expressions.Expression},System.Action)">Case(SwitchBuilder, IEnumerable&lt;Expression&gt;, Action)</h4>
+</td>
+      </tr>
+    </tbody>
+  </table>
+  <span class="small pull-right mobile-hide">
+    <span class="divider">|</span>
+    <a href="https://github.com/sakno/DotNext/new/gh-pages/apiSpec/new?filename=DotNext_Metaprogramming_CodeGenerator_Case_DotNext_Metaprogramming_SwitchBuilder_System_Collections_Generic_IEnumerable_System_Linq_Expressions_Expression__System_Action_.md&amp;value=---%0Auid%3A%20DotNext.Metaprogramming.CodeGenerator.Case(DotNext.Metaprogramming.SwitchBuilder%2CSystem.Collections.Generic.IEnumerable%7BSystem.Linq.Expressions.Expression%7D%2CSystem.Action)%0Asummary%3A%20'*You%20can%20override%20summary%20for%20the%20API%20here%20using%20*MARKDOWN*%20syntax'%0A---%0A%0A*Please%20type%20below%20more%20information%20about%20this%20API%3A*%0A%0A">Improve this Doc</a>
+  </span>
+  <span class="small pull-right mobile-hide">
+    <a href="https://github.com/sakno/DotNext/blob/gh-pages/src/DotNext.Metaprogramming/Metaprogramming/CodeGenerator.cs/#L926">View Source</a>
+  </span>
+  <a id="DotNext_Metaprogramming_CodeGenerator_Case_" data-uid="DotNext.Metaprogramming.CodeGenerator.Case*"></a>
+  <h4 id="DotNext_Metaprogramming_CodeGenerator_Case_DotNext_Metaprogramming_SwitchBuilder_System_Collections_Generic_IEnumerable_System_Linq_Expressions_Expression__System_Action_" data-uid="DotNext.Metaprogramming.CodeGenerator.Case(DotNext.Metaprogramming.SwitchBuilder,System.Collections.Generic.IEnumerable{System.Linq.Expressions.Expression},System.Action)">Case(SwitchBuilder, IEnumerable&lt;Expression&gt;, Action)</h4>
   <div class="markdown level1 summary"><p>Specifies a pattern to compare to the match expression
 and action to be executed if matching is successful.</p>
-</div>
-  <div class="markdown level1 conceptual"></div>
-  <h5 class="decalaration">Declaration</h5>
-  <div class="codewrapper">
-    <pre><code class="lang-csharp hljs">public static SwitchBuilder Case(this SwitchBuilder builder, IEnumerable&lt;Expression&gt; testValues, Action body)</code></pre>
-  </div>
-  <h5 class="parameters">Parameters</h5>
-  <table class="table table-bordered table-striped table-condensed">
-    <thead>
-      <tr>
-        <th>Type</th>
-        <th>Name</th>
-        <th>Description</th>
-      </tr>
-    </thead>
-    <tbody>
-      <tr>
-        <td><a class="xref" href="DotNext.Metaprogramming.SwitchBuilder.html">SwitchBuilder</a></td>
-        <td><span class="parametername">builder</span></td>
+</div>
+  <div class="markdown level1 conceptual"></div>
+  <h5 class="decalaration">Declaration</h5>
+  <div class="codewrapper">
+    <pre><code class="lang-csharp hljs">public static SwitchBuilder Case(this SwitchBuilder builder, IEnumerable&lt;Expression&gt; testValues, Action body)</code></pre>
+  </div>
+  <h5 class="parameters">Parameters</h5>
+  <table class="table table-bordered table-striped table-condensed">
+    <thead>
+      <tr>
+        <th>Type</th>
+        <th>Name</th>
+        <th>Description</th>
+      </tr>
+    </thead>
+    <tbody>
+      <tr>
+        <td><a class="xref" href="DotNext.Metaprogramming.SwitchBuilder.html">SwitchBuilder</a></td>
+        <td><span class="parametername">builder</span></td>
         <td><p>Selection builder.</p>
-</td>
-      </tr>
-      <tr>
-        <td><a class="xref" href="https://docs.microsoft.com/dotnet/api/system.collections.generic.ienumerable-1">IEnumerable</a>&lt;<a class="xref" href="https://docs.microsoft.com/dotnet/api/system.linq.expressions.expression">Expression</a>&gt;</td>
-        <td><span class="parametername">testValues</span></td>
+</td>
+      </tr>
+      <tr>
+        <td><a class="xref" href="https://docs.microsoft.com/dotnet/api/system.collections.generic.ienumerable-1">IEnumerable</a>&lt;<a class="xref" href="https://docs.microsoft.com/dotnet/api/system.linq.expressions.expression">Expression</a>&gt;</td>
+        <td><span class="parametername">testValues</span></td>
         <td><p>A list of test values.</p>
-</td>
-      </tr>
-      <tr>
-        <td><a class="xref" href="https://docs.microsoft.com/dotnet/api/system.action">Action</a></td>
-        <td><span class="parametername">body</span></td>
+</td>
+      </tr>
+      <tr>
+        <td><a class="xref" href="https://docs.microsoft.com/dotnet/api/system.action">Action</a></td>
+        <td><span class="parametername">body</span></td>
         <td><p>The block code to be executed if input value is equal to one of test values.</p>
-</td>
-      </tr>
-    </tbody>
-  </table>
-  <h5 class="returns">Returns</h5>
-  <table class="table table-bordered table-striped table-condensed">
-    <thead>
-      <tr>
-        <th>Type</th>
-        <th>Description</th>
-      </tr>
-    </thead>
-    <tbody>
-      <tr>
-        <td><a class="xref" href="DotNext.Metaprogramming.SwitchBuilder.html">SwitchBuilder</a></td>
+</td>
+      </tr>
+    </tbody>
+  </table>
+  <h5 class="returns">Returns</h5>
+  <table class="table table-bordered table-striped table-condensed">
+    <thead>
+      <tr>
+        <th>Type</th>
+        <th>Description</th>
+      </tr>
+    </thead>
+    <tbody>
+      <tr>
+        <td><a class="xref" href="DotNext.Metaprogramming.SwitchBuilder.html">SwitchBuilder</a></td>
         <td><p>Modified selection builder.</p>
-</td>
-      </tr>
-    </tbody>
-  </table>
-  <h5 class="exceptions">Exceptions</h5>
-  <table class="table table-bordered table-striped table-condensed">
-    <thead>
-      <tr>
-        <th>Type</th>
-        <th>Condition</th>
-      </tr>
-    </thead>
-    <tbody>
-      <tr>
-        <td><a class="xref" href="https://docs.microsoft.com/dotnet/api/system.invalidoperationexception">InvalidOperationException</a></td>
-        <td><p>Attempts to call this method out of lexical scope.</p>
-</td>
-      </tr>
-    </tbody>
-  </table>
-  <span class="small pull-right mobile-hide">
-    <span class="divider">|</span>
-    <a href="https://github.com/sakno/dotNext/new/gh-pages/apiSpec/new?filename=DotNext_Metaprogramming_CodeGenerator_Case_DotNext_Metaprogramming_SwitchBuilder_System_Linq_Expressions_Expression_System_Action_.md&amp;value=---%0Auid%3A%20DotNext.Metaprogramming.CodeGenerator.Case(DotNext.Metaprogramming.SwitchBuilder%2CSystem.Linq.Expressions.Expression%2CSystem.Action)%0Asummary%3A%20'*You%20can%20override%20summary%20for%20the%20API%20here%20using%20*MARKDOWN*%20syntax'%0A---%0A%0A*Please%20type%20below%20more%20information%20about%20this%20API%3A*%0A%0A">Improve this Doc</a>
-  </span>
-  <span class="small pull-right mobile-hide">
-    <a href="https://github.com/sakno/dotNext/blob/gh-pages/src/DotNext.Metaprogramming/Metaprogramming/CodeGenerator.cs/#L942">View Source</a>
-  </span>
-  <a id="DotNext_Metaprogramming_CodeGenerator_Case_" data-uid="DotNext.Metaprogramming.CodeGenerator.Case*"></a>
-  <h4 id="DotNext_Metaprogramming_CodeGenerator_Case_DotNext_Metaprogramming_SwitchBuilder_System_Linq_Expressions_Expression_System_Action_" data-uid="DotNext.Metaprogramming.CodeGenerator.Case(DotNext.Metaprogramming.SwitchBuilder,System.Linq.Expressions.Expression,System.Action)">Case(SwitchBuilder, Expression, Action)</h4>
+</td>
+      </tr>
+    </tbody>
+  </table>
+  <h5 class="exceptions">Exceptions</h5>
+  <table class="table table-bordered table-striped table-condensed">
+    <thead>
+      <tr>
+        <th>Type</th>
+        <th>Condition</th>
+      </tr>
+    </thead>
+    <tbody>
+      <tr>
+        <td><a class="xref" href="https://docs.microsoft.com/dotnet/api/system.invalidoperationexception">InvalidOperationException</a></td>
+        <td><p>Attempts to call this method out of lexical scope.</p>
+</td>
+      </tr>
+    </tbody>
+  </table>
+  <span class="small pull-right mobile-hide">
+    <span class="divider">|</span>
+    <a href="https://github.com/sakno/DotNext/new/gh-pages/apiSpec/new?filename=DotNext_Metaprogramming_CodeGenerator_Case_DotNext_Metaprogramming_SwitchBuilder_System_Linq_Expressions_Expression_System_Action_.md&amp;value=---%0Auid%3A%20DotNext.Metaprogramming.CodeGenerator.Case(DotNext.Metaprogramming.SwitchBuilder%2CSystem.Linq.Expressions.Expression%2CSystem.Action)%0Asummary%3A%20'*You%20can%20override%20summary%20for%20the%20API%20here%20using%20*MARKDOWN*%20syntax'%0A---%0A%0A*Please%20type%20below%20more%20information%20about%20this%20API%3A*%0A%0A">Improve this Doc</a>
+  </span>
+  <span class="small pull-right mobile-hide">
+    <a href="https://github.com/sakno/DotNext/blob/gh-pages/src/DotNext.Metaprogramming/Metaprogramming/CodeGenerator.cs/#L942">View Source</a>
+  </span>
+  <a id="DotNext_Metaprogramming_CodeGenerator_Case_" data-uid="DotNext.Metaprogramming.CodeGenerator.Case*"></a>
+  <h4 id="DotNext_Metaprogramming_CodeGenerator_Case_DotNext_Metaprogramming_SwitchBuilder_System_Linq_Expressions_Expression_System_Action_" data-uid="DotNext.Metaprogramming.CodeGenerator.Case(DotNext.Metaprogramming.SwitchBuilder,System.Linq.Expressions.Expression,System.Action)">Case(SwitchBuilder, Expression, Action)</h4>
   <div class="markdown level1 summary"><p>Specifies a pattern to compare to the match expression
 and action to be executed if matching is successful.</p>
-</div>
-  <div class="markdown level1 conceptual"></div>
-  <h5 class="decalaration">Declaration</h5>
-  <div class="codewrapper">
-    <pre><code class="lang-csharp hljs">public static SwitchBuilder Case(this SwitchBuilder builder, Expression test, Action body)</code></pre>
-  </div>
-  <h5 class="parameters">Parameters</h5>
-  <table class="table table-bordered table-striped table-condensed">
-    <thead>
-      <tr>
-        <th>Type</th>
-        <th>Name</th>
-        <th>Description</th>
-      </tr>
-    </thead>
-    <tbody>
-      <tr>
-        <td><a class="xref" href="DotNext.Metaprogramming.SwitchBuilder.html">SwitchBuilder</a></td>
-        <td><span class="parametername">builder</span></td>
+</div>
+  <div class="markdown level1 conceptual"></div>
+  <h5 class="decalaration">Declaration</h5>
+  <div class="codewrapper">
+    <pre><code class="lang-csharp hljs">public static SwitchBuilder Case(this SwitchBuilder builder, Expression test, Action body)</code></pre>
+  </div>
+  <h5 class="parameters">Parameters</h5>
+  <table class="table table-bordered table-striped table-condensed">
+    <thead>
+      <tr>
+        <th>Type</th>
+        <th>Name</th>
+        <th>Description</th>
+      </tr>
+    </thead>
+    <tbody>
+      <tr>
+        <td><a class="xref" href="DotNext.Metaprogramming.SwitchBuilder.html">SwitchBuilder</a></td>
+        <td><span class="parametername">builder</span></td>
         <td><p>Selection builder.</p>
-</td>
-      </tr>
-      <tr>
-        <td><a class="xref" href="https://docs.microsoft.com/dotnet/api/system.linq.expressions.expression">Expression</a></td>
-        <td><span class="parametername">test</span></td>
+</td>
+      </tr>
+      <tr>
+        <td><a class="xref" href="https://docs.microsoft.com/dotnet/api/system.linq.expressions.expression">Expression</a></td>
+        <td><span class="parametername">test</span></td>
         <td><p>Single test value.</p>
-</td>
-      </tr>
-      <tr>
-        <td><a class="xref" href="https://docs.microsoft.com/dotnet/api/system.action">Action</a></td>
-        <td><span class="parametername">body</span></td>
+</td>
+      </tr>
+      <tr>
+        <td><a class="xref" href="https://docs.microsoft.com/dotnet/api/system.action">Action</a></td>
+        <td><span class="parametername">body</span></td>
         <td><p>The block code to be executed if input value is equal to one of test values.</p>
-</td>
-      </tr>
-    </tbody>
-  </table>
-  <h5 class="returns">Returns</h5>
-  <table class="table table-bordered table-striped table-condensed">
-    <thead>
-      <tr>
-        <th>Type</th>
-        <th>Description</th>
-      </tr>
-    </thead>
-    <tbody>
-      <tr>
-        <td><a class="xref" href="DotNext.Metaprogramming.SwitchBuilder.html">SwitchBuilder</a></td>
+</td>
+      </tr>
+    </tbody>
+  </table>
+  <h5 class="returns">Returns</h5>
+  <table class="table table-bordered table-striped table-condensed">
+    <thead>
+      <tr>
+        <th>Type</th>
+        <th>Description</th>
+      </tr>
+    </thead>
+    <tbody>
+      <tr>
+        <td><a class="xref" href="DotNext.Metaprogramming.SwitchBuilder.html">SwitchBuilder</a></td>
         <td><p>Modified selection builder.</p>
-</td>
-      </tr>
-    </tbody>
-  </table>
-  <h5 class="exceptions">Exceptions</h5>
-  <table class="table table-bordered table-striped table-condensed">
-    <thead>
-      <tr>
-        <th>Type</th>
-        <th>Condition</th>
-      </tr>
-    </thead>
-    <tbody>
-      <tr>
-        <td><a class="xref" href="https://docs.microsoft.com/dotnet/api/system.invalidoperationexception">InvalidOperationException</a></td>
-        <td><p>Attempts to call this method out of lexical scope.</p>
-</td>
-      </tr>
-    </tbody>
-  </table>
-  <span class="small pull-right mobile-hide">
-    <span class="divider">|</span>
-    <a href="https://github.com/sakno/dotNext/new/gh-pages/apiSpec/new?filename=DotNext_Metaprogramming_CodeGenerator_Case__1_DotNext_Metaprogramming_MatchBuilder_DotNext_Metaprogramming_MatchBuilder_Pattern_System_Action_System_Linq_Expressions_ParameterExpression__.md&amp;value=---%0Auid%3A%20DotNext.Metaprogramming.CodeGenerator.Case%60%601(DotNext.Metaprogramming.MatchBuilder%2CDotNext.Metaprogramming.MatchBuilder.Pattern%2CSystem.Action%7BSystem.Linq.Expressions.ParameterExpression%7D)%0Asummary%3A%20'*You%20can%20override%20summary%20for%20the%20API%20here%20using%20*MARKDOWN*%20syntax'%0A---%0A%0A*Please%20type%20below%20more%20information%20about%20this%20API%3A*%0A%0A">Improve this Doc</a>
-  </span>
-  <span class="small pull-right mobile-hide">
-    <a href="https://github.com/sakno/dotNext/blob/gh-pages/src/DotNext.Metaprogramming/Metaprogramming/CodeGenerator.cs/#L841">View Source</a>
-  </span>
-  <a id="DotNext_Metaprogramming_CodeGenerator_Case_" data-uid="DotNext.Metaprogramming.CodeGenerator.Case*"></a>
-  <h4 id="DotNext_Metaprogramming_CodeGenerator_Case__1_DotNext_Metaprogramming_MatchBuilder_DotNext_Metaprogramming_MatchBuilder_Pattern_System_Action_System_Linq_Expressions_ParameterExpression__" data-uid="DotNext.Metaprogramming.CodeGenerator.Case``1(DotNext.Metaprogramming.MatchBuilder,DotNext.Metaprogramming.MatchBuilder.Pattern,System.Action{System.Linq.Expressions.ParameterExpression})">Case&lt;T&gt;(MatchBuilder, MatchBuilder.Pattern, Action&lt;ParameterExpression&gt;)</h4>
+</td>
+      </tr>
+    </tbody>
+  </table>
+  <h5 class="exceptions">Exceptions</h5>
+  <table class="table table-bordered table-striped table-condensed">
+    <thead>
+      <tr>
+        <th>Type</th>
+        <th>Condition</th>
+      </tr>
+    </thead>
+    <tbody>
+      <tr>
+        <td><a class="xref" href="https://docs.microsoft.com/dotnet/api/system.invalidoperationexception">InvalidOperationException</a></td>
+        <td><p>Attempts to call this method out of lexical scope.</p>
+</td>
+      </tr>
+    </tbody>
+  </table>
+  <span class="small pull-right mobile-hide">
+    <span class="divider">|</span>
+    <a href="https://github.com/sakno/DotNext/new/gh-pages/apiSpec/new?filename=DotNext_Metaprogramming_CodeGenerator_Case__1_DotNext_Metaprogramming_MatchBuilder_DotNext_Metaprogramming_MatchBuilder_Pattern_System_Action_System_Linq_Expressions_ParameterExpression__.md&amp;value=---%0Auid%3A%20DotNext.Metaprogramming.CodeGenerator.Case%60%601(DotNext.Metaprogramming.MatchBuilder%2CDotNext.Metaprogramming.MatchBuilder.Pattern%2CSystem.Action%7BSystem.Linq.Expressions.ParameterExpression%7D)%0Asummary%3A%20'*You%20can%20override%20summary%20for%20the%20API%20here%20using%20*MARKDOWN*%20syntax'%0A---%0A%0A*Please%20type%20below%20more%20information%20about%20this%20API%3A*%0A%0A">Improve this Doc</a>
+  </span>
+  <span class="small pull-right mobile-hide">
+    <a href="https://github.com/sakno/DotNext/blob/gh-pages/src/DotNext.Metaprogramming/Metaprogramming/CodeGenerator.cs/#L841">View Source</a>
+  </span>
+  <a id="DotNext_Metaprogramming_CodeGenerator_Case_" data-uid="DotNext.Metaprogramming.CodeGenerator.Case*"></a>
+  <h4 id="DotNext_Metaprogramming_CodeGenerator_Case__1_DotNext_Metaprogramming_MatchBuilder_DotNext_Metaprogramming_MatchBuilder_Pattern_System_Action_System_Linq_Expressions_ParameterExpression__" data-uid="DotNext.Metaprogramming.CodeGenerator.Case``1(DotNext.Metaprogramming.MatchBuilder,DotNext.Metaprogramming.MatchBuilder.Pattern,System.Action{System.Linq.Expressions.ParameterExpression})">Case&lt;T&gt;(MatchBuilder, MatchBuilder.Pattern, Action&lt;ParameterExpression&gt;)</h4>
   <div class="markdown level1 summary"><p>Defines pattern matching based on the expected type of value.</p>
-</div>
-  <div class="markdown level1 conceptual"></div>
-  <h5 class="decalaration">Declaration</h5>
-  <div class="codewrapper">
-    <pre><code class="lang-csharp hljs">public static MatchBuilder Case&lt;T&gt;(this MatchBuilder builder, MatchBuilder.Pattern pattern, Action&lt;ParameterExpression&gt; body)</code></pre>
-  </div>
-  <h5 class="parameters">Parameters</h5>
-  <table class="table table-bordered table-striped table-condensed">
-    <thead>
-      <tr>
-        <th>Type</th>
-        <th>Name</th>
-        <th>Description</th>
-      </tr>
-    </thead>
-    <tbody>
-      <tr>
-        <td><a class="xref" href="DotNext.Metaprogramming.MatchBuilder.html">MatchBuilder</a></td>
-        <td><span class="parametername">builder</span></td>
+</div>
+  <div class="markdown level1 conceptual"></div>
+  <h5 class="decalaration">Declaration</h5>
+  <div class="codewrapper">
+    <pre><code class="lang-csharp hljs">public static MatchBuilder Case&lt;T&gt;(this MatchBuilder builder, MatchBuilder.Pattern pattern, Action&lt;ParameterExpression&gt; body)</code></pre>
+  </div>
+  <h5 class="parameters">Parameters</h5>
+  <table class="table table-bordered table-striped table-condensed">
+    <thead>
+      <tr>
+        <th>Type</th>
+        <th>Name</th>
+        <th>Description</th>
+      </tr>
+    </thead>
+    <tbody>
+      <tr>
+        <td><a class="xref" href="DotNext.Metaprogramming.MatchBuilder.html">MatchBuilder</a></td>
+        <td><span class="parametername">builder</span></td>
         <td><p>Pattern matching builder.</p>
-</td>
-      </tr>
-      <tr>
-        <td><a class="xref" href="DotNext.Metaprogramming.MatchBuilder.Pattern.html">MatchBuilder.Pattern</a></td>
-        <td><span class="parametername">pattern</span></td>
+</td>
+      </tr>
+      <tr>
+        <td><a class="xref" href="DotNext.Metaprogramming.MatchBuilder.Pattern.html">MatchBuilder.Pattern</a></td>
+        <td><span class="parametername">pattern</span></td>
         <td><p>Additional condition associated with the value.</p>
-</td>
-      </tr>
-      <tr>
-        <td><a class="xref" href="https://docs.microsoft.com/dotnet/api/system.action-1">Action</a>&lt;<a class="xref" href="https://docs.microsoft.com/dotnet/api/system.linq.expressions.parameterexpression">ParameterExpression</a>&gt;</td>
-        <td><span class="parametername">body</span></td>
+</td>
+      </tr>
+      <tr>
+        <td><a class="xref" href="https://docs.microsoft.com/dotnet/api/system.action-1">Action</a>&lt;<a class="xref" href="https://docs.microsoft.com/dotnet/api/system.linq.expressions.parameterexpression">ParameterExpression</a>&gt;</td>
+        <td><span class="parametername">body</span></td>
         <td><p>The action to be executed if object matches to the pattern.</p>
-</td>
-      </tr>
-    </tbody>
-  </table>
-  <h5 class="returns">Returns</h5>
-  <table class="table table-bordered table-striped table-condensed">
-    <thead>
-      <tr>
-        <th>Type</th>
-        <th>Description</th>
-      </tr>
-    </thead>
-    <tbody>
-      <tr>
-        <td><a class="xref" href="DotNext.Metaprogramming.MatchBuilder.html">MatchBuilder</a></td>
+</td>
+      </tr>
+    </tbody>
+  </table>
+  <h5 class="returns">Returns</h5>
+  <table class="table table-bordered table-striped table-condensed">
+    <thead>
+      <tr>
+        <th>Type</th>
+        <th>Description</th>
+      </tr>
+    </thead>
+    <tbody>
+      <tr>
+        <td><a class="xref" href="DotNext.Metaprogramming.MatchBuilder.html">MatchBuilder</a></td>
         <td><p><code>this</code> builder.</p>
-</td>
-      </tr>
-    </tbody>
-  </table>
-  <h5 class="typeParameters">Type Parameters</h5>
-  <table class="table table-bordered table-striped table-condensed">
-    <thead>
-      <tr>
-        <th>Name</th>
-        <th>Description</th>
-      </tr>
-    </thead>
-    <tbody>
-      <tr>
-        <td><span class="parametername">T</span></td>
+</td>
+      </tr>
+    </tbody>
+  </table>
+  <h5 class="typeParameters">Type Parameters</h5>
+  <table class="table table-bordered table-striped table-condensed">
+    <thead>
+      <tr>
+        <th>Name</th>
+        <th>Description</th>
+      </tr>
+    </thead>
+    <tbody>
+      <tr>
+        <td><span class="parametername">T</span></td>
         <td><p>The expected type of the value.</p>
-</td>
-      </tr>
-    </tbody>
-  </table>
-  <span class="small pull-right mobile-hide">
-    <span class="divider">|</span>
-    <a href="https://github.com/sakno/dotNext/new/gh-pages/apiSpec/new?filename=DotNext_Metaprogramming_CodeGenerator_Case__1_DotNext_Metaprogramming_MatchBuilder_System_Action_System_Linq_Expressions_ParameterExpression__.md&amp;value=---%0Auid%3A%20DotNext.Metaprogramming.CodeGenerator.Case%60%601(DotNext.Metaprogramming.MatchBuilder%2CSystem.Action%7BSystem.Linq.Expressions.ParameterExpression%7D)%0Asummary%3A%20'*You%20can%20override%20summary%20for%20the%20API%20here%20using%20*MARKDOWN*%20syntax'%0A---%0A%0A*Please%20type%20below%20more%20information%20about%20this%20API%3A*%0A%0A">Improve this Doc</a>
-  </span>
-  <span class="small pull-right mobile-hide">
-    <a href="https://github.com/sakno/dotNext/blob/gh-pages/src/DotNext.Metaprogramming/Metaprogramming/CodeGenerator.cs/#L816">View Source</a>
-  </span>
-  <a id="DotNext_Metaprogramming_CodeGenerator_Case_" data-uid="DotNext.Metaprogramming.CodeGenerator.Case*"></a>
-  <h4 id="DotNext_Metaprogramming_CodeGenerator_Case__1_DotNext_Metaprogramming_MatchBuilder_System_Action_System_Linq_Expressions_ParameterExpression__" data-uid="DotNext.Metaprogramming.CodeGenerator.Case``1(DotNext.Metaprogramming.MatchBuilder,System.Action{System.Linq.Expressions.ParameterExpression})">Case&lt;T&gt;(MatchBuilder, Action&lt;ParameterExpression&gt;)</h4>
+</td>
+      </tr>
+    </tbody>
+  </table>
+  <span class="small pull-right mobile-hide">
+    <span class="divider">|</span>
+    <a href="https://github.com/sakno/DotNext/new/gh-pages/apiSpec/new?filename=DotNext_Metaprogramming_CodeGenerator_Case__1_DotNext_Metaprogramming_MatchBuilder_System_Action_System_Linq_Expressions_ParameterExpression__.md&amp;value=---%0Auid%3A%20DotNext.Metaprogramming.CodeGenerator.Case%60%601(DotNext.Metaprogramming.MatchBuilder%2CSystem.Action%7BSystem.Linq.Expressions.ParameterExpression%7D)%0Asummary%3A%20'*You%20can%20override%20summary%20for%20the%20API%20here%20using%20*MARKDOWN*%20syntax'%0A---%0A%0A*Please%20type%20below%20more%20information%20about%20this%20API%3A*%0A%0A">Improve this Doc</a>
+  </span>
+  <span class="small pull-right mobile-hide">
+    <a href="https://github.com/sakno/DotNext/blob/gh-pages/src/DotNext.Metaprogramming/Metaprogramming/CodeGenerator.cs/#L816">View Source</a>
+  </span>
+  <a id="DotNext_Metaprogramming_CodeGenerator_Case_" data-uid="DotNext.Metaprogramming.CodeGenerator.Case*"></a>
+  <h4 id="DotNext_Metaprogramming_CodeGenerator_Case__1_DotNext_Metaprogramming_MatchBuilder_System_Action_System_Linq_Expressions_ParameterExpression__" data-uid="DotNext.Metaprogramming.CodeGenerator.Case``1(DotNext.Metaprogramming.MatchBuilder,System.Action{System.Linq.Expressions.ParameterExpression})">Case&lt;T&gt;(MatchBuilder, Action&lt;ParameterExpression&gt;)</h4>
   <div class="markdown level1 summary"><p>Defines pattern matching based on the expected type of value.</p>
-</div>
-  <div class="markdown level1 conceptual"></div>
-  <h5 class="decalaration">Declaration</h5>
-  <div class="codewrapper">
-    <pre><code class="lang-csharp hljs">public static MatchBuilder Case&lt;T&gt;(this MatchBuilder builder, Action&lt;ParameterExpression&gt; body)</code></pre>
-  </div>
-  <h5 class="parameters">Parameters</h5>
-  <table class="table table-bordered table-striped table-condensed">
-    <thead>
-      <tr>
-        <th>Type</th>
-        <th>Name</th>
-        <th>Description</th>
-      </tr>
-    </thead>
-    <tbody>
-      <tr>
-        <td><a class="xref" href="DotNext.Metaprogramming.MatchBuilder.html">MatchBuilder</a></td>
-        <td><span class="parametername">builder</span></td>
+</div>
+  <div class="markdown level1 conceptual"></div>
+  <h5 class="decalaration">Declaration</h5>
+  <div class="codewrapper">
+    <pre><code class="lang-csharp hljs">public static MatchBuilder Case&lt;T&gt;(this MatchBuilder builder, Action&lt;ParameterExpression&gt; body)</code></pre>
+  </div>
+  <h5 class="parameters">Parameters</h5>
+  <table class="table table-bordered table-striped table-condensed">
+    <thead>
+      <tr>
+        <th>Type</th>
+        <th>Name</th>
+        <th>Description</th>
+      </tr>
+    </thead>
+    <tbody>
+      <tr>
+        <td><a class="xref" href="DotNext.Metaprogramming.MatchBuilder.html">MatchBuilder</a></td>
+        <td><span class="parametername">builder</span></td>
         <td><p>Pattern matching builder.</p>
-</td>
-      </tr>
-      <tr>
-        <td><a class="xref" href="https://docs.microsoft.com/dotnet/api/system.action-1">Action</a>&lt;<a class="xref" href="https://docs.microsoft.com/dotnet/api/system.linq.expressions.parameterexpression">ParameterExpression</a>&gt;</td>
-        <td><span class="parametername">body</span></td>
+</td>
+      </tr>
+      <tr>
+        <td><a class="xref" href="https://docs.microsoft.com/dotnet/api/system.action-1">Action</a>&lt;<a class="xref" href="https://docs.microsoft.com/dotnet/api/system.linq.expressions.parameterexpression">ParameterExpression</a>&gt;</td>
+        <td><span class="parametername">body</span></td>
         <td><p>The action to be executed if object matches to the pattern.</p>
-</td>
-      </tr>
-    </tbody>
-  </table>
-  <h5 class="returns">Returns</h5>
-  <table class="table table-bordered table-striped table-condensed">
-    <thead>
-      <tr>
-        <th>Type</th>
-        <th>Description</th>
-      </tr>
-    </thead>
-    <tbody>
-      <tr>
-        <td><a class="xref" href="DotNext.Metaprogramming.MatchBuilder.html">MatchBuilder</a></td>
+</td>
+      </tr>
+    </tbody>
+  </table>
+  <h5 class="returns">Returns</h5>
+  <table class="table table-bordered table-striped table-condensed">
+    <thead>
+      <tr>
+        <th>Type</th>
+        <th>Description</th>
+      </tr>
+    </thead>
+    <tbody>
+      <tr>
+        <td><a class="xref" href="DotNext.Metaprogramming.MatchBuilder.html">MatchBuilder</a></td>
         <td><p><code>this</code> builder.</p>
-</td>
-      </tr>
-    </tbody>
-  </table>
-  <h5 class="typeParameters">Type Parameters</h5>
-  <table class="table table-bordered table-striped table-condensed">
-    <thead>
-      <tr>
-        <th>Name</th>
-        <th>Description</th>
-      </tr>
-    </thead>
-    <tbody>
-      <tr>
-        <td><span class="parametername">T</span></td>
+</td>
+      </tr>
+    </tbody>
+  </table>
+  <h5 class="typeParameters">Type Parameters</h5>
+  <table class="table table-bordered table-striped table-condensed">
+    <thead>
+      <tr>
+        <th>Name</th>
+        <th>Description</th>
+      </tr>
+    </thead>
+    <tbody>
+      <tr>
+        <td><span class="parametername">T</span></td>
         <td><p>The expected type of the value.</p>
-</td>
-      </tr>
-    </tbody>
-  </table>
-  <span class="small pull-right mobile-hide">
-    <span class="divider">|</span>
-    <a href="https://github.com/sakno/dotNext/new/gh-pages/apiSpec/new?filename=DotNext_Metaprogramming_CodeGenerator_Catch_DotNext_Metaprogramming_TryBuilder_System_Action_.md&amp;value=---%0Auid%3A%20DotNext.Metaprogramming.CodeGenerator.Catch(DotNext.Metaprogramming.TryBuilder%2CSystem.Action)%0Asummary%3A%20'*You%20can%20override%20summary%20for%20the%20API%20here%20using%20*MARKDOWN*%20syntax'%0A---%0A%0A*Please%20type%20below%20more%20information%20about%20this%20API%3A*%0A%0A">Improve this Doc</a>
-  </span>
-  <span class="small pull-right mobile-hide">
-    <a href="https://github.com/sakno/dotNext/blob/gh-pages/src/DotNext.Metaprogramming/Metaprogramming/CodeGenerator.cs/#L1030">View Source</a>
-  </span>
-  <a id="DotNext_Metaprogramming_CodeGenerator_Catch_" data-uid="DotNext.Metaprogramming.CodeGenerator.Catch*"></a>
-  <h4 id="DotNext_Metaprogramming_CodeGenerator_Catch_DotNext_Metaprogramming_TryBuilder_System_Action_" data-uid="DotNext.Metaprogramming.CodeGenerator.Catch(DotNext.Metaprogramming.TryBuilder,System.Action)">Catch(TryBuilder, Action)</h4>
+</td>
+      </tr>
+    </tbody>
+  </table>
+  <span class="small pull-right mobile-hide">
+    <span class="divider">|</span>
+    <a href="https://github.com/sakno/DotNext/new/gh-pages/apiSpec/new?filename=DotNext_Metaprogramming_CodeGenerator_Catch_DotNext_Metaprogramming_TryBuilder_System_Action_.md&amp;value=---%0Auid%3A%20DotNext.Metaprogramming.CodeGenerator.Catch(DotNext.Metaprogramming.TryBuilder%2CSystem.Action)%0Asummary%3A%20'*You%20can%20override%20summary%20for%20the%20API%20here%20using%20*MARKDOWN*%20syntax'%0A---%0A%0A*Please%20type%20below%20more%20information%20about%20this%20API%3A*%0A%0A">Improve this Doc</a>
+  </span>
+  <span class="small pull-right mobile-hide">
+    <a href="https://github.com/sakno/DotNext/blob/gh-pages/src/DotNext.Metaprogramming/Metaprogramming/CodeGenerator.cs/#L1030">View Source</a>
+  </span>
+  <a id="DotNext_Metaprogramming_CodeGenerator_Catch_" data-uid="DotNext.Metaprogramming.CodeGenerator.Catch*"></a>
+  <h4 id="DotNext_Metaprogramming_CodeGenerator_Catch_DotNext_Metaprogramming_TryBuilder_System_Action_" data-uid="DotNext.Metaprogramming.CodeGenerator.Catch(DotNext.Metaprogramming.TryBuilder,System.Action)">Catch(TryBuilder, Action)</h4>
   <div class="markdown level1 summary"><p>Constructs exception handling section that may capture any exception.</p>
-</div>
-  <div class="markdown level1 conceptual"></div>
-  <h5 class="decalaration">Declaration</h5>
-  <div class="codewrapper">
-    <pre><code class="lang-csharp hljs">public static TryBuilder Catch(this TryBuilder builder, Action handler)</code></pre>
-  </div>
-  <h5 class="parameters">Parameters</h5>
-  <table class="table table-bordered table-striped table-condensed">
-    <thead>
-      <tr>
-        <th>Type</th>
-        <th>Name</th>
-        <th>Description</th>
-      </tr>
-    </thead>
-    <tbody>
-      <tr>
-        <td><a class="xref" href="DotNext.Metaprogramming.TryBuilder.html">TryBuilder</a></td>
-        <td><span class="parametername">builder</span></td>
+</div>
+  <div class="markdown level1 conceptual"></div>
+  <h5 class="decalaration">Declaration</h5>
+  <div class="codewrapper">
+    <pre><code class="lang-csharp hljs">public static TryBuilder Catch(this TryBuilder builder, Action handler)</code></pre>
+  </div>
+  <h5 class="parameters">Parameters</h5>
+  <table class="table table-bordered table-striped table-condensed">
+    <thead>
+      <tr>
+        <th>Type</th>
+        <th>Name</th>
+        <th>Description</th>
+      </tr>
+    </thead>
+    <tbody>
+      <tr>
+        <td><a class="xref" href="DotNext.Metaprogramming.TryBuilder.html">TryBuilder</a></td>
+        <td><span class="parametername">builder</span></td>
         <td><p>Structured exception handling builder.</p>
-</td>
-      </tr>
-      <tr>
-        <td><a class="xref" href="https://docs.microsoft.com/dotnet/api/system.action">Action</a></td>
-        <td><span class="parametername">handler</span></td>
+</td>
+      </tr>
+      <tr>
+        <td><a class="xref" href="https://docs.microsoft.com/dotnet/api/system.action">Action</a></td>
+        <td><span class="parametername">handler</span></td>
         <td><p>Exception handling block.</p>
-</td>
-      </tr>
-    </tbody>
-  </table>
-  <h5 class="returns">Returns</h5>
-  <table class="table table-bordered table-striped table-condensed">
-    <thead>
-      <tr>
-        <th>Type</th>
-        <th>Description</th>
-      </tr>
-    </thead>
-    <tbody>
-      <tr>
-        <td><a class="xref" href="DotNext.Metaprogramming.TryBuilder.html">TryBuilder</a></td>
+</td>
+      </tr>
+    </tbody>
+  </table>
+  <h5 class="returns">Returns</h5>
+  <table class="table table-bordered table-striped table-condensed">
+    <thead>
+      <tr>
+        <th>Type</th>
+        <th>Description</th>
+      </tr>
+    </thead>
+    <tbody>
+      <tr>
+        <td><a class="xref" href="DotNext.Metaprogramming.TryBuilder.html">TryBuilder</a></td>
         <td><p>Structured exception handling builder.</p>
-</td>
-      </tr>
-    </tbody>
-  </table>
-  <h5 class="exceptions">Exceptions</h5>
-  <table class="table table-bordered table-striped table-condensed">
-    <thead>
-      <tr>
-        <th>Type</th>
-        <th>Condition</th>
-      </tr>
-    </thead>
-    <tbody>
-      <tr>
-        <td><a class="xref" href="https://docs.microsoft.com/dotnet/api/system.invalidoperationexception">InvalidOperationException</a></td>
-        <td><p>Attempts to call this method out of lexical scope.</p>
-</td>
-      </tr>
-    </tbody>
-  </table>
-  <span class="small pull-right mobile-hide">
-    <span class="divider">|</span>
-    <a href="https://github.com/sakno/dotNext/new/gh-pages/apiSpec/new?filename=DotNext_Metaprogramming_CodeGenerator_Catch_DotNext_Metaprogramming_TryBuilder_System_Type_DotNext_Metaprogramming_TryBuilder_Filter_System_Action_System_Linq_Expressions_ParameterExpression__.md&amp;value=---%0Auid%3A%20DotNext.Metaprogramming.CodeGenerator.Catch(DotNext.Metaprogramming.TryBuilder%2CSystem.Type%2CDotNext.Metaprogramming.TryBuilder.Filter%2CSystem.Action%7BSystem.Linq.Expressions.ParameterExpression%7D)%0Asummary%3A%20'*You%20can%20override%20summary%20for%20the%20API%20here%20using%20*MARKDOWN*%20syntax'%0A---%0A%0A*Please%20type%20below%20more%20information%20about%20this%20API%3A*%0A%0A">Improve this Doc</a>
-  </span>
-  <span class="small pull-right mobile-hide">
-    <a href="https://github.com/sakno/dotNext/blob/gh-pages/src/DotNext.Metaprogramming/Metaprogramming/CodeGenerator.cs/#L968">View Source</a>
-  </span>
-  <a id="DotNext_Metaprogramming_CodeGenerator_Catch_" data-uid="DotNext.Metaprogramming.CodeGenerator.Catch*"></a>
-  <h4 id="DotNext_Metaprogramming_CodeGenerator_Catch_DotNext_Metaprogramming_TryBuilder_System_Type_DotNext_Metaprogramming_TryBuilder_Filter_System_Action_System_Linq_Expressions_ParameterExpression__" data-uid="DotNext.Metaprogramming.CodeGenerator.Catch(DotNext.Metaprogramming.TryBuilder,System.Type,DotNext.Metaprogramming.TryBuilder.Filter,System.Action{System.Linq.Expressions.ParameterExpression})">Catch(TryBuilder, Type, TryBuilder.Filter, Action&lt;ParameterExpression&gt;)</h4>
+</td>
+      </tr>
+    </tbody>
+  </table>
+  <h5 class="exceptions">Exceptions</h5>
+  <table class="table table-bordered table-striped table-condensed">
+    <thead>
+      <tr>
+        <th>Type</th>
+        <th>Condition</th>
+      </tr>
+    </thead>
+    <tbody>
+      <tr>
+        <td><a class="xref" href="https://docs.microsoft.com/dotnet/api/system.invalidoperationexception">InvalidOperationException</a></td>
+        <td><p>Attempts to call this method out of lexical scope.</p>
+</td>
+      </tr>
+    </tbody>
+  </table>
+  <span class="small pull-right mobile-hide">
+    <span class="divider">|</span>
+    <a href="https://github.com/sakno/DotNext/new/gh-pages/apiSpec/new?filename=DotNext_Metaprogramming_CodeGenerator_Catch_DotNext_Metaprogramming_TryBuilder_System_Type_DotNext_Metaprogramming_TryBuilder_Filter_System_Action_System_Linq_Expressions_ParameterExpression__.md&amp;value=---%0Auid%3A%20DotNext.Metaprogramming.CodeGenerator.Catch(DotNext.Metaprogramming.TryBuilder%2CSystem.Type%2CDotNext.Metaprogramming.TryBuilder.Filter%2CSystem.Action%7BSystem.Linq.Expressions.ParameterExpression%7D)%0Asummary%3A%20'*You%20can%20override%20summary%20for%20the%20API%20here%20using%20*MARKDOWN*%20syntax'%0A---%0A%0A*Please%20type%20below%20more%20information%20about%20this%20API%3A*%0A%0A">Improve this Doc</a>
+  </span>
+  <span class="small pull-right mobile-hide">
+    <a href="https://github.com/sakno/DotNext/blob/gh-pages/src/DotNext.Metaprogramming/Metaprogramming/CodeGenerator.cs/#L968">View Source</a>
+  </span>
+  <a id="DotNext_Metaprogramming_CodeGenerator_Catch_" data-uid="DotNext.Metaprogramming.CodeGenerator.Catch*"></a>
+  <h4 id="DotNext_Metaprogramming_CodeGenerator_Catch_DotNext_Metaprogramming_TryBuilder_System_Type_DotNext_Metaprogramming_TryBuilder_Filter_System_Action_System_Linq_Expressions_ParameterExpression__" data-uid="DotNext.Metaprogramming.CodeGenerator.Catch(DotNext.Metaprogramming.TryBuilder,System.Type,DotNext.Metaprogramming.TryBuilder.Filter,System.Action{System.Linq.Expressions.ParameterExpression})">Catch(TryBuilder, Type, TryBuilder.Filter, Action&lt;ParameterExpression&gt;)</h4>
   <div class="markdown level1 summary"><p>Constructs exception handling section.</p>
-</div>
-  <div class="markdown level1 conceptual"></div>
-  <h5 class="decalaration">Declaration</h5>
-  <div class="codewrapper">
-    <pre><code class="lang-csharp hljs">public static TryBuilder Catch(this TryBuilder builder, Type exceptionType, TryBuilder.Filter filter, Action&lt;ParameterExpression&gt; handler)</code></pre>
-  </div>
-  <h5 class="parameters">Parameters</h5>
-  <table class="table table-bordered table-striped table-condensed">
-    <thead>
-      <tr>
-        <th>Type</th>
-        <th>Name</th>
-        <th>Description</th>
-      </tr>
-    </thead>
-    <tbody>
-      <tr>
-        <td><a class="xref" href="DotNext.Metaprogramming.TryBuilder.html">TryBuilder</a></td>
-        <td><span class="parametername">builder</span></td>
+</div>
+  <div class="markdown level1 conceptual"></div>
+  <h5 class="decalaration">Declaration</h5>
+  <div class="codewrapper">
+    <pre><code class="lang-csharp hljs">public static TryBuilder Catch(this TryBuilder builder, Type exceptionType, TryBuilder.Filter filter, Action&lt;ParameterExpression&gt; handler)</code></pre>
+  </div>
+  <h5 class="parameters">Parameters</h5>
+  <table class="table table-bordered table-striped table-condensed">
+    <thead>
+      <tr>
+        <th>Type</th>
+        <th>Name</th>
+        <th>Description</th>
+      </tr>
+    </thead>
+    <tbody>
+      <tr>
+        <td><a class="xref" href="DotNext.Metaprogramming.TryBuilder.html">TryBuilder</a></td>
+        <td><span class="parametername">builder</span></td>
         <td><p>Structured exception handling builder.</p>
-</td>
-      </tr>
-      <tr>
-        <td><a class="xref" href="https://docs.microsoft.com/dotnet/api/system.type">Type</a></td>
-        <td><span class="parametername">exceptionType</span></td>
+</td>
+      </tr>
+      <tr>
+        <td><a class="xref" href="https://docs.microsoft.com/dotnet/api/system.type">Type</a></td>
+        <td><span class="parametername">exceptionType</span></td>
         <td><p>Expected exception.</p>
-</td>
-      </tr>
-      <tr>
-        <td><a class="xref" href="DotNext.Metaprogramming.TryBuilder.Filter.html">TryBuilder.Filter</a></td>
-        <td><span class="parametername">filter</span></td>
+</td>
+      </tr>
+      <tr>
+        <td><a class="xref" href="DotNext.Metaprogramming.TryBuilder.Filter.html">TryBuilder.Filter</a></td>
+        <td><span class="parametername">filter</span></td>
         <td><p>Additional filter to be applied to the caught exception.</p>
-</td>
-      </tr>
-      <tr>
-        <td><a class="xref" href="https://docs.microsoft.com/dotnet/api/system.action-1">Action</a>&lt;<a class="xref" href="https://docs.microsoft.com/dotnet/api/system.linq.expressions.parameterexpression">ParameterExpression</a>&gt;</td>
-        <td><span class="parametername">handler</span></td>
+</td>
+      </tr>
+      <tr>
+        <td><a class="xref" href="https://docs.microsoft.com/dotnet/api/system.action-1">Action</a>&lt;<a class="xref" href="https://docs.microsoft.com/dotnet/api/system.linq.expressions.parameterexpression">ParameterExpression</a>&gt;</td>
+        <td><span class="parametername">handler</span></td>
         <td><p>Exception handling block.</p>
-</td>
-      </tr>
-    </tbody>
-  </table>
-  <h5 class="returns">Returns</h5>
-  <table class="table table-bordered table-striped table-condensed">
-    <thead>
-      <tr>
-        <th>Type</th>
-        <th>Description</th>
-      </tr>
-    </thead>
-    <tbody>
-      <tr>
-        <td><a class="xref" href="DotNext.Metaprogramming.TryBuilder.html">TryBuilder</a></td>
+</td>
+      </tr>
+    </tbody>
+  </table>
+  <h5 class="returns">Returns</h5>
+  <table class="table table-bordered table-striped table-condensed">
+    <thead>
+      <tr>
+        <th>Type</th>
+        <th>Description</th>
+      </tr>
+    </thead>
+    <tbody>
+      <tr>
+        <td><a class="xref" href="DotNext.Metaprogramming.TryBuilder.html">TryBuilder</a></td>
         <td><p>Structured exception handling builder.</p>
-</td>
-      </tr>
-    </tbody>
-  </table>
-  <h5 class="exceptions">Exceptions</h5>
-  <table class="table table-bordered table-striped table-condensed">
-    <thead>
-      <tr>
-        <th>Type</th>
-        <th>Condition</th>
-      </tr>
-    </thead>
-    <tbody>
-      <tr>
-        <td><a class="xref" href="https://docs.microsoft.com/dotnet/api/system.invalidoperationexception">InvalidOperationException</a></td>
-        <td><p>Attempts to call this method out of lexical scope.</p>
-</td>
-      </tr>
-    </tbody>
-  </table>
-  <span class="small pull-right mobile-hide">
-    <span class="divider">|</span>
-    <a href="https://github.com/sakno/dotNext/new/gh-pages/apiSpec/new?filename=DotNext_Metaprogramming_CodeGenerator_Catch_DotNext_Metaprogramming_TryBuilder_System_Type_System_Action_.md&amp;value=---%0Auid%3A%20DotNext.Metaprogramming.CodeGenerator.Catch(DotNext.Metaprogramming.TryBuilder%2CSystem.Type%2CSystem.Action)%0Asummary%3A%20'*You%20can%20override%20summary%20for%20the%20API%20here%20using%20*MARKDOWN*%20syntax'%0A---%0A%0A*Please%20type%20below%20more%20information%20about%20this%20API%3A*%0A%0A">Improve this Doc</a>
-  </span>
-  <span class="small pull-right mobile-hide">
-    <a href="https://github.com/sakno/dotNext/blob/gh-pages/src/DotNext.Metaprogramming/Metaprogramming/CodeGenerator.cs/#L982">View Source</a>
-  </span>
-  <a id="DotNext_Metaprogramming_CodeGenerator_Catch_" data-uid="DotNext.Metaprogramming.CodeGenerator.Catch*"></a>
-  <h4 id="DotNext_Metaprogramming_CodeGenerator_Catch_DotNext_Metaprogramming_TryBuilder_System_Type_System_Action_" data-uid="DotNext.Metaprogramming.CodeGenerator.Catch(DotNext.Metaprogramming.TryBuilder,System.Type,System.Action)">Catch(TryBuilder, Type, Action)</h4>
+</td>
+      </tr>
+    </tbody>
+  </table>
+  <h5 class="exceptions">Exceptions</h5>
+  <table class="table table-bordered table-striped table-condensed">
+    <thead>
+      <tr>
+        <th>Type</th>
+        <th>Condition</th>
+      </tr>
+    </thead>
+    <tbody>
+      <tr>
+        <td><a class="xref" href="https://docs.microsoft.com/dotnet/api/system.invalidoperationexception">InvalidOperationException</a></td>
+        <td><p>Attempts to call this method out of lexical scope.</p>
+</td>
+      </tr>
+    </tbody>
+  </table>
+  <span class="small pull-right mobile-hide">
+    <span class="divider">|</span>
+    <a href="https://github.com/sakno/DotNext/new/gh-pages/apiSpec/new?filename=DotNext_Metaprogramming_CodeGenerator_Catch_DotNext_Metaprogramming_TryBuilder_System_Type_System_Action_.md&amp;value=---%0Auid%3A%20DotNext.Metaprogramming.CodeGenerator.Catch(DotNext.Metaprogramming.TryBuilder%2CSystem.Type%2CSystem.Action)%0Asummary%3A%20'*You%20can%20override%20summary%20for%20the%20API%20here%20using%20*MARKDOWN*%20syntax'%0A---%0A%0A*Please%20type%20below%20more%20information%20about%20this%20API%3A*%0A%0A">Improve this Doc</a>
+  </span>
+  <span class="small pull-right mobile-hide">
+    <a href="https://github.com/sakno/DotNext/blob/gh-pages/src/DotNext.Metaprogramming/Metaprogramming/CodeGenerator.cs/#L982">View Source</a>
+  </span>
+  <a id="DotNext_Metaprogramming_CodeGenerator_Catch_" data-uid="DotNext.Metaprogramming.CodeGenerator.Catch*"></a>
+  <h4 id="DotNext_Metaprogramming_CodeGenerator_Catch_DotNext_Metaprogramming_TryBuilder_System_Type_System_Action_" data-uid="DotNext.Metaprogramming.CodeGenerator.Catch(DotNext.Metaprogramming.TryBuilder,System.Type,System.Action)">Catch(TryBuilder, Type, Action)</h4>
   <div class="markdown level1 summary"><p>Constructs exception handling section.</p>
-</div>
-  <div class="markdown level1 conceptual"></div>
-  <h5 class="decalaration">Declaration</h5>
-  <div class="codewrapper">
-    <pre><code class="lang-csharp hljs">public static TryBuilder Catch(this TryBuilder builder, Type exceptionType, Action handler)</code></pre>
-  </div>
-  <h5 class="parameters">Parameters</h5>
-  <table class="table table-bordered table-striped table-condensed">
-    <thead>
-      <tr>
-        <th>Type</th>
-        <th>Name</th>
-        <th>Description</th>
-      </tr>
-    </thead>
-    <tbody>
-      <tr>
-        <td><a class="xref" href="DotNext.Metaprogramming.TryBuilder.html">TryBuilder</a></td>
-        <td><span class="parametername">builder</span></td>
+</div>
+  <div class="markdown level1 conceptual"></div>
+  <h5 class="decalaration">Declaration</h5>
+  <div class="codewrapper">
+    <pre><code class="lang-csharp hljs">public static TryBuilder Catch(this TryBuilder builder, Type exceptionType, Action handler)</code></pre>
+  </div>
+  <h5 class="parameters">Parameters</h5>
+  <table class="table table-bordered table-striped table-condensed">
+    <thead>
+      <tr>
+        <th>Type</th>
+        <th>Name</th>
+        <th>Description</th>
+      </tr>
+    </thead>
+    <tbody>
+      <tr>
+        <td><a class="xref" href="DotNext.Metaprogramming.TryBuilder.html">TryBuilder</a></td>
+        <td><span class="parametername">builder</span></td>
         <td><p>Structured exception handling builder.</p>
-</td>
-      </tr>
-      <tr>
-        <td><a class="xref" href="https://docs.microsoft.com/dotnet/api/system.type">Type</a></td>
-        <td><span class="parametername">exceptionType</span></td>
+</td>
+      </tr>
+      <tr>
+        <td><a class="xref" href="https://docs.microsoft.com/dotnet/api/system.type">Type</a></td>
+        <td><span class="parametername">exceptionType</span></td>
         <td><p>Expected exception.</p>
-</td>
-      </tr>
-      <tr>
-        <td><a class="xref" href="https://docs.microsoft.com/dotnet/api/system.action">Action</a></td>
-        <td><span class="parametername">handler</span></td>
+</td>
+      </tr>
+      <tr>
+        <td><a class="xref" href="https://docs.microsoft.com/dotnet/api/system.action">Action</a></td>
+        <td><span class="parametername">handler</span></td>
         <td><p>Exception handling block.</p>
-</td>
-      </tr>
-    </tbody>
-  </table>
-  <h5 class="returns">Returns</h5>
-  <table class="table table-bordered table-striped table-condensed">
-    <thead>
-      <tr>
-        <th>Type</th>
-        <th>Description</th>
-      </tr>
-    </thead>
-    <tbody>
-      <tr>
-        <td><a class="xref" href="DotNext.Metaprogramming.TryBuilder.html">TryBuilder</a></td>
+</td>
+      </tr>
+    </tbody>
+  </table>
+  <h5 class="returns">Returns</h5>
+  <table class="table table-bordered table-striped table-condensed">
+    <thead>
+      <tr>
+        <th>Type</th>
+        <th>Description</th>
+      </tr>
+    </thead>
+    <tbody>
+      <tr>
+        <td><a class="xref" href="DotNext.Metaprogramming.TryBuilder.html">TryBuilder</a></td>
         <td><p>Structured exception handling builder.</p>
-</td>
-      </tr>
-    </tbody>
-  </table>
-  <h5 class="exceptions">Exceptions</h5>
-  <table class="table table-bordered table-striped table-condensed">
-    <thead>
-      <tr>
-        <th>Type</th>
-        <th>Condition</th>
-      </tr>
-    </thead>
-    <tbody>
-      <tr>
-        <td><a class="xref" href="https://docs.microsoft.com/dotnet/api/system.invalidoperationexception">InvalidOperationException</a></td>
-        <td><p>Attempts to call this method out of lexical scope.</p>
-</td>
-      </tr>
-    </tbody>
-  </table>
-  <span class="small pull-right mobile-hide">
-    <span class="divider">|</span>
-    <a href="https://github.com/sakno/dotNext/new/gh-pages/apiSpec/new?filename=DotNext_Metaprogramming_CodeGenerator_Catch_DotNext_Metaprogramming_TryBuilder_System_Type_System_Action_System_Linq_Expressions_ParameterExpression__.md&amp;value=---%0Auid%3A%20DotNext.Metaprogramming.CodeGenerator.Catch(DotNext.Metaprogramming.TryBuilder%2CSystem.Type%2CSystem.Action%7BSystem.Linq.Expressions.ParameterExpression%7D)%0Asummary%3A%20'*You%20can%20override%20summary%20for%20the%20API%20here%20using%20*MARKDOWN*%20syntax'%0A---%0A%0A*Please%20type%20below%20more%20information%20about%20this%20API%3A*%0A%0A">Improve this Doc</a>
-  </span>
-  <span class="small pull-right mobile-hide">
-    <a href="https://github.com/sakno/dotNext/blob/gh-pages/src/DotNext.Metaprogramming/Metaprogramming/CodeGenerator.cs/#L996">View Source</a>
-  </span>
-  <a id="DotNext_Metaprogramming_CodeGenerator_Catch_" data-uid="DotNext.Metaprogramming.CodeGenerator.Catch*"></a>
-  <h4 id="DotNext_Metaprogramming_CodeGenerator_Catch_DotNext_Metaprogramming_TryBuilder_System_Type_System_Action_System_Linq_Expressions_ParameterExpression__" data-uid="DotNext.Metaprogramming.CodeGenerator.Catch(DotNext.Metaprogramming.TryBuilder,System.Type,System.Action{System.Linq.Expressions.ParameterExpression})">Catch(TryBuilder, Type, Action&lt;ParameterExpression&gt;)</h4>
+</td>
+      </tr>
+    </tbody>
+  </table>
+  <h5 class="exceptions">Exceptions</h5>
+  <table class="table table-bordered table-striped table-condensed">
+    <thead>
+      <tr>
+        <th>Type</th>
+        <th>Condition</th>
+      </tr>
+    </thead>
+    <tbody>
+      <tr>
+        <td><a class="xref" href="https://docs.microsoft.com/dotnet/api/system.invalidoperationexception">InvalidOperationException</a></td>
+        <td><p>Attempts to call this method out of lexical scope.</p>
+</td>
+      </tr>
+    </tbody>
+  </table>
+  <span class="small pull-right mobile-hide">
+    <span class="divider">|</span>
+    <a href="https://github.com/sakno/DotNext/new/gh-pages/apiSpec/new?filename=DotNext_Metaprogramming_CodeGenerator_Catch_DotNext_Metaprogramming_TryBuilder_System_Type_System_Action_System_Linq_Expressions_ParameterExpression__.md&amp;value=---%0Auid%3A%20DotNext.Metaprogramming.CodeGenerator.Catch(DotNext.Metaprogramming.TryBuilder%2CSystem.Type%2CSystem.Action%7BSystem.Linq.Expressions.ParameterExpression%7D)%0Asummary%3A%20'*You%20can%20override%20summary%20for%20the%20API%20here%20using%20*MARKDOWN*%20syntax'%0A---%0A%0A*Please%20type%20below%20more%20information%20about%20this%20API%3A*%0A%0A">Improve this Doc</a>
+  </span>
+  <span class="small pull-right mobile-hide">
+    <a href="https://github.com/sakno/DotNext/blob/gh-pages/src/DotNext.Metaprogramming/Metaprogramming/CodeGenerator.cs/#L996">View Source</a>
+  </span>
+  <a id="DotNext_Metaprogramming_CodeGenerator_Catch_" data-uid="DotNext.Metaprogramming.CodeGenerator.Catch*"></a>
+  <h4 id="DotNext_Metaprogramming_CodeGenerator_Catch_DotNext_Metaprogramming_TryBuilder_System_Type_System_Action_System_Linq_Expressions_ParameterExpression__" data-uid="DotNext.Metaprogramming.CodeGenerator.Catch(DotNext.Metaprogramming.TryBuilder,System.Type,System.Action{System.Linq.Expressions.ParameterExpression})">Catch(TryBuilder, Type, Action&lt;ParameterExpression&gt;)</h4>
   <div class="markdown level1 summary"><p>Constructs exception handling section.</p>
-</div>
-  <div class="markdown level1 conceptual"></div>
-  <h5 class="decalaration">Declaration</h5>
-  <div class="codewrapper">
-    <pre><code class="lang-csharp hljs">public static TryBuilder Catch(this TryBuilder builder, Type exceptionType, Action&lt;ParameterExpression&gt; handler)</code></pre>
-  </div>
-  <h5 class="parameters">Parameters</h5>
-  <table class="table table-bordered table-striped table-condensed">
-    <thead>
-      <tr>
-        <th>Type</th>
-        <th>Name</th>
-        <th>Description</th>
-      </tr>
-    </thead>
-    <tbody>
-      <tr>
-        <td><a class="xref" href="DotNext.Metaprogramming.TryBuilder.html">TryBuilder</a></td>
-        <td><span class="parametername">builder</span></td>
+</div>
+  <div class="markdown level1 conceptual"></div>
+  <h5 class="decalaration">Declaration</h5>
+  <div class="codewrapper">
+    <pre><code class="lang-csharp hljs">public static TryBuilder Catch(this TryBuilder builder, Type exceptionType, Action&lt;ParameterExpression&gt; handler)</code></pre>
+  </div>
+  <h5 class="parameters">Parameters</h5>
+  <table class="table table-bordered table-striped table-condensed">
+    <thead>
+      <tr>
+        <th>Type</th>
+        <th>Name</th>
+        <th>Description</th>
+      </tr>
+    </thead>
+    <tbody>
+      <tr>
+        <td><a class="xref" href="DotNext.Metaprogramming.TryBuilder.html">TryBuilder</a></td>
+        <td><span class="parametername">builder</span></td>
         <td><p>Structured exception handling builder.</p>
-</td>
-      </tr>
-      <tr>
-        <td><a class="xref" href="https://docs.microsoft.com/dotnet/api/system.type">Type</a></td>
-        <td><span class="parametername">exceptionType</span></td>
+</td>
+      </tr>
+      <tr>
+        <td><a class="xref" href="https://docs.microsoft.com/dotnet/api/system.type">Type</a></td>
+        <td><span class="parametername">exceptionType</span></td>
         <td><p>Expected exception.</p>
-</td>
-      </tr>
-      <tr>
-        <td><a class="xref" href="https://docs.microsoft.com/dotnet/api/system.action-1">Action</a>&lt;<a class="xref" href="https://docs.microsoft.com/dotnet/api/system.linq.expressions.parameterexpression">ParameterExpression</a>&gt;</td>
-        <td><span class="parametername">handler</span></td>
+</td>
+      </tr>
+      <tr>
+        <td><a class="xref" href="https://docs.microsoft.com/dotnet/api/system.action-1">Action</a>&lt;<a class="xref" href="https://docs.microsoft.com/dotnet/api/system.linq.expressions.parameterexpression">ParameterExpression</a>&gt;</td>
+        <td><span class="parametername">handler</span></td>
         <td><p>Exception handling block.</p>
-</td>
-      </tr>
-    </tbody>
-  </table>
-  <h5 class="returns">Returns</h5>
-  <table class="table table-bordered table-striped table-condensed">
-    <thead>
-      <tr>
-        <th>Type</th>
-        <th>Description</th>
-      </tr>
-    </thead>
-    <tbody>
-      <tr>
-        <td><a class="xref" href="DotNext.Metaprogramming.TryBuilder.html">TryBuilder</a></td>
+</td>
+      </tr>
+    </tbody>
+  </table>
+  <h5 class="returns">Returns</h5>
+  <table class="table table-bordered table-striped table-condensed">
+    <thead>
+      <tr>
+        <th>Type</th>
+        <th>Description</th>
+      </tr>
+    </thead>
+    <tbody>
+      <tr>
+        <td><a class="xref" href="DotNext.Metaprogramming.TryBuilder.html">TryBuilder</a></td>
         <td><p>Structured exception handling builder.</p>
-</td>
-      </tr>
-    </tbody>
-  </table>
-  <h5 class="exceptions">Exceptions</h5>
-  <table class="table table-bordered table-striped table-condensed">
-    <thead>
-      <tr>
-        <th>Type</th>
-        <th>Condition</th>
-      </tr>
-    </thead>
-    <tbody>
-      <tr>
-        <td><a class="xref" href="https://docs.microsoft.com/dotnet/api/system.invalidoperationexception">InvalidOperationException</a></td>
-        <td><p>Attempts to call this method out of lexical scope.</p>
-</td>
-      </tr>
-    </tbody>
-  </table>
-  <span class="small pull-right mobile-hide">
-    <span class="divider">|</span>
-    <a href="https://github.com/sakno/dotNext/new/gh-pages/apiSpec/new?filename=DotNext_Metaprogramming_CodeGenerator_Catch__1_DotNext_Metaprogramming_TryBuilder_System_Action_.md&amp;value=---%0Auid%3A%20DotNext.Metaprogramming.CodeGenerator.Catch%60%601(DotNext.Metaprogramming.TryBuilder%2CSystem.Action)%0Asummary%3A%20'*You%20can%20override%20summary%20for%20the%20API%20here%20using%20*MARKDOWN*%20syntax'%0A---%0A%0A*Please%20type%20below%20more%20information%20about%20this%20API%3A*%0A%0A">Improve this Doc</a>
-  </span>
-  <span class="small pull-right mobile-hide">
-    <a href="https://github.com/sakno/dotNext/blob/gh-pages/src/DotNext.Metaprogramming/Metaprogramming/CodeGenerator.cs/#L1019">View Source</a>
-  </span>
-  <a id="DotNext_Metaprogramming_CodeGenerator_Catch_" data-uid="DotNext.Metaprogramming.CodeGenerator.Catch*"></a>
-  <h4 id="DotNext_Metaprogramming_CodeGenerator_Catch__1_DotNext_Metaprogramming_TryBuilder_System_Action_" data-uid="DotNext.Metaprogramming.CodeGenerator.Catch``1(DotNext.Metaprogramming.TryBuilder,System.Action)">Catch&lt;E&gt;(TryBuilder, Action)</h4>
+</td>
+      </tr>
+    </tbody>
+  </table>
+  <h5 class="exceptions">Exceptions</h5>
+  <table class="table table-bordered table-striped table-condensed">
+    <thead>
+      <tr>
+        <th>Type</th>
+        <th>Condition</th>
+      </tr>
+    </thead>
+    <tbody>
+      <tr>
+        <td><a class="xref" href="https://docs.microsoft.com/dotnet/api/system.invalidoperationexception">InvalidOperationException</a></td>
+        <td><p>Attempts to call this method out of lexical scope.</p>
+</td>
+      </tr>
+    </tbody>
+  </table>
+  <span class="small pull-right mobile-hide">
+    <span class="divider">|</span>
+    <a href="https://github.com/sakno/DotNext/new/gh-pages/apiSpec/new?filename=DotNext_Metaprogramming_CodeGenerator_Catch__1_DotNext_Metaprogramming_TryBuilder_System_Action_.md&amp;value=---%0Auid%3A%20DotNext.Metaprogramming.CodeGenerator.Catch%60%601(DotNext.Metaprogramming.TryBuilder%2CSystem.Action)%0Asummary%3A%20'*You%20can%20override%20summary%20for%20the%20API%20here%20using%20*MARKDOWN*%20syntax'%0A---%0A%0A*Please%20type%20below%20more%20information%20about%20this%20API%3A*%0A%0A">Improve this Doc</a>
+  </span>
+  <span class="small pull-right mobile-hide">
+    <a href="https://github.com/sakno/DotNext/blob/gh-pages/src/DotNext.Metaprogramming/Metaprogramming/CodeGenerator.cs/#L1019">View Source</a>
+  </span>
+  <a id="DotNext_Metaprogramming_CodeGenerator_Catch_" data-uid="DotNext.Metaprogramming.CodeGenerator.Catch*"></a>
+  <h4 id="DotNext_Metaprogramming_CodeGenerator_Catch__1_DotNext_Metaprogramming_TryBuilder_System_Action_" data-uid="DotNext.Metaprogramming.CodeGenerator.Catch``1(DotNext.Metaprogramming.TryBuilder,System.Action)">Catch&lt;E&gt;(TryBuilder, Action)</h4>
   <div class="markdown level1 summary"><p>Constructs exception handling section.</p>
-</div>
-  <div class="markdown level1 conceptual"></div>
-  <h5 class="decalaration">Declaration</h5>
-  <div class="codewrapper">
+</div>
+  <div class="markdown level1 conceptual"></div>
+  <h5 class="decalaration">Declaration</h5>
+  <div class="codewrapper">
     <pre><code class="lang-csharp hljs">public static TryBuilder Catch&lt;E&gt;(this TryBuilder builder, Action handler)
-    where E : Exception</code></pre>
-  </div>
-  <h5 class="parameters">Parameters</h5>
-  <table class="table table-bordered table-striped table-condensed">
-    <thead>
-      <tr>
-        <th>Type</th>
-        <th>Name</th>
-        <th>Description</th>
-      </tr>
-    </thead>
-    <tbody>
-      <tr>
-        <td><a class="xref" href="DotNext.Metaprogramming.TryBuilder.html">TryBuilder</a></td>
-        <td><span class="parametername">builder</span></td>
+
+    where E : Exception</code></pre>
+  </div>
+  <h5 class="parameters">Parameters</h5>
+  <table class="table table-bordered table-striped table-condensed">
+    <thead>
+      <tr>
+        <th>Type</th>
+        <th>Name</th>
+        <th>Description</th>
+      </tr>
+    </thead>
+    <tbody>
+      <tr>
+        <td><a class="xref" href="DotNext.Metaprogramming.TryBuilder.html">TryBuilder</a></td>
+        <td><span class="parametername">builder</span></td>
         <td><p>Structured exception handling builder.</p>
-</td>
-      </tr>
-      <tr>
-        <td><a class="xref" href="https://docs.microsoft.com/dotnet/api/system.action">Action</a></td>
-        <td><span class="parametername">handler</span></td>
+</td>
+      </tr>
+      <tr>
+        <td><a class="xref" href="https://docs.microsoft.com/dotnet/api/system.action">Action</a></td>
+        <td><span class="parametername">handler</span></td>
         <td><p>Exception handling block.</p>
-</td>
-      </tr>
-    </tbody>
-  </table>
-  <h5 class="returns">Returns</h5>
-  <table class="table table-bordered table-striped table-condensed">
-    <thead>
-      <tr>
-        <th>Type</th>
-        <th>Description</th>
-      </tr>
-    </thead>
-    <tbody>
-      <tr>
-        <td><a class="xref" href="DotNext.Metaprogramming.TryBuilder.html">TryBuilder</a></td>
+</td>
+      </tr>
+    </tbody>
+  </table>
+  <h5 class="returns">Returns</h5>
+  <table class="table table-bordered table-striped table-condensed">
+    <thead>
+      <tr>
+        <th>Type</th>
+        <th>Description</th>
+      </tr>
+    </thead>
+    <tbody>
+      <tr>
+        <td><a class="xref" href="DotNext.Metaprogramming.TryBuilder.html">TryBuilder</a></td>
         <td><p>Structured exception handling builder.</p>
-</td>
-      </tr>
-    </tbody>
-  </table>
-  <h5 class="typeParameters">Type Parameters</h5>
-  <table class="table table-bordered table-striped table-condensed">
-    <thead>
-      <tr>
-        <th>Name</th>
-        <th>Description</th>
-      </tr>
-    </thead>
-    <tbody>
-      <tr>
-        <td><span class="parametername">E</span></td>
+</td>
+      </tr>
+    </tbody>
+  </table>
+  <h5 class="typeParameters">Type Parameters</h5>
+  <table class="table table-bordered table-striped table-condensed">
+    <thead>
+      <tr>
+        <th>Name</th>
+        <th>Description</th>
+      </tr>
+    </thead>
+    <tbody>
+      <tr>
+        <td><span class="parametername">E</span></td>
         <td><p>Expected exception.</p>
-</td>
-      </tr>
-    </tbody>
-  </table>
-  <h5 class="exceptions">Exceptions</h5>
-  <table class="table table-bordered table-striped table-condensed">
-    <thead>
-      <tr>
-        <th>Type</th>
-        <th>Condition</th>
-      </tr>
-    </thead>
-    <tbody>
-      <tr>
-        <td><a class="xref" href="https://docs.microsoft.com/dotnet/api/system.invalidoperationexception">InvalidOperationException</a></td>
-        <td><p>Attempts to call this method out of lexical scope.</p>
-</td>
-      </tr>
-    </tbody>
-  </table>
-  <span class="small pull-right mobile-hide">
-    <span class="divider">|</span>
-    <a href="https://github.com/sakno/dotNext/new/gh-pages/apiSpec/new?filename=DotNext_Metaprogramming_CodeGenerator_Catch__1_DotNext_Metaprogramming_TryBuilder_System_Action_System_Linq_Expressions_ParameterExpression__.md&amp;value=---%0Auid%3A%20DotNext.Metaprogramming.CodeGenerator.Catch%60%601(DotNext.Metaprogramming.TryBuilder%2CSystem.Action%7BSystem.Linq.Expressions.ParameterExpression%7D)%0Asummary%3A%20'*You%20can%20override%20summary%20for%20the%20API%20here%20using%20*MARKDOWN*%20syntax'%0A---%0A%0A*Please%20type%20below%20more%20information%20about%20this%20API%3A*%0A%0A">Improve this Doc</a>
-  </span>
-  <span class="small pull-right mobile-hide">
-    <a href="https://github.com/sakno/dotNext/blob/gh-pages/src/DotNext.Metaprogramming/Metaprogramming/CodeGenerator.cs/#L1007">View Source</a>
-  </span>
-  <a id="DotNext_Metaprogramming_CodeGenerator_Catch_" data-uid="DotNext.Metaprogramming.CodeGenerator.Catch*"></a>
-  <h4 id="DotNext_Metaprogramming_CodeGenerator_Catch__1_DotNext_Metaprogramming_TryBuilder_System_Action_System_Linq_Expressions_ParameterExpression__" data-uid="DotNext.Metaprogramming.CodeGenerator.Catch``1(DotNext.Metaprogramming.TryBuilder,System.Action{System.Linq.Expressions.ParameterExpression})">Catch&lt;E&gt;(TryBuilder, Action&lt;ParameterExpression&gt;)</h4>
+</td>
+      </tr>
+    </tbody>
+  </table>
+  <h5 class="exceptions">Exceptions</h5>
+  <table class="table table-bordered table-striped table-condensed">
+    <thead>
+      <tr>
+        <th>Type</th>
+        <th>Condition</th>
+      </tr>
+    </thead>
+    <tbody>
+      <tr>
+        <td><a class="xref" href="https://docs.microsoft.com/dotnet/api/system.invalidoperationexception">InvalidOperationException</a></td>
+        <td><p>Attempts to call this method out of lexical scope.</p>
+</td>
+      </tr>
+    </tbody>
+  </table>
+  <span class="small pull-right mobile-hide">
+    <span class="divider">|</span>
+    <a href="https://github.com/sakno/DotNext/new/gh-pages/apiSpec/new?filename=DotNext_Metaprogramming_CodeGenerator_Catch__1_DotNext_Metaprogramming_TryBuilder_System_Action_System_Linq_Expressions_ParameterExpression__.md&amp;value=---%0Auid%3A%20DotNext.Metaprogramming.CodeGenerator.Catch%60%601(DotNext.Metaprogramming.TryBuilder%2CSystem.Action%7BSystem.Linq.Expressions.ParameterExpression%7D)%0Asummary%3A%20'*You%20can%20override%20summary%20for%20the%20API%20here%20using%20*MARKDOWN*%20syntax'%0A---%0A%0A*Please%20type%20below%20more%20information%20about%20this%20API%3A*%0A%0A">Improve this Doc</a>
+  </span>
+  <span class="small pull-right mobile-hide">
+    <a href="https://github.com/sakno/DotNext/blob/gh-pages/src/DotNext.Metaprogramming/Metaprogramming/CodeGenerator.cs/#L1007">View Source</a>
+  </span>
+  <a id="DotNext_Metaprogramming_CodeGenerator_Catch_" data-uid="DotNext.Metaprogramming.CodeGenerator.Catch*"></a>
+  <h4 id="DotNext_Metaprogramming_CodeGenerator_Catch__1_DotNext_Metaprogramming_TryBuilder_System_Action_System_Linq_Expressions_ParameterExpression__" data-uid="DotNext.Metaprogramming.CodeGenerator.Catch``1(DotNext.Metaprogramming.TryBuilder,System.Action{System.Linq.Expressions.ParameterExpression})">Catch&lt;E&gt;(TryBuilder, Action&lt;ParameterExpression&gt;)</h4>
   <div class="markdown level1 summary"><p>Constructs exception handling section.</p>
-</div>
-  <div class="markdown level1 conceptual"></div>
-  <h5 class="decalaration">Declaration</h5>
-  <div class="codewrapper">
+</div>
+  <div class="markdown level1 conceptual"></div>
+  <h5 class="decalaration">Declaration</h5>
+  <div class="codewrapper">
     <pre><code class="lang-csharp hljs">public static TryBuilder Catch&lt;E&gt;(this TryBuilder builder, Action&lt;ParameterExpression&gt; handler)
-    where E : Exception</code></pre>
-  </div>
-  <h5 class="parameters">Parameters</h5>
-  <table class="table table-bordered table-striped table-condensed">
-    <thead>
-      <tr>
-        <th>Type</th>
-        <th>Name</th>
-        <th>Description</th>
-      </tr>
-    </thead>
-    <tbody>
-      <tr>
-        <td><a class="xref" href="DotNext.Metaprogramming.TryBuilder.html">TryBuilder</a></td>
-        <td><span class="parametername">builder</span></td>
+
+    where E : Exception</code></pre>
+  </div>
+  <h5 class="parameters">Parameters</h5>
+  <table class="table table-bordered table-striped table-condensed">
+    <thead>
+      <tr>
+        <th>Type</th>
+        <th>Name</th>
+        <th>Description</th>
+      </tr>
+    </thead>
+    <tbody>
+      <tr>
+        <td><a class="xref" href="DotNext.Metaprogramming.TryBuilder.html">TryBuilder</a></td>
+        <td><span class="parametername">builder</span></td>
         <td><p>Structured exception handling builder.</p>
-</td>
-      </tr>
-      <tr>
-        <td><a class="xref" href="https://docs.microsoft.com/dotnet/api/system.action-1">Action</a>&lt;<a class="xref" href="https://docs.microsoft.com/dotnet/api/system.linq.expressions.parameterexpression">ParameterExpression</a>&gt;</td>
-        <td><span class="parametername">handler</span></td>
+</td>
+      </tr>
+      <tr>
+        <td><a class="xref" href="https://docs.microsoft.com/dotnet/api/system.action-1">Action</a>&lt;<a class="xref" href="https://docs.microsoft.com/dotnet/api/system.linq.expressions.parameterexpression">ParameterExpression</a>&gt;</td>
+        <td><span class="parametername">handler</span></td>
         <td><p>Exception handling block.</p>
-</td>
-      </tr>
-    </tbody>
-  </table>
-  <h5 class="returns">Returns</h5>
-  <table class="table table-bordered table-striped table-condensed">
-    <thead>
-      <tr>
-        <th>Type</th>
-        <th>Description</th>
-      </tr>
-    </thead>
-    <tbody>
-      <tr>
-        <td><a class="xref" href="DotNext.Metaprogramming.TryBuilder.html">TryBuilder</a></td>
+</td>
+      </tr>
+    </tbody>
+  </table>
+  <h5 class="returns">Returns</h5>
+  <table class="table table-bordered table-striped table-condensed">
+    <thead>
+      <tr>
+        <th>Type</th>
+        <th>Description</th>
+      </tr>
+    </thead>
+    <tbody>
+      <tr>
+        <td><a class="xref" href="DotNext.Metaprogramming.TryBuilder.html">TryBuilder</a></td>
         <td><p>Structured exception handling builder.</p>
-</td>
-      </tr>
-    </tbody>
-  </table>
-  <h5 class="typeParameters">Type Parameters</h5>
-  <table class="table table-bordered table-striped table-condensed">
-    <thead>
-      <tr>
-        <th>Name</th>
-        <th>Description</th>
-      </tr>
-    </thead>
-    <tbody>
-      <tr>
-        <td><span class="parametername">E</span></td>
+</td>
+      </tr>
+    </tbody>
+  </table>
+  <h5 class="typeParameters">Type Parameters</h5>
+  <table class="table table-bordered table-striped table-condensed">
+    <thead>
+      <tr>
+        <th>Name</th>
+        <th>Description</th>
+      </tr>
+    </thead>
+    <tbody>
+      <tr>
+        <td><span class="parametername">E</span></td>
         <td><p>Expected exception.</p>
-</td>
-      </tr>
-    </tbody>
-  </table>
-  <h5 class="exceptions">Exceptions</h5>
-  <table class="table table-bordered table-striped table-condensed">
-    <thead>
-      <tr>
-        <th>Type</th>
-        <th>Condition</th>
-      </tr>
-    </thead>
-    <tbody>
-      <tr>
-        <td><a class="xref" href="https://docs.microsoft.com/dotnet/api/system.invalidoperationexception">InvalidOperationException</a></td>
-        <td><p>Attempts to call this method out of lexical scope.</p>
-</td>
-      </tr>
-    </tbody>
-  </table>
-  <span class="small pull-right mobile-hide">
-    <span class="divider">|</span>
-    <a href="https://github.com/sakno/dotNext/new/gh-pages/apiSpec/new?filename=DotNext_Metaprogramming_CodeGenerator_Continue.md&amp;value=---%0Auid%3A%20DotNext.Metaprogramming.CodeGenerator.Continue%0Asummary%3A%20'*You%20can%20override%20summary%20for%20the%20API%20here%20using%20*MARKDOWN*%20syntax'%0A---%0A%0A*Please%20type%20below%20more%20information%20about%20this%20API%3A*%0A%0A">Improve this Doc</a>
-  </span>
-  <span class="small pull-right mobile-hide">
-    <a href="https://github.com/sakno/dotNext/blob/gh-pages/src/DotNext.Metaprogramming/Metaprogramming/CodeGenerator.cs/#L1096">View Source</a>
-  </span>
-  <a id="DotNext_Metaprogramming_CodeGenerator_Continue_" data-uid="DotNext.Metaprogramming.CodeGenerator.Continue*"></a>
-  <h4 id="DotNext_Metaprogramming_CodeGenerator_Continue" data-uid="DotNext.Metaprogramming.CodeGenerator.Continue">Continue()</h4>
+</td>
+      </tr>
+    </tbody>
+  </table>
+  <h5 class="exceptions">Exceptions</h5>
+  <table class="table table-bordered table-striped table-condensed">
+    <thead>
+      <tr>
+        <th>Type</th>
+        <th>Condition</th>
+      </tr>
+    </thead>
+    <tbody>
+      <tr>
+        <td><a class="xref" href="https://docs.microsoft.com/dotnet/api/system.invalidoperationexception">InvalidOperationException</a></td>
+        <td><p>Attempts to call this method out of lexical scope.</p>
+</td>
+      </tr>
+    </tbody>
+  </table>
+  <span class="small pull-right mobile-hide">
+    <span class="divider">|</span>
+    <a href="https://github.com/sakno/DotNext/new/gh-pages/apiSpec/new?filename=DotNext_Metaprogramming_CodeGenerator_Continue.md&amp;value=---%0Auid%3A%20DotNext.Metaprogramming.CodeGenerator.Continue%0Asummary%3A%20'*You%20can%20override%20summary%20for%20the%20API%20here%20using%20*MARKDOWN*%20syntax'%0A---%0A%0A*Please%20type%20below%20more%20information%20about%20this%20API%3A*%0A%0A">Improve this Doc</a>
+  </span>
+  <span class="small pull-right mobile-hide">
+    <a href="https://github.com/sakno/DotNext/blob/gh-pages/src/DotNext.Metaprogramming/Metaprogramming/CodeGenerator.cs/#L1096">View Source</a>
+  </span>
+  <a id="DotNext_Metaprogramming_CodeGenerator_Continue_" data-uid="DotNext.Metaprogramming.CodeGenerator.Continue*"></a>
+  <h4 id="DotNext_Metaprogramming_CodeGenerator_Continue" data-uid="DotNext.Metaprogramming.CodeGenerator.Continue">Continue()</h4>
   <div class="markdown level1 summary"><p>Restarts execution of the entire loop.</p>
-</div>
-  <div class="markdown level1 conceptual"></div>
-  <h5 class="decalaration">Declaration</h5>
-  <div class="codewrapper">
-    <pre><code class="lang-csharp hljs">public static void Continue()</code></pre>
-  </div>
-  <h5 class="exceptions">Exceptions</h5>
-  <table class="table table-bordered table-striped table-condensed">
-    <thead>
-      <tr>
-        <th>Type</th>
-        <th>Condition</th>
-      </tr>
-    </thead>
-    <tbody>
-      <tr>
-        <td><a class="xref" href="https://docs.microsoft.com/dotnet/api/system.invalidoperationexception">InvalidOperationException</a></td>
-        <td><p>Attempts to call this method out of lexical scope.</p>
-</td>
-      </tr>
-    </tbody>
-  </table>
-  <span class="small pull-right mobile-hide">
-    <span class="divider">|</span>
-    <a href="https://github.com/sakno/dotNext/new/gh-pages/apiSpec/new?filename=DotNext_Metaprogramming_CodeGenerator_Continue_DotNext_Metaprogramming_LoopContext_.md&amp;value=---%0Auid%3A%20DotNext.Metaprogramming.CodeGenerator.Continue(DotNext.Metaprogramming.LoopContext)%0Asummary%3A%20'*You%20can%20override%20summary%20for%20the%20API%20here%20using%20*MARKDOWN*%20syntax'%0A---%0A%0A*Please%20type%20below%20more%20information%20about%20this%20API%3A*%0A%0A">Improve this Doc</a>
-  </span>
-  <span class="small pull-right mobile-hide">
-    <a href="https://github.com/sakno/dotNext/blob/gh-pages/src/DotNext.Metaprogramming/Metaprogramming/CodeGenerator.cs/#L1090">View Source</a>
-  </span>
-  <a id="DotNext_Metaprogramming_CodeGenerator_Continue_" data-uid="DotNext.Metaprogramming.CodeGenerator.Continue*"></a>
-  <h4 id="DotNext_Metaprogramming_CodeGenerator_Continue_DotNext_Metaprogramming_LoopContext_" data-uid="DotNext.Metaprogramming.CodeGenerator.Continue(DotNext.Metaprogramming.LoopContext)">Continue(LoopContext)</h4>
+</div>
+  <div class="markdown level1 conceptual"></div>
+  <h5 class="decalaration">Declaration</h5>
+  <div class="codewrapper">
+    <pre><code class="lang-csharp hljs">public static void Continue()</code></pre>
+  </div>
+  <h5 class="exceptions">Exceptions</h5>
+  <table class="table table-bordered table-striped table-condensed">
+    <thead>
+      <tr>
+        <th>Type</th>
+        <th>Condition</th>
+      </tr>
+    </thead>
+    <tbody>
+      <tr>
+        <td><a class="xref" href="https://docs.microsoft.com/dotnet/api/system.invalidoperationexception">InvalidOperationException</a></td>
+        <td><p>Attempts to call this method out of lexical scope.</p>
+</td>
+      </tr>
+    </tbody>
+  </table>
+  <span class="small pull-right mobile-hide">
+    <span class="divider">|</span>
+    <a href="https://github.com/sakno/DotNext/new/gh-pages/apiSpec/new?filename=DotNext_Metaprogramming_CodeGenerator_Continue_DotNext_Metaprogramming_LoopContext_.md&amp;value=---%0Auid%3A%20DotNext.Metaprogramming.CodeGenerator.Continue(DotNext.Metaprogramming.LoopContext)%0Asummary%3A%20'*You%20can%20override%20summary%20for%20the%20API%20here%20using%20*MARKDOWN*%20syntax'%0A---%0A%0A*Please%20type%20below%20more%20information%20about%20this%20API%3A*%0A%0A">Improve this Doc</a>
+  </span>
+  <span class="small pull-right mobile-hide">
+    <a href="https://github.com/sakno/DotNext/blob/gh-pages/src/DotNext.Metaprogramming/Metaprogramming/CodeGenerator.cs/#L1090">View Source</a>
+  </span>
+  <a id="DotNext_Metaprogramming_CodeGenerator_Continue_" data-uid="DotNext.Metaprogramming.CodeGenerator.Continue*"></a>
+  <h4 id="DotNext_Metaprogramming_CodeGenerator_Continue_DotNext_Metaprogramming_LoopContext_" data-uid="DotNext.Metaprogramming.CodeGenerator.Continue(DotNext.Metaprogramming.LoopContext)">Continue(LoopContext)</h4>
   <div class="markdown level1 summary"><p>Restarts execution of the loop.</p>
-</div>
-  <div class="markdown level1 conceptual"></div>
-  <h5 class="decalaration">Declaration</h5>
-  <div class="codewrapper">
-    <pre><code class="lang-csharp hljs">public static void Continue(LoopContext loop)</code></pre>
-  </div>
-  <h5 class="parameters">Parameters</h5>
-  <table class="table table-bordered table-striped table-condensed">
-    <thead>
-      <tr>
-        <th>Type</th>
-        <th>Name</th>
-        <th>Description</th>
-      </tr>
-    </thead>
-    <tbody>
-      <tr>
-        <td><a class="xref" href="DotNext.Metaprogramming.LoopContext.html">LoopContext</a></td>
-        <td><span class="parametername">loop</span></td>
+</div>
+  <div class="markdown level1 conceptual"></div>
+  <h5 class="decalaration">Declaration</h5>
+  <div class="codewrapper">
+    <pre><code class="lang-csharp hljs">public static void Continue(LoopContext loop)</code></pre>
+  </div>
+  <h5 class="parameters">Parameters</h5>
+  <table class="table table-bordered table-striped table-condensed">
+    <thead>
+      <tr>
+        <th>Type</th>
+        <th>Name</th>
+        <th>Description</th>
+      </tr>
+    </thead>
+    <tbody>
+      <tr>
+        <td><a class="xref" href="DotNext.Metaprogramming.LoopContext.html">LoopContext</a></td>
+        <td><span class="parametername">loop</span></td>
         <td><p>The loop reference.</p>
-</td>
-      </tr>
-    </tbody>
-  </table>
-  <h5 class="exceptions">Exceptions</h5>
-  <table class="table table-bordered table-striped table-condensed">
-    <thead>
-      <tr>
-        <th>Type</th>
-        <th>Condition</th>
-      </tr>
-    </thead>
-    <tbody>
-      <tr>
-        <td><a class="xref" href="https://docs.microsoft.com/dotnet/api/system.invalidoperationexception">InvalidOperationException</a></td>
-        <td><p>Attempts to call this method out of lexical scope.</p>
-</td>
-      </tr>
-    </tbody>
-  </table>
-  <span class="small pull-right mobile-hide">
-    <span class="divider">|</span>
-    <a href="https://github.com/sakno/dotNext/new/gh-pages/apiSpec/new?filename=DotNext_Metaprogramming_CodeGenerator_DebugMessage_System_Linq_Expressions_Expression_.md&amp;value=---%0Auid%3A%20DotNext.Metaprogramming.CodeGenerator.DebugMessage(System.Linq.Expressions.Expression)%0Asummary%3A%20'*You%20can%20override%20summary%20for%20the%20API%20here%20using%20*MARKDOWN*%20syntax'%0A---%0A%0A*Please%20type%20below%20more%20information%20about%20this%20API%3A*%0A%0A">Improve this Doc</a>
-  </span>
-  <span class="small pull-right mobile-hide">
-    <a href="https://github.com/sakno/dotNext/blob/gh-pages/src/DotNext.Metaprogramming/Metaprogramming/CodeGenerator.cs/#L59">View Source</a>
-  </span>
-  <a id="DotNext_Metaprogramming_CodeGenerator_DebugMessage_" data-uid="DotNext.Metaprogramming.CodeGenerator.DebugMessage*"></a>
-  <h4 id="DotNext_Metaprogramming_CodeGenerator_DebugMessage_System_Linq_Expressions_Expression_" data-uid="DotNext.Metaprogramming.CodeGenerator.DebugMessage(System.Linq.Expressions.Expression)">DebugMessage(Expression)</h4>
+</td>
+      </tr>
+    </tbody>
+  </table>
+  <h5 class="exceptions">Exceptions</h5>
+  <table class="table table-bordered table-striped table-condensed">
+    <thead>
+      <tr>
+        <th>Type</th>
+        <th>Condition</th>
+      </tr>
+    </thead>
+    <tbody>
+      <tr>
+        <td><a class="xref" href="https://docs.microsoft.com/dotnet/api/system.invalidoperationexception">InvalidOperationException</a></td>
+        <td><p>Attempts to call this method out of lexical scope.</p>
+</td>
+      </tr>
+    </tbody>
+  </table>
+  <span class="small pull-right mobile-hide">
+    <span class="divider">|</span>
+    <a href="https://github.com/sakno/DotNext/new/gh-pages/apiSpec/new?filename=DotNext_Metaprogramming_CodeGenerator_DebugMessage_System_Linq_Expressions_Expression_.md&amp;value=---%0Auid%3A%20DotNext.Metaprogramming.CodeGenerator.DebugMessage(System.Linq.Expressions.Expression)%0Asummary%3A%20'*You%20can%20override%20summary%20for%20the%20API%20here%20using%20*MARKDOWN*%20syntax'%0A---%0A%0A*Please%20type%20below%20more%20information%20about%20this%20API%3A*%0A%0A">Improve this Doc</a>
+  </span>
+  <span class="small pull-right mobile-hide">
+    <a href="https://github.com/sakno/DotNext/blob/gh-pages/src/DotNext.Metaprogramming/Metaprogramming/CodeGenerator.cs/#L59">View Source</a>
+  </span>
+  <a id="DotNext_Metaprogramming_CodeGenerator_DebugMessage_" data-uid="DotNext.Metaprogramming.CodeGenerator.DebugMessage*"></a>
+  <h4 id="DotNext_Metaprogramming_CodeGenerator_DebugMessage_System_Linq_Expressions_Expression_" data-uid="DotNext.Metaprogramming.CodeGenerator.DebugMessage(System.Linq.Expressions.Expression)">DebugMessage(Expression)</h4>
   <div class="markdown level1 summary"><p>Writes line of the text into attached debugger.</p>
-</div>
-  <div class="markdown level1 conceptual"></div>
-  <h5 class="decalaration">Declaration</h5>
-  <div class="codewrapper">
+</div>
+  <div class="markdown level1 conceptual"></div>
+  <h5 class="decalaration">Declaration</h5>
+  <div class="codewrapper">
     <pre><code class="lang-csharp hljs">[Conditional(&quot;DEBUG&quot;)]
-public static void DebugMessage(Expression value)</code></pre>
-  </div>
-  <h5 class="parameters">Parameters</h5>
-  <table class="table table-bordered table-striped table-condensed">
-    <thead>
-      <tr>
-        <th>Type</th>
-        <th>Name</th>
-        <th>Description</th>
-      </tr>
-    </thead>
-    <tbody>
-      <tr>
-        <td><a class="xref" href="https://docs.microsoft.com/dotnet/api/system.linq.expressions.expression">Expression</a></td>
-        <td><span class="parametername">value</span></td>
+public static void DebugMessage(Expression value)</code></pre>
+  </div>
+  <h5 class="parameters">Parameters</h5>
+  <table class="table table-bordered table-striped table-condensed">
+    <thead>
+      <tr>
+        <th>Type</th>
+        <th>Name</th>
+        <th>Description</th>
+      </tr>
+    </thead>
+    <tbody>
+      <tr>
+        <td><a class="xref" href="https://docs.microsoft.com/dotnet/api/system.linq.expressions.expression">Expression</a></td>
+        <td><span class="parametername">value</span></td>
         <td><p>The value to be written into attached debugger.</p>
-</td>
-      </tr>
-    </tbody>
-  </table>
-  <span class="small pull-right mobile-hide">
-    <span class="divider">|</span>
-    <a href="https://github.com/sakno/dotNext/new/gh-pages/apiSpec/new?filename=DotNext_Metaprogramming_CodeGenerator_DeclareVariable_System_String_System_Linq_Expressions_Expression_.md&amp;value=---%0Auid%3A%20DotNext.Metaprogramming.CodeGenerator.DeclareVariable(System.String%2CSystem.Linq.Expressions.Expression)%0Asummary%3A%20'*You%20can%20override%20summary%20for%20the%20API%20here%20using%20*MARKDOWN*%20syntax'%0A---%0A%0A*Please%20type%20below%20more%20information%20about%20this%20API%3A*%0A%0A">Improve this Doc</a>
-  </span>
-  <span class="small pull-right mobile-hide">
-    <a href="https://github.com/sakno/dotNext/blob/gh-pages/src/DotNext.Metaprogramming/Metaprogramming/CodeGenerator.cs/#L466">View Source</a>
-  </span>
-  <a id="DotNext_Metaprogramming_CodeGenerator_DeclareVariable_" data-uid="DotNext.Metaprogramming.CodeGenerator.DeclareVariable*"></a>
-  <h4 id="DotNext_Metaprogramming_CodeGenerator_DeclareVariable_System_String_System_Linq_Expressions_Expression_" data-uid="DotNext.Metaprogramming.CodeGenerator.DeclareVariable(System.String,System.Linq.Expressions.Expression)">DeclareVariable(String, Expression)</h4>
+</td>
+      </tr>
+    </tbody>
+  </table>
+  <span class="small pull-right mobile-hide">
+    <span class="divider">|</span>
+    <a href="https://github.com/sakno/DotNext/new/gh-pages/apiSpec/new?filename=DotNext_Metaprogramming_CodeGenerator_DeclareVariable_System_String_System_Linq_Expressions_Expression_.md&amp;value=---%0Auid%3A%20DotNext.Metaprogramming.CodeGenerator.DeclareVariable(System.String%2CSystem.Linq.Expressions.Expression)%0Asummary%3A%20'*You%20can%20override%20summary%20for%20the%20API%20here%20using%20*MARKDOWN*%20syntax'%0A---%0A%0A*Please%20type%20below%20more%20information%20about%20this%20API%3A*%0A%0A">Improve this Doc</a>
+  </span>
+  <span class="small pull-right mobile-hide">
+    <a href="https://github.com/sakno/DotNext/blob/gh-pages/src/DotNext.Metaprogramming/Metaprogramming/CodeGenerator.cs/#L466">View Source</a>
+  </span>
+  <a id="DotNext_Metaprogramming_CodeGenerator_DeclareVariable_" data-uid="DotNext.Metaprogramming.CodeGenerator.DeclareVariable*"></a>
+  <h4 id="DotNext_Metaprogramming_CodeGenerator_DeclareVariable_System_String_System_Linq_Expressions_Expression_" data-uid="DotNext.Metaprogramming.CodeGenerator.DeclareVariable(System.String,System.Linq.Expressions.Expression)">DeclareVariable(String, Expression)</h4>
   <div class="markdown level1 summary"><p>Declares initialized local variable of automatically
 inferred type.</p>
-</div>
-  <div class="markdown level1 conceptual"></div>
-  <h5 class="decalaration">Declaration</h5>
-  <div class="codewrapper">
-    <pre><code class="lang-csharp hljs">public static ParameterExpression DeclareVariable(string name, Expression init)</code></pre>
-  </div>
-  <h5 class="parameters">Parameters</h5>
-  <table class="table table-bordered table-striped table-condensed">
-    <thead>
-      <tr>
-        <th>Type</th>
-        <th>Name</th>
-        <th>Description</th>
-      </tr>
-    </thead>
-    <tbody>
-      <tr>
-        <td><a class="xref" href="https://docs.microsoft.com/dotnet/api/system.string">String</a></td>
-        <td><span class="parametername">name</span></td>
+</div>
+  <div class="markdown level1 conceptual"></div>
+  <h5 class="decalaration">Declaration</h5>
+  <div class="codewrapper">
+    <pre><code class="lang-csharp hljs">public static ParameterExpression DeclareVariable(string name, Expression init)</code></pre>
+  </div>
+  <h5 class="parameters">Parameters</h5>
+  <table class="table table-bordered table-striped table-condensed">
+    <thead>
+      <tr>
+        <th>Type</th>
+        <th>Name</th>
+        <th>Description</th>
+      </tr>
+    </thead>
+    <tbody>
+      <tr>
+        <td><a class="xref" href="https://docs.microsoft.com/dotnet/api/system.string">String</a></td>
+        <td><span class="parametername">name</span></td>
         <td><p>The name of the variable.</p>
-</td>
-      </tr>
-      <tr>
-        <td><a class="xref" href="https://docs.microsoft.com/dotnet/api/system.linq.expressions.expression">Expression</a></td>
-        <td><span class="parametername">init</span></td>
+</td>
+      </tr>
+      <tr>
+        <td><a class="xref" href="https://docs.microsoft.com/dotnet/api/system.linq.expressions.expression">Expression</a></td>
+        <td><span class="parametername">init</span></td>
         <td><p>Initialization expression.</p>
-</td>
-      </tr>
-    </tbody>
-  </table>
-  <h5 class="returns">Returns</h5>
-  <table class="table table-bordered table-striped table-condensed">
-    <thead>
-      <tr>
-        <th>Type</th>
-        <th>Description</th>
-      </tr>
-    </thead>
-    <tbody>
-      <tr>
-        <td><a class="xref" href="https://docs.microsoft.com/dotnet/api/system.linq.expressions.parameterexpression">ParameterExpression</a></td>
+</td>
+      </tr>
+    </tbody>
+  </table>
+  <h5 class="returns">Returns</h5>
+  <table class="table table-bordered table-striped table-condensed">
+    <thead>
+      <tr>
+        <th>Type</th>
+        <th>Description</th>
+      </tr>
+    </thead>
+    <tbody>
+      <tr>
+        <td><a class="xref" href="https://docs.microsoft.com/dotnet/api/system.linq.expressions.parameterexpression">ParameterExpression</a></td>
         <td><p>The expression representing local variable.</p>
-</td>
-      </tr>
-    </tbody>
-  </table>
-  <h5 id="DotNext_Metaprogramming_CodeGenerator_DeclareVariable_System_String_System_Linq_Expressions_Expression__remarks">Remarks</h5>
+</td>
+      </tr>
+    </tbody>
+  </table>
+  <h5 id="DotNext_Metaprogramming_CodeGenerator_DeclareVariable_System_String_System_Linq_Expressions_Expression__remarks">Remarks</h5>
   <div class="markdown level1 remarks"><p>The equivalent code is <code>var i = expr;</code></p>
-</div>
-  <h5 class="exceptions">Exceptions</h5>
-  <table class="table table-bordered table-striped table-condensed">
-    <thead>
-      <tr>
-        <th>Type</th>
-        <th>Condition</th>
-      </tr>
-    </thead>
-    <tbody>
-      <tr>
-        <td><a class="xref" href="https://docs.microsoft.com/dotnet/api/system.invalidoperationexception">InvalidOperationException</a></td>
-        <td><p>Attempts to call this method out of lexical scope.</p>
-</td>
-      </tr>
-    </tbody>
-  </table>
-  <span class="small pull-right mobile-hide">
-    <span class="divider">|</span>
-    <a href="https://github.com/sakno/dotNext/new/gh-pages/apiSpec/new?filename=DotNext_Metaprogramming_CodeGenerator_DeclareVariable_System_Type_System_String_.md&amp;value=---%0Auid%3A%20DotNext.Metaprogramming.CodeGenerator.DeclareVariable(System.Type%2CSystem.String)%0Asummary%3A%20'*You%20can%20override%20summary%20for%20the%20API%20here%20using%20*MARKDOWN*%20syntax'%0A---%0A%0A*Please%20type%20below%20more%20information%20about%20this%20API%3A*%0A%0A">Improve this Doc</a>
-  </span>
-  <span class="small pull-right mobile-hide">
-    <a href="https://github.com/sakno/dotNext/blob/gh-pages/src/DotNext.Metaprogramming/Metaprogramming/CodeGenerator.cs/#L448">View Source</a>
-  </span>
-  <a id="DotNext_Metaprogramming_CodeGenerator_DeclareVariable_" data-uid="DotNext.Metaprogramming.CodeGenerator.DeclareVariable*"></a>
-  <h4 id="DotNext_Metaprogramming_CodeGenerator_DeclareVariable_System_Type_System_String_" data-uid="DotNext.Metaprogramming.CodeGenerator.DeclareVariable(System.Type,System.String)">DeclareVariable(Type, String)</h4>
+</div>
+  <h5 class="exceptions">Exceptions</h5>
+  <table class="table table-bordered table-striped table-condensed">
+    <thead>
+      <tr>
+        <th>Type</th>
+        <th>Condition</th>
+      </tr>
+    </thead>
+    <tbody>
+      <tr>
+        <td><a class="xref" href="https://docs.microsoft.com/dotnet/api/system.invalidoperationexception">InvalidOperationException</a></td>
+        <td><p>Attempts to call this method out of lexical scope.</p>
+</td>
+      </tr>
+    </tbody>
+  </table>
+  <span class="small pull-right mobile-hide">
+    <span class="divider">|</span>
+    <a href="https://github.com/sakno/DotNext/new/gh-pages/apiSpec/new?filename=DotNext_Metaprogramming_CodeGenerator_DeclareVariable_System_Type_System_String_.md&amp;value=---%0Auid%3A%20DotNext.Metaprogramming.CodeGenerator.DeclareVariable(System.Type%2CSystem.String)%0Asummary%3A%20'*You%20can%20override%20summary%20for%20the%20API%20here%20using%20*MARKDOWN*%20syntax'%0A---%0A%0A*Please%20type%20below%20more%20information%20about%20this%20API%3A*%0A%0A">Improve this Doc</a>
+  </span>
+  <span class="small pull-right mobile-hide">
+    <a href="https://github.com/sakno/DotNext/blob/gh-pages/src/DotNext.Metaprogramming/Metaprogramming/CodeGenerator.cs/#L448">View Source</a>
+  </span>
+  <a id="DotNext_Metaprogramming_CodeGenerator_DeclareVariable_" data-uid="DotNext.Metaprogramming.CodeGenerator.DeclareVariable*"></a>
+  <h4 id="DotNext_Metaprogramming_CodeGenerator_DeclareVariable_System_Type_System_String_" data-uid="DotNext.Metaprogramming.CodeGenerator.DeclareVariable(System.Type,System.String)">DeclareVariable(Type, String)</h4>
   <div class="markdown level1 summary"><p>Declares local variable in the current lexical scope.</p>
-</div>
-  <div class="markdown level1 conceptual"></div>
-  <h5 class="decalaration">Declaration</h5>
-  <div class="codewrapper">
-    <pre><code class="lang-csharp hljs">public static ParameterExpression DeclareVariable(Type variableType, string name)</code></pre>
-  </div>
-  <h5 class="parameters">Parameters</h5>
-  <table class="table table-bordered table-striped table-condensed">
-    <thead>
-      <tr>
-        <th>Type</th>
-        <th>Name</th>
-        <th>Description</th>
-      </tr>
-    </thead>
-    <tbody>
-      <tr>
-        <td><a class="xref" href="https://docs.microsoft.com/dotnet/api/system.type">Type</a></td>
-        <td><span class="parametername">variableType</span></td>
+</div>
+  <div class="markdown level1 conceptual"></div>
+  <h5 class="decalaration">Declaration</h5>
+  <div class="codewrapper">
+    <pre><code class="lang-csharp hljs">public static ParameterExpression DeclareVariable(Type variableType, string name)</code></pre>
+  </div>
+  <h5 class="parameters">Parameters</h5>
+  <table class="table table-bordered table-striped table-condensed">
+    <thead>
+      <tr>
+        <th>Type</th>
+        <th>Name</th>
+        <th>Description</th>
+      </tr>
+    </thead>
+    <tbody>
+      <tr>
+        <td><a class="xref" href="https://docs.microsoft.com/dotnet/api/system.type">Type</a></td>
+        <td><span class="parametername">variableType</span></td>
         <td><p>The type of local variable.</p>
-</td>
-      </tr>
-      <tr>
-        <td><a class="xref" href="https://docs.microsoft.com/dotnet/api/system.string">String</a></td>
-        <td><span class="parametername">name</span></td>
+</td>
+      </tr>
+      <tr>
+        <td><a class="xref" href="https://docs.microsoft.com/dotnet/api/system.string">String</a></td>
+        <td><span class="parametername">name</span></td>
         <td><p>The name of local variable.</p>
-</td>
-      </tr>
-    </tbody>
-  </table>
-  <h5 class="returns">Returns</h5>
-  <table class="table table-bordered table-striped table-condensed">
-    <thead>
-      <tr>
-        <th>Type</th>
-        <th>Description</th>
-      </tr>
-    </thead>
-    <tbody>
-      <tr>
-        <td><a class="xref" href="https://docs.microsoft.com/dotnet/api/system.linq.expressions.parameterexpression">ParameterExpression</a></td>
+</td>
+      </tr>
+    </tbody>
+  </table>
+  <h5 class="returns">Returns</h5>
+  <table class="table table-bordered table-striped table-condensed">
+    <thead>
+      <tr>
+        <th>Type</th>
+        <th>Description</th>
+      </tr>
+    </thead>
+    <tbody>
+      <tr>
+        <td><a class="xref" href="https://docs.microsoft.com/dotnet/api/system.linq.expressions.parameterexpression">ParameterExpression</a></td>
         <td><p>The expression representing local variable.</p>
-</td>
-      </tr>
-    </tbody>
-  </table>
-  <h5 class="exceptions">Exceptions</h5>
-  <table class="table table-bordered table-striped table-condensed">
-    <thead>
-      <tr>
-        <th>Type</th>
-        <th>Condition</th>
-      </tr>
-    </thead>
-    <tbody>
-      <tr>
-        <td><a class="xref" href="https://docs.microsoft.com/dotnet/api/system.invalidoperationexception">InvalidOperationException</a></td>
-        <td><p>Attempts to call this method out of lexical scope.</p>
-</td>
-      </tr>
-    </tbody>
-  </table>
-  <span class="small pull-right mobile-hide">
-    <span class="divider">|</span>
-    <a href="https://github.com/sakno/dotNext/new/gh-pages/apiSpec/new?filename=DotNext_Metaprogramming_CodeGenerator_DeclareVariable__1_System_String_.md&amp;value=---%0Auid%3A%20DotNext.Metaprogramming.CodeGenerator.DeclareVariable%60%601(System.String)%0Asummary%3A%20'*You%20can%20override%20summary%20for%20the%20API%20here%20using%20*MARKDOWN*%20syntax'%0A---%0A%0A*Please%20type%20below%20more%20information%20about%20this%20API%3A*%0A%0A">Improve this Doc</a>
-  </span>
-  <span class="small pull-right mobile-hide">
-    <a href="https://github.com/sakno/dotNext/blob/gh-pages/src/DotNext.Metaprogramming/Metaprogramming/CodeGenerator.cs/#L439">View Source</a>
-  </span>
-  <a id="DotNext_Metaprogramming_CodeGenerator_DeclareVariable_" data-uid="DotNext.Metaprogramming.CodeGenerator.DeclareVariable*"></a>
-  <h4 id="DotNext_Metaprogramming_CodeGenerator_DeclareVariable__1_System_String_" data-uid="DotNext.Metaprogramming.CodeGenerator.DeclareVariable``1(System.String)">DeclareVariable&lt;T&gt;(String)</h4>
+</td>
+      </tr>
+    </tbody>
+  </table>
+  <h5 class="exceptions">Exceptions</h5>
+  <table class="table table-bordered table-striped table-condensed">
+    <thead>
+      <tr>
+        <th>Type</th>
+        <th>Condition</th>
+      </tr>
+    </thead>
+    <tbody>
+      <tr>
+        <td><a class="xref" href="https://docs.microsoft.com/dotnet/api/system.invalidoperationexception">InvalidOperationException</a></td>
+        <td><p>Attempts to call this method out of lexical scope.</p>
+</td>
+      </tr>
+    </tbody>
+  </table>
+  <span class="small pull-right mobile-hide">
+    <span class="divider">|</span>
+    <a href="https://github.com/sakno/DotNext/new/gh-pages/apiSpec/new?filename=DotNext_Metaprogramming_CodeGenerator_DeclareVariable__1_System_String_.md&amp;value=---%0Auid%3A%20DotNext.Metaprogramming.CodeGenerator.DeclareVariable%60%601(System.String)%0Asummary%3A%20'*You%20can%20override%20summary%20for%20the%20API%20here%20using%20*MARKDOWN*%20syntax'%0A---%0A%0A*Please%20type%20below%20more%20information%20about%20this%20API%3A*%0A%0A">Improve this Doc</a>
+  </span>
+  <span class="small pull-right mobile-hide">
+    <a href="https://github.com/sakno/DotNext/blob/gh-pages/src/DotNext.Metaprogramming/Metaprogramming/CodeGenerator.cs/#L439">View Source</a>
+  </span>
+  <a id="DotNext_Metaprogramming_CodeGenerator_DeclareVariable_" data-uid="DotNext.Metaprogramming.CodeGenerator.DeclareVariable*"></a>
+  <h4 id="DotNext_Metaprogramming_CodeGenerator_DeclareVariable__1_System_String_" data-uid="DotNext.Metaprogramming.CodeGenerator.DeclareVariable``1(System.String)">DeclareVariable&lt;T&gt;(String)</h4>
   <div class="markdown level1 summary"><p>Declares local variable in the current lexical scope.</p>
-</div>
-  <div class="markdown level1 conceptual"></div>
-  <h5 class="decalaration">Declaration</h5>
-  <div class="codewrapper">
-    <pre><code class="lang-csharp hljs">public static ParameterExpression DeclareVariable&lt;T&gt;(string name)</code></pre>
-  </div>
-  <h5 class="parameters">Parameters</h5>
-  <table class="table table-bordered table-striped table-condensed">
-    <thead>
-      <tr>
-        <th>Type</th>
-        <th>Name</th>
-        <th>Description</th>
-      </tr>
-    </thead>
-    <tbody>
-      <tr>
-        <td><a class="xref" href="https://docs.microsoft.com/dotnet/api/system.string">String</a></td>
-        <td><span class="parametername">name</span></td>
+</div>
+  <div class="markdown level1 conceptual"></div>
+  <h5 class="decalaration">Declaration</h5>
+  <div class="codewrapper">
+    <pre><code class="lang-csharp hljs">public static ParameterExpression DeclareVariable&lt;T&gt;(string name)</code></pre>
+  </div>
+  <h5 class="parameters">Parameters</h5>
+  <table class="table table-bordered table-striped table-condensed">
+    <thead>
+      <tr>
+        <th>Type</th>
+        <th>Name</th>
+        <th>Description</th>
+      </tr>
+    </thead>
+    <tbody>
+      <tr>
+        <td><a class="xref" href="https://docs.microsoft.com/dotnet/api/system.string">String</a></td>
+        <td><span class="parametername">name</span></td>
         <td><p>The name of local variable.</p>
-</td>
-      </tr>
-    </tbody>
-  </table>
-  <h5 class="returns">Returns</h5>
-  <table class="table table-bordered table-striped table-condensed">
-    <thead>
-      <tr>
-        <th>Type</th>
-        <th>Description</th>
-      </tr>
-    </thead>
-    <tbody>
-      <tr>
-        <td><a class="xref" href="https://docs.microsoft.com/dotnet/api/system.linq.expressions.parameterexpression">ParameterExpression</a></td>
+</td>
+      </tr>
+    </tbody>
+  </table>
+  <h5 class="returns">Returns</h5>
+  <table class="table table-bordered table-striped table-condensed">
+    <thead>
+      <tr>
+        <th>Type</th>
+        <th>Description</th>
+      </tr>
+    </thead>
+    <tbody>
+      <tr>
+        <td><a class="xref" href="https://docs.microsoft.com/dotnet/api/system.linq.expressions.parameterexpression">ParameterExpression</a></td>
         <td><p>The expression representing local variable.</p>
-</td>
-      </tr>
-    </tbody>
-  </table>
-  <h5 class="typeParameters">Type Parameters</h5>
-  <table class="table table-bordered table-striped table-condensed">
-    <thead>
-      <tr>
-        <th>Name</th>
-        <th>Description</th>
-      </tr>
-    </thead>
-    <tbody>
-      <tr>
-        <td><span class="parametername">T</span></td>
+</td>
+      </tr>
+    </tbody>
+  </table>
+  <h5 class="typeParameters">Type Parameters</h5>
+  <table class="table table-bordered table-striped table-condensed">
+    <thead>
+      <tr>
+        <th>Name</th>
+        <th>Description</th>
+      </tr>
+    </thead>
+    <tbody>
+      <tr>
+        <td><span class="parametername">T</span></td>
         <td><p>The type of local variable.</p>
-</td>
-      </tr>
-    </tbody>
-  </table>
-  <h5 class="exceptions">Exceptions</h5>
-  <table class="table table-bordered table-striped table-condensed">
-    <thead>
-      <tr>
-        <th>Type</th>
-        <th>Condition</th>
-      </tr>
-    </thead>
-    <tbody>
-      <tr>
-        <td><a class="xref" href="https://docs.microsoft.com/dotnet/api/system.invalidoperationexception">InvalidOperationException</a></td>
-        <td><p>Attempts to call this method out of lexical scope.</p>
-</td>
-      </tr>
-    </tbody>
-  </table>
-  <span class="small pull-right mobile-hide">
-    <span class="divider">|</span>
-    <a href="https://github.com/sakno/dotNext/new/gh-pages/apiSpec/new?filename=DotNext_Metaprogramming_CodeGenerator_Default_DotNext_Metaprogramming_MatchBuilder_System_Action_System_Linq_Expressions_ParameterExpression__.md&amp;value=---%0Auid%3A%20DotNext.Metaprogramming.CodeGenerator.Default(DotNext.Metaprogramming.MatchBuilder%2CSystem.Action%7BSystem.Linq.Expressions.ParameterExpression%7D)%0Asummary%3A%20'*You%20can%20override%20summary%20for%20the%20API%20here%20using%20*MARKDOWN*%20syntax'%0A---%0A%0A*Please%20type%20below%20more%20information%20about%20this%20API%3A*%0A%0A">Improve this Doc</a>
-  </span>
-  <span class="small pull-right mobile-hide">
-    <a href="https://github.com/sakno/dotNext/blob/gh-pages/src/DotNext.Metaprogramming/Metaprogramming/CodeGenerator.cs/#L911">View Source</a>
-  </span>
-  <a id="DotNext_Metaprogramming_CodeGenerator_Default_" data-uid="DotNext.Metaprogramming.CodeGenerator.Default*"></a>
-  <h4 id="DotNext_Metaprogramming_CodeGenerator_Default_DotNext_Metaprogramming_MatchBuilder_System_Action_System_Linq_Expressions_ParameterExpression__" data-uid="DotNext.Metaprogramming.CodeGenerator.Default(DotNext.Metaprogramming.MatchBuilder,System.Action{System.Linq.Expressions.ParameterExpression})">Default(MatchBuilder, Action&lt;ParameterExpression&gt;)</h4>
+</td>
+      </tr>
+    </tbody>
+  </table>
+  <h5 class="exceptions">Exceptions</h5>
+  <table class="table table-bordered table-striped table-condensed">
+    <thead>
+      <tr>
+        <th>Type</th>
+        <th>Condition</th>
+      </tr>
+    </thead>
+    <tbody>
+      <tr>
+        <td><a class="xref" href="https://docs.microsoft.com/dotnet/api/system.invalidoperationexception">InvalidOperationException</a></td>
+        <td><p>Attempts to call this method out of lexical scope.</p>
+</td>
+      </tr>
+    </tbody>
+  </table>
+  <span class="small pull-right mobile-hide">
+    <span class="divider">|</span>
+    <a href="https://github.com/sakno/DotNext/new/gh-pages/apiSpec/new?filename=DotNext_Metaprogramming_CodeGenerator_Default_DotNext_Metaprogramming_MatchBuilder_System_Action_System_Linq_Expressions_ParameterExpression__.md&amp;value=---%0Auid%3A%20DotNext.Metaprogramming.CodeGenerator.Default(DotNext.Metaprogramming.MatchBuilder%2CSystem.Action%7BSystem.Linq.Expressions.ParameterExpression%7D)%0Asummary%3A%20'*You%20can%20override%20summary%20for%20the%20API%20here%20using%20*MARKDOWN*%20syntax'%0A---%0A%0A*Please%20type%20below%20more%20information%20about%20this%20API%3A*%0A%0A">Improve this Doc</a>
+  </span>
+  <span class="small pull-right mobile-hide">
+    <a href="https://github.com/sakno/DotNext/blob/gh-pages/src/DotNext.Metaprogramming/Metaprogramming/CodeGenerator.cs/#L911">View Source</a>
+  </span>
+  <a id="DotNext_Metaprogramming_CodeGenerator_Default_" data-uid="DotNext.Metaprogramming.CodeGenerator.Default*"></a>
+  <h4 id="DotNext_Metaprogramming_CodeGenerator_Default_DotNext_Metaprogramming_MatchBuilder_System_Action_System_Linq_Expressions_ParameterExpression__" data-uid="DotNext.Metaprogramming.CodeGenerator.Default(DotNext.Metaprogramming.MatchBuilder,System.Action{System.Linq.Expressions.ParameterExpression})">Default(MatchBuilder, Action&lt;ParameterExpression&gt;)</h4>
   <div class="markdown level1 summary"><p>Defines default behavior in case when all defined patterns are false positive.</p>
-</div>
-  <div class="markdown level1 conceptual"></div>
-  <h5 class="decalaration">Declaration</h5>
-  <div class="codewrapper">
-    <pre><code class="lang-csharp hljs">public static MatchBuilder Default(this MatchBuilder builder, Action&lt;ParameterExpression&gt; body)</code></pre>
-  </div>
-  <h5 class="parameters">Parameters</h5>
-  <table class="table table-bordered table-striped table-condensed">
-    <thead>
-      <tr>
-        <th>Type</th>
-        <th>Name</th>
-        <th>Description</th>
-      </tr>
-    </thead>
-    <tbody>
-      <tr>
-        <td><a class="xref" href="DotNext.Metaprogramming.MatchBuilder.html">MatchBuilder</a></td>
-        <td><span class="parametername">builder</span></td>
+</div>
+  <div class="markdown level1 conceptual"></div>
+  <h5 class="decalaration">Declaration</h5>
+  <div class="codewrapper">
+    <pre><code class="lang-csharp hljs">public static MatchBuilder Default(this MatchBuilder builder, Action&lt;ParameterExpression&gt; body)</code></pre>
+  </div>
+  <h5 class="parameters">Parameters</h5>
+  <table class="table table-bordered table-striped table-condensed">
+    <thead>
+      <tr>
+        <th>Type</th>
+        <th>Name</th>
+        <th>Description</th>
+      </tr>
+    </thead>
+    <tbody>
+      <tr>
+        <td><a class="xref" href="DotNext.Metaprogramming.MatchBuilder.html">MatchBuilder</a></td>
+        <td><span class="parametername">builder</span></td>
         <td><p>Pattern matching builder.</p>
-</td>
-      </tr>
-      <tr>
-        <td><a class="xref" href="https://docs.microsoft.com/dotnet/api/system.action-1">Action</a>&lt;<a class="xref" href="https://docs.microsoft.com/dotnet/api/system.linq.expressions.parameterexpression">ParameterExpression</a>&gt;</td>
-        <td><span class="parametername">body</span></td>
+</td>
+      </tr>
+      <tr>
+        <td><a class="xref" href="https://docs.microsoft.com/dotnet/api/system.action-1">Action</a>&lt;<a class="xref" href="https://docs.microsoft.com/dotnet/api/system.linq.expressions.parameterexpression">ParameterExpression</a>&gt;</td>
+        <td><span class="parametername">body</span></td>
         <td><p>The body to be executed as default case.</p>
-</td>
-      </tr>
-    </tbody>
-  </table>
-  <h5 class="returns">Returns</h5>
-  <table class="table table-bordered table-striped table-condensed">
-    <thead>
-      <tr>
-        <th>Type</th>
-        <th>Description</th>
-      </tr>
-    </thead>
-    <tbody>
-      <tr>
-        <td><a class="xref" href="DotNext.Metaprogramming.MatchBuilder.html">MatchBuilder</a></td>
+</td>
+      </tr>
+    </tbody>
+  </table>
+  <h5 class="returns">Returns</h5>
+  <table class="table table-bordered table-striped table-condensed">
+    <thead>
+      <tr>
+        <th>Type</th>
+        <th>Description</th>
+      </tr>
+    </thead>
+    <tbody>
+      <tr>
+        <td><a class="xref" href="DotNext.Metaprogramming.MatchBuilder.html">MatchBuilder</a></td>
         <td><p><code>this</code> builder.</p>
-</td>
-      </tr>
-    </tbody>
-  </table>
-  <span class="small pull-right mobile-hide">
-    <span class="divider">|</span>
-    <a href="https://github.com/sakno/dotNext/new/gh-pages/apiSpec/new?filename=DotNext_Metaprogramming_CodeGenerator_Default_DotNext_Metaprogramming_SwitchBuilder_System_Action_.md&amp;value=---%0Auid%3A%20DotNext.Metaprogramming.CodeGenerator.Default(DotNext.Metaprogramming.SwitchBuilder%2CSystem.Action)%0Asummary%3A%20'*You%20can%20override%20summary%20for%20the%20API%20here%20using%20*MARKDOWN*%20syntax'%0A---%0A%0A*Please%20type%20below%20more%20information%20about%20this%20API%3A*%0A%0A">Improve this Doc</a>
-  </span>
-  <span class="small pull-right mobile-hide">
-    <a href="https://github.com/sakno/dotNext/blob/gh-pages/src/DotNext.Metaprogramming/Metaprogramming/CodeGenerator.cs/#L953">View Source</a>
-  </span>
-  <a id="DotNext_Metaprogramming_CodeGenerator_Default_" data-uid="DotNext.Metaprogramming.CodeGenerator.Default*"></a>
-  <h4 id="DotNext_Metaprogramming_CodeGenerator_Default_DotNext_Metaprogramming_SwitchBuilder_System_Action_" data-uid="DotNext.Metaprogramming.CodeGenerator.Default(DotNext.Metaprogramming.SwitchBuilder,System.Action)">Default(SwitchBuilder, Action)</h4>
+</td>
+      </tr>
+    </tbody>
+  </table>
+  <span class="small pull-right mobile-hide">
+    <span class="divider">|</span>
+    <a href="https://github.com/sakno/DotNext/new/gh-pages/apiSpec/new?filename=DotNext_Metaprogramming_CodeGenerator_Default_DotNext_Metaprogramming_SwitchBuilder_System_Action_.md&amp;value=---%0Auid%3A%20DotNext.Metaprogramming.CodeGenerator.Default(DotNext.Metaprogramming.SwitchBuilder%2CSystem.Action)%0Asummary%3A%20'*You%20can%20override%20summary%20for%20the%20API%20here%20using%20*MARKDOWN*%20syntax'%0A---%0A%0A*Please%20type%20below%20more%20information%20about%20this%20API%3A*%0A%0A">Improve this Doc</a>
+  </span>
+  <span class="small pull-right mobile-hide">
+    <a href="https://github.com/sakno/DotNext/blob/gh-pages/src/DotNext.Metaprogramming/Metaprogramming/CodeGenerator.cs/#L953">View Source</a>
+  </span>
+  <a id="DotNext_Metaprogramming_CodeGenerator_Default_" data-uid="DotNext.Metaprogramming.CodeGenerator.Default*"></a>
+  <h4 id="DotNext_Metaprogramming_CodeGenerator_Default_DotNext_Metaprogramming_SwitchBuilder_System_Action_" data-uid="DotNext.Metaprogramming.CodeGenerator.Default(DotNext.Metaprogramming.SwitchBuilder,System.Action)">Default(SwitchBuilder, Action)</h4>
   <div class="markdown level1 summary"><p>Specifies the switch section to execute if the match expression
 doesn't match any other cases.</p>
-</div>
-  <div class="markdown level1 conceptual"></div>
-  <h5 class="decalaration">Declaration</h5>
-  <div class="codewrapper">
-    <pre><code class="lang-csharp hljs">public static SwitchBuilder Default(this SwitchBuilder builder, Action body)</code></pre>
-  </div>
-  <h5 class="parameters">Parameters</h5>
-  <table class="table table-bordered table-striped table-condensed">
-    <thead>
-      <tr>
-        <th>Type</th>
-        <th>Name</th>
-        <th>Description</th>
-      </tr>
-    </thead>
-    <tbody>
-      <tr>
-        <td><a class="xref" href="DotNext.Metaprogramming.SwitchBuilder.html">SwitchBuilder</a></td>
-        <td><span class="parametername">builder</span></td>
+</div>
+  <div class="markdown level1 conceptual"></div>
+  <h5 class="decalaration">Declaration</h5>
+  <div class="codewrapper">
+    <pre><code class="lang-csharp hljs">public static SwitchBuilder Default(this SwitchBuilder builder, Action body)</code></pre>
+  </div>
+  <h5 class="parameters">Parameters</h5>
+  <table class="table table-bordered table-striped table-condensed">
+    <thead>
+      <tr>
+        <th>Type</th>
+        <th>Name</th>
+        <th>Description</th>
+      </tr>
+    </thead>
+    <tbody>
+      <tr>
+        <td><a class="xref" href="DotNext.Metaprogramming.SwitchBuilder.html">SwitchBuilder</a></td>
+        <td><span class="parametername">builder</span></td>
         <td><p>Selection builder.</p>
-</td>
-      </tr>
-      <tr>
-        <td><a class="xref" href="https://docs.microsoft.com/dotnet/api/system.action">Action</a></td>
-        <td><span class="parametername">body</span></td>
+</td>
+      </tr>
+      <tr>
+        <td><a class="xref" href="https://docs.microsoft.com/dotnet/api/system.action">Action</a></td>
+        <td><span class="parametername">body</span></td>
         <td><p>The block code to be executed if input value is equal to one of test values.</p>
-</td>
-      </tr>
-    </tbody>
-  </table>
-  <h5 class="returns">Returns</h5>
-  <table class="table table-bordered table-striped table-condensed">
-    <thead>
-      <tr>
-        <th>Type</th>
-        <th>Description</th>
-      </tr>
-    </thead>
-    <tbody>
-      <tr>
-        <td><a class="xref" href="DotNext.Metaprogramming.SwitchBuilder.html">SwitchBuilder</a></td>
+</td>
+      </tr>
+    </tbody>
+  </table>
+  <h5 class="returns">Returns</h5>
+  <table class="table table-bordered table-striped table-condensed">
+    <thead>
+      <tr>
+        <th>Type</th>
+        <th>Description</th>
+      </tr>
+    </thead>
+    <tbody>
+      <tr>
+        <td><a class="xref" href="DotNext.Metaprogramming.SwitchBuilder.html">SwitchBuilder</a></td>
         <td><p>Modified selection builder.</p>
-</td>
-      </tr>
-    </tbody>
-  </table>
-  <h5 class="exceptions">Exceptions</h5>
-  <table class="table table-bordered table-striped table-condensed">
-    <thead>
-      <tr>
-        <th>Type</th>
-        <th>Condition</th>
-      </tr>
-    </thead>
-    <tbody>
-      <tr>
-        <td><a class="xref" href="https://docs.microsoft.com/dotnet/api/system.invalidoperationexception">InvalidOperationException</a></td>
-        <td><p>Attempts to call this method out of lexical scope.</p>
-</td>
-      </tr>
-    </tbody>
-  </table>
-  <span class="small pull-right mobile-hide">
-    <span class="divider">|</span>
-    <a href="https://github.com/sakno/dotNext/new/gh-pages/apiSpec/new?filename=DotNext_Metaprogramming_CodeGenerator_DoWhile_System_Linq_Expressions_Expression_System_Action_.md&amp;value=---%0Auid%3A%20DotNext.Metaprogramming.CodeGenerator.DoWhile(System.Linq.Expressions.Expression%2CSystem.Action)%0Asummary%3A%20'*You%20can%20override%20summary%20for%20the%20API%20here%20using%20*MARKDOWN*%20syntax'%0A---%0A%0A*Please%20type%20below%20more%20information%20about%20this%20API%3A*%0A%0A">Improve this Doc</a>
-  </span>
-  <span class="small pull-right mobile-hide">
-    <a href="https://github.com/sakno/dotNext/blob/gh-pages/src/DotNext.Metaprogramming/Metaprogramming/CodeGenerator.cs/#L580">View Source</a>
-  </span>
-  <a id="DotNext_Metaprogramming_CodeGenerator_DoWhile_" data-uid="DotNext.Metaprogramming.CodeGenerator.DoWhile*"></a>
-  <h4 id="DotNext_Metaprogramming_CodeGenerator_DoWhile_System_Linq_Expressions_Expression_System_Action_" data-uid="DotNext.Metaprogramming.CodeGenerator.DoWhile(System.Linq.Expressions.Expression,System.Action)">DoWhile(Expression, Action)</h4>
+</td>
+      </tr>
+    </tbody>
+  </table>
+  <h5 class="exceptions">Exceptions</h5>
+  <table class="table table-bordered table-striped table-condensed">
+    <thead>
+      <tr>
+        <th>Type</th>
+        <th>Condition</th>
+      </tr>
+    </thead>
+    <tbody>
+      <tr>
+        <td><a class="xref" href="https://docs.microsoft.com/dotnet/api/system.invalidoperationexception">InvalidOperationException</a></td>
+        <td><p>Attempts to call this method out of lexical scope.</p>
+</td>
+      </tr>
+    </tbody>
+  </table>
+  <span class="small pull-right mobile-hide">
+    <span class="divider">|</span>
+    <a href="https://github.com/sakno/DotNext/new/gh-pages/apiSpec/new?filename=DotNext_Metaprogramming_CodeGenerator_DoWhile_System_Linq_Expressions_Expression_System_Action_.md&amp;value=---%0Auid%3A%20DotNext.Metaprogramming.CodeGenerator.DoWhile(System.Linq.Expressions.Expression%2CSystem.Action)%0Asummary%3A%20'*You%20can%20override%20summary%20for%20the%20API%20here%20using%20*MARKDOWN*%20syntax'%0A---%0A%0A*Please%20type%20below%20more%20information%20about%20this%20API%3A*%0A%0A">Improve this Doc</a>
+  </span>
+  <span class="small pull-right mobile-hide">
+    <a href="https://github.com/sakno/DotNext/blob/gh-pages/src/DotNext.Metaprogramming/Metaprogramming/CodeGenerator.cs/#L580">View Source</a>
+  </span>
+  <a id="DotNext_Metaprogramming_CodeGenerator_DoWhile_" data-uid="DotNext.Metaprogramming.CodeGenerator.DoWhile*"></a>
+  <h4 id="DotNext_Metaprogramming_CodeGenerator_DoWhile_System_Linq_Expressions_Expression_System_Action_" data-uid="DotNext.Metaprogramming.CodeGenerator.DoWhile(System.Linq.Expressions.Expression,System.Action)">DoWhile(Expression, Action)</h4>
   <div class="markdown level1 summary"><p>Adds <code>do{ } while(condition);</code> loop statement.</p>
-</div>
-  <div class="markdown level1 conceptual"></div>
-  <h5 class="decalaration">Declaration</h5>
-  <div class="codewrapper">
-    <pre><code class="lang-csharp hljs">public static void DoWhile(Expression test, Action body)</code></pre>
-  </div>
-  <h5 class="parameters">Parameters</h5>
-  <table class="table table-bordered table-striped table-condensed">
-    <thead>
-      <tr>
-        <th>Type</th>
-        <th>Name</th>
-        <th>Description</th>
-      </tr>
-    </thead>
-    <tbody>
-      <tr>
-        <td><a class="xref" href="https://docs.microsoft.com/dotnet/api/system.linq.expressions.expression">Expression</a></td>
-        <td><span class="parametername">test</span></td>
+</div>
+  <div class="markdown level1 conceptual"></div>
+  <h5 class="decalaration">Declaration</h5>
+  <div class="codewrapper">
+    <pre><code class="lang-csharp hljs">public static void DoWhile(Expression test, Action body)</code></pre>
+  </div>
+  <h5 class="parameters">Parameters</h5>
+  <table class="table table-bordered table-striped table-condensed">
+    <thead>
+      <tr>
+        <th>Type</th>
+        <th>Name</th>
+        <th>Description</th>
+      </tr>
+    </thead>
+    <tbody>
+      <tr>
+        <td><a class="xref" href="https://docs.microsoft.com/dotnet/api/system.linq.expressions.expression">Expression</a></td>
+        <td><span class="parametername">test</span></td>
         <td><p>Loop continuation condition.</p>
-</td>
-      </tr>
-      <tr>
-        <td><a class="xref" href="https://docs.microsoft.com/dotnet/api/system.action">Action</a></td>
-        <td><span class="parametername">body</span></td>
+</td>
+      </tr>
+      <tr>
+        <td><a class="xref" href="https://docs.microsoft.com/dotnet/api/system.action">Action</a></td>
+        <td><span class="parametername">body</span></td>
         <td><p>Loop body.</p>
-</td>
-      </tr>
-    </tbody>
-  </table>
-  <h5 class="exceptions">Exceptions</h5>
-  <table class="table table-bordered table-striped table-condensed">
-    <thead>
-      <tr>
-        <th>Type</th>
-        <th>Condition</th>
-      </tr>
-    </thead>
-    <tbody>
-      <tr>
-        <td><a class="xref" href="https://docs.microsoft.com/dotnet/api/system.invalidoperationexception">InvalidOperationException</a></td>
-        <td><p>Attempts to call this method out of lexical scope.</p>
-</td>
-      </tr>
-    </tbody>
-  </table>
-  <h5 id="DotNext_Metaprogramming_CodeGenerator_DoWhile_System_Linq_Expressions_Expression_System_Action__seealso">See Also</h5>
-  <div class="seealso">
-      <div><span><a href="https://docs.microsoft.com/en-us/dotnet/csharp/language-reference/keywords/do">do-while Statement</a></span></div>
-  </div>
-  <span class="small pull-right mobile-hide">
-    <span class="divider">|</span>
-    <a href="https://github.com/sakno/dotNext/new/gh-pages/apiSpec/new?filename=DotNext_Metaprogramming_CodeGenerator_DoWhile_System_Linq_Expressions_Expression_System_Action_DotNext_Metaprogramming_LoopContext__.md&amp;value=---%0Auid%3A%20DotNext.Metaprogramming.CodeGenerator.DoWhile(System.Linq.Expressions.Expression%2CSystem.Action%7BDotNext.Metaprogramming.LoopContext%7D)%0Asummary%3A%20'*You%20can%20override%20summary%20for%20the%20API%20here%20using%20*MARKDOWN*%20syntax'%0A---%0A%0A*Please%20type%20below%20more%20information%20about%20this%20API%3A*%0A%0A">Improve this Doc</a>
-  </span>
-  <span class="small pull-right mobile-hide">
-    <a href="https://github.com/sakno/dotNext/blob/gh-pages/src/DotNext.Metaprogramming/Metaprogramming/CodeGenerator.cs/#L567">View Source</a>
-  </span>
-  <a id="DotNext_Metaprogramming_CodeGenerator_DoWhile_" data-uid="DotNext.Metaprogramming.CodeGenerator.DoWhile*"></a>
-  <h4 id="DotNext_Metaprogramming_CodeGenerator_DoWhile_System_Linq_Expressions_Expression_System_Action_DotNext_Metaprogramming_LoopContext__" data-uid="DotNext.Metaprogramming.CodeGenerator.DoWhile(System.Linq.Expressions.Expression,System.Action{DotNext.Metaprogramming.LoopContext})">DoWhile(Expression, Action&lt;LoopContext&gt;)</h4>
+</td>
+      </tr>
+    </tbody>
+  </table>
+  <h5 class="exceptions">Exceptions</h5>
+  <table class="table table-bordered table-striped table-condensed">
+    <thead>
+      <tr>
+        <th>Type</th>
+        <th>Condition</th>
+      </tr>
+    </thead>
+    <tbody>
+      <tr>
+        <td><a class="xref" href="https://docs.microsoft.com/dotnet/api/system.invalidoperationexception">InvalidOperationException</a></td>
+        <td><p>Attempts to call this method out of lexical scope.</p>
+</td>
+      </tr>
+    </tbody>
+  </table>
+  <h5 id="DotNext_Metaprogramming_CodeGenerator_DoWhile_System_Linq_Expressions_Expression_System_Action__seealso">See Also</h5>
+  <div class="seealso">
+      <div><span><a href="https://docs.microsoft.com/en-us/dotnet/csharp/language-reference/keywords/do">do-while Statement</a></span></div>
+  </div>
+  <span class="small pull-right mobile-hide">
+    <span class="divider">|</span>
+    <a href="https://github.com/sakno/DotNext/new/gh-pages/apiSpec/new?filename=DotNext_Metaprogramming_CodeGenerator_DoWhile_System_Linq_Expressions_Expression_System_Action_DotNext_Metaprogramming_LoopContext__.md&amp;value=---%0Auid%3A%20DotNext.Metaprogramming.CodeGenerator.DoWhile(System.Linq.Expressions.Expression%2CSystem.Action%7BDotNext.Metaprogramming.LoopContext%7D)%0Asummary%3A%20'*You%20can%20override%20summary%20for%20the%20API%20here%20using%20*MARKDOWN*%20syntax'%0A---%0A%0A*Please%20type%20below%20more%20information%20about%20this%20API%3A*%0A%0A">Improve this Doc</a>
+  </span>
+  <span class="small pull-right mobile-hide">
+    <a href="https://github.com/sakno/DotNext/blob/gh-pages/src/DotNext.Metaprogramming/Metaprogramming/CodeGenerator.cs/#L567">View Source</a>
+  </span>
+  <a id="DotNext_Metaprogramming_CodeGenerator_DoWhile_" data-uid="DotNext.Metaprogramming.CodeGenerator.DoWhile*"></a>
+  <h4 id="DotNext_Metaprogramming_CodeGenerator_DoWhile_System_Linq_Expressions_Expression_System_Action_DotNext_Metaprogramming_LoopContext__" data-uid="DotNext.Metaprogramming.CodeGenerator.DoWhile(System.Linq.Expressions.Expression,System.Action{DotNext.Metaprogramming.LoopContext})">DoWhile(Expression, Action&lt;LoopContext&gt;)</h4>
   <div class="markdown level1 summary"><p>Adds <code>do{ } while(condition);</code> loop statement.</p>
-</div>
-  <div class="markdown level1 conceptual"></div>
-  <h5 class="decalaration">Declaration</h5>
-  <div class="codewrapper">
-    <pre><code class="lang-csharp hljs">public static void DoWhile(Expression test, Action&lt;LoopContext&gt; body)</code></pre>
-  </div>
-  <h5 class="parameters">Parameters</h5>
-  <table class="table table-bordered table-striped table-condensed">
-    <thead>
-      <tr>
-        <th>Type</th>
-        <th>Name</th>
-        <th>Description</th>
-      </tr>
-    </thead>
-    <tbody>
-      <tr>
-        <td><a class="xref" href="https://docs.microsoft.com/dotnet/api/system.linq.expressions.expression">Expression</a></td>
-        <td><span class="parametername">test</span></td>
+</div>
+  <div class="markdown level1 conceptual"></div>
+  <h5 class="decalaration">Declaration</h5>
+  <div class="codewrapper">
+    <pre><code class="lang-csharp hljs">public static void DoWhile(Expression test, Action&lt;LoopContext&gt; body)</code></pre>
+  </div>
+  <h5 class="parameters">Parameters</h5>
+  <table class="table table-bordered table-striped table-condensed">
+    <thead>
+      <tr>
+        <th>Type</th>
+        <th>Name</th>
+        <th>Description</th>
+      </tr>
+    </thead>
+    <tbody>
+      <tr>
+        <td><a class="xref" href="https://docs.microsoft.com/dotnet/api/system.linq.expressions.expression">Expression</a></td>
+        <td><span class="parametername">test</span></td>
         <td><p>Loop continuation condition.</p>
-</td>
-      </tr>
-      <tr>
-        <td><a class="xref" href="https://docs.microsoft.com/dotnet/api/system.action-1">Action</a>&lt;<a class="xref" href="DotNext.Metaprogramming.LoopContext.html">LoopContext</a>&gt;</td>
-        <td><span class="parametername">body</span></td>
+</td>
+      </tr>
+      <tr>
+        <td><a class="xref" href="https://docs.microsoft.com/dotnet/api/system.action-1">Action</a>&lt;<a class="xref" href="DotNext.Metaprogramming.LoopContext.html">LoopContext</a>&gt;</td>
+        <td><span class="parametername">body</span></td>
         <td><p>Loop body.</p>
-</td>
-      </tr>
-    </tbody>
-  </table>
-  <h5 class="exceptions">Exceptions</h5>
-  <table class="table table-bordered table-striped table-condensed">
-    <thead>
-      <tr>
-        <th>Type</th>
-        <th>Condition</th>
-      </tr>
-    </thead>
-    <tbody>
-      <tr>
-        <td><a class="xref" href="https://docs.microsoft.com/dotnet/api/system.invalidoperationexception">InvalidOperationException</a></td>
-        <td><p>Attempts to call this method out of lexical scope.</p>
-</td>
-      </tr>
-    </tbody>
-  </table>
-  <h5 id="DotNext_Metaprogramming_CodeGenerator_DoWhile_System_Linq_Expressions_Expression_System_Action_DotNext_Metaprogramming_LoopContext___seealso">See Also</h5>
-  <div class="seealso">
-      <div><span><a href="https://docs.microsoft.com/en-us/dotnet/csharp/language-reference/keywords/do">do-while Statement</a></span></div>
-  </div>
-  <span class="small pull-right mobile-hide">
-    <span class="divider">|</span>
-    <a href="https://github.com/sakno/dotNext/new/gh-pages/apiSpec/new?filename=DotNext_Metaprogramming_CodeGenerator_Else_DotNext_Metaprogramming_ConditionalBuilder_System_Action_.md&amp;value=---%0Auid%3A%20DotNext.Metaprogramming.CodeGenerator.Else(DotNext.Metaprogramming.ConditionalBuilder%2CSystem.Action)%0Asummary%3A%20'*You%20can%20override%20summary%20for%20the%20API%20here%20using%20*MARKDOWN*%20syntax'%0A---%0A%0A*Please%20type%20below%20more%20information%20about%20this%20API%3A*%0A%0A">Improve this Doc</a>
-  </span>
-  <span class="small pull-right mobile-hide">
-    <a href="https://github.com/sakno/dotNext/blob/gh-pages/src/DotNext.Metaprogramming/Metaprogramming/CodeGenerator.cs/#L509">View Source</a>
-  </span>
-  <a id="DotNext_Metaprogramming_CodeGenerator_Else_" data-uid="DotNext.Metaprogramming.CodeGenerator.Else*"></a>
-  <h4 id="DotNext_Metaprogramming_CodeGenerator_Else_DotNext_Metaprogramming_ConditionalBuilder_System_Action_" data-uid="DotNext.Metaprogramming.CodeGenerator.Else(DotNext.Metaprogramming.ConditionalBuilder,System.Action)">Else(ConditionalBuilder, Action)</h4>
+</td>
+      </tr>
+    </tbody>
+  </table>
+  <h5 class="exceptions">Exceptions</h5>
+  <table class="table table-bordered table-striped table-condensed">
+    <thead>
+      <tr>
+        <th>Type</th>
+        <th>Condition</th>
+      </tr>
+    </thead>
+    <tbody>
+      <tr>
+        <td><a class="xref" href="https://docs.microsoft.com/dotnet/api/system.invalidoperationexception">InvalidOperationException</a></td>
+        <td><p>Attempts to call this method out of lexical scope.</p>
+</td>
+      </tr>
+    </tbody>
+  </table>
+  <h5 id="DotNext_Metaprogramming_CodeGenerator_DoWhile_System_Linq_Expressions_Expression_System_Action_DotNext_Metaprogramming_LoopContext___seealso">See Also</h5>
+  <div class="seealso">
+      <div><span><a href="https://docs.microsoft.com/en-us/dotnet/csharp/language-reference/keywords/do">do-while Statement</a></span></div>
+  </div>
+  <span class="small pull-right mobile-hide">
+    <span class="divider">|</span>
+    <a href="https://github.com/sakno/DotNext/new/gh-pages/apiSpec/new?filename=DotNext_Metaprogramming_CodeGenerator_Else_DotNext_Metaprogramming_ConditionalBuilder_System_Action_.md&amp;value=---%0Auid%3A%20DotNext.Metaprogramming.CodeGenerator.Else(DotNext.Metaprogramming.ConditionalBuilder%2CSystem.Action)%0Asummary%3A%20'*You%20can%20override%20summary%20for%20the%20API%20here%20using%20*MARKDOWN*%20syntax'%0A---%0A%0A*Please%20type%20below%20more%20information%20about%20this%20API%3A*%0A%0A">Improve this Doc</a>
+  </span>
+  <span class="small pull-right mobile-hide">
+    <a href="https://github.com/sakno/DotNext/blob/gh-pages/src/DotNext.Metaprogramming/Metaprogramming/CodeGenerator.cs/#L509">View Source</a>
+  </span>
+  <a id="DotNext_Metaprogramming_CodeGenerator_Else_" data-uid="DotNext.Metaprogramming.CodeGenerator.Else*"></a>
+  <h4 id="DotNext_Metaprogramming_CodeGenerator_Else_DotNext_Metaprogramming_ConditionalBuilder_System_Action_" data-uid="DotNext.Metaprogramming.CodeGenerator.Else(DotNext.Metaprogramming.ConditionalBuilder,System.Action)">Else(ConditionalBuilder, Action)</h4>
   <div class="markdown level1 summary"><p>Constructs negative branch of the conditional expression.</p>
-</div>
-  <div class="markdown level1 conceptual"></div>
-  <h5 class="decalaration">Declaration</h5>
-  <div class="codewrapper">
-    <pre><code class="lang-csharp hljs">public static ConditionalBuilder Else(this ConditionalBuilder builder, Action body)</code></pre>
-  </div>
-  <h5 class="parameters">Parameters</h5>
-  <table class="table table-bordered table-striped table-condensed">
-    <thead>
-      <tr>
-        <th>Type</th>
-        <th>Name</th>
-        <th>Description</th>
-      </tr>
-    </thead>
-    <tbody>
-      <tr>
-        <td><a class="xref" href="DotNext.Metaprogramming.ConditionalBuilder.html">ConditionalBuilder</a></td>
-        <td><span class="parametername">builder</span></td>
+</div>
+  <div class="markdown level1 conceptual"></div>
+  <h5 class="decalaration">Declaration</h5>
+  <div class="codewrapper">
+    <pre><code class="lang-csharp hljs">public static ConditionalBuilder Else(this ConditionalBuilder builder, Action body)</code></pre>
+  </div>
+  <h5 class="parameters">Parameters</h5>
+  <table class="table table-bordered table-striped table-condensed">
+    <thead>
+      <tr>
+        <th>Type</th>
+        <th>Name</th>
+        <th>Description</th>
+      </tr>
+    </thead>
+    <tbody>
+      <tr>
+        <td><a class="xref" href="DotNext.Metaprogramming.ConditionalBuilder.html">ConditionalBuilder</a></td>
+        <td><span class="parametername">builder</span></td>
         <td><p>Conditional statement builder.</p>
-</td>
-      </tr>
-      <tr>
-        <td><a class="xref" href="https://docs.microsoft.com/dotnet/api/system.action">Action</a></td>
-        <td><span class="parametername">body</span></td>
+</td>
+      </tr>
+      <tr>
+        <td><a class="xref" href="https://docs.microsoft.com/dotnet/api/system.action">Action</a></td>
+        <td><span class="parametername">body</span></td>
         <td><p>Branch builder.</p>
-</td>
-      </tr>
-    </tbody>
-  </table>
-  <h5 class="returns">Returns</h5>
-  <table class="table table-bordered table-striped table-condensed">
-    <thead>
-      <tr>
-        <th>Type</th>
-        <th>Description</th>
-      </tr>
-    </thead>
-    <tbody>
-      <tr>
-        <td><a class="xref" href="DotNext.Metaprogramming.ConditionalBuilder.html">ConditionalBuilder</a></td>
+</td>
+      </tr>
+    </tbody>
+  </table>
+  <h5 class="returns">Returns</h5>
+  <table class="table table-bordered table-striped table-condensed">
+    <thead>
+      <tr>
+        <th>Type</th>
+        <th>Description</th>
+      </tr>
+    </thead>
+    <tbody>
+      <tr>
+        <td><a class="xref" href="DotNext.Metaprogramming.ConditionalBuilder.html">ConditionalBuilder</a></td>
         <td><p>Conditional expression builder.</p>
-</td>
-      </tr>
-    </tbody>
-  </table>
-  <h5 class="exceptions">Exceptions</h5>
-  <table class="table table-bordered table-striped table-condensed">
-    <thead>
-      <tr>
-        <th>Type</th>
-        <th>Condition</th>
-      </tr>
-    </thead>
-    <tbody>
-      <tr>
-        <td><a class="xref" href="https://docs.microsoft.com/dotnet/api/system.invalidoperationexception">InvalidOperationException</a></td>
-        <td><p>Attempts to call this method out of lexical scope.</p>
-</td>
-      </tr>
-    </tbody>
-  </table>
-  <span class="small pull-right mobile-hide">
-    <span class="divider">|</span>
-    <a href="https://github.com/sakno/dotNext/new/gh-pages/apiSpec/new?filename=DotNext_Metaprogramming_CodeGenerator_Embed__1_System_Linq_Expressions_Expression___0__System_Linq_Expressions_Expression___.md&amp;value=---%0Auid%3A%20DotNext.Metaprogramming.CodeGenerator.Embed%60%601(System.Linq.Expressions.Expression%7B%60%600%7D%2CSystem.Linq.Expressions.Expression%5B%5D)%0Asummary%3A%20'*You%20can%20override%20summary%20for%20the%20API%20here%20using%20*MARKDOWN*%20syntax'%0A---%0A%0A*Please%20type%20below%20more%20information%20about%20this%20API%3A*%0A%0A">Improve this Doc</a>
-  </span>
-  <span class="small pull-right mobile-hide">
-    <a href="https://github.com/sakno/dotNext/blob/gh-pages/src/DotNext.Metaprogramming/Metaprogramming/CodeGenerator.cs/#L273">View Source</a>
-  </span>
-  <a id="DotNext_Metaprogramming_CodeGenerator_Embed_" data-uid="DotNext.Metaprogramming.CodeGenerator.Embed*"></a>
-  <h4 id="DotNext_Metaprogramming_CodeGenerator_Embed__1_System_Linq_Expressions_Expression___0__System_Linq_Expressions_Expression___" data-uid="DotNext.Metaprogramming.CodeGenerator.Embed``1(System.Linq.Expressions.Expression{``0},System.Linq.Expressions.Expression[])">Embed&lt;D&gt;(Expression&lt;D&gt;, Expression[])</h4>
+</td>
+      </tr>
+    </tbody>
+  </table>
+  <h5 class="exceptions">Exceptions</h5>
+  <table class="table table-bordered table-striped table-condensed">
+    <thead>
+      <tr>
+        <th>Type</th>
+        <th>Condition</th>
+      </tr>
+    </thead>
+    <tbody>
+      <tr>
+        <td><a class="xref" href="https://docs.microsoft.com/dotnet/api/system.invalidoperationexception">InvalidOperationException</a></td>
+        <td><p>Attempts to call this method out of lexical scope.</p>
+</td>
+      </tr>
+    </tbody>
+  </table>
+  <span class="small pull-right mobile-hide">
+    <span class="divider">|</span>
+    <a href="https://github.com/sakno/DotNext/new/gh-pages/apiSpec/new?filename=DotNext_Metaprogramming_CodeGenerator_Embed__1_System_Linq_Expressions_Expression___0__System_Linq_Expressions_Expression___.md&amp;value=---%0Auid%3A%20DotNext.Metaprogramming.CodeGenerator.Embed%60%601(System.Linq.Expressions.Expression%7B%60%600%7D%2CSystem.Linq.Expressions.Expression%5B%5D)%0Asummary%3A%20'*You%20can%20override%20summary%20for%20the%20API%20here%20using%20*MARKDOWN*%20syntax'%0A---%0A%0A*Please%20type%20below%20more%20information%20about%20this%20API%3A*%0A%0A">Improve this Doc</a>
+  </span>
+  <span class="small pull-right mobile-hide">
+    <a href="https://github.com/sakno/DotNext/blob/gh-pages/src/DotNext.Metaprogramming/Metaprogramming/CodeGenerator.cs/#L273">View Source</a>
+  </span>
+  <a id="DotNext_Metaprogramming_CodeGenerator_Embed_" data-uid="DotNext.Metaprogramming.CodeGenerator.Embed*"></a>
+  <h4 id="DotNext_Metaprogramming_CodeGenerator_Embed__1_System_Linq_Expressions_Expression___0__System_Linq_Expressions_Expression___" data-uid="DotNext.Metaprogramming.CodeGenerator.Embed``1(System.Linq.Expressions.Expression{``0},System.Linq.Expressions.Expression[])">Embed&lt;D&gt;(Expression&lt;D&gt;, Expression[])</h4>
   <div class="markdown level1 summary"><p>Inserts expression tree as a statement.</p>
-</div>
-  <div class="markdown level1 conceptual"></div>
-  <h5 class="decalaration">Declaration</h5>
-  <div class="codewrapper">
+</div>
+  <div class="markdown level1 conceptual"></div>
+  <h5 class="decalaration">Declaration</h5>
+  <div class="codewrapper">
     <pre><code class="lang-csharp hljs">public static void Embed&lt;D&gt;(Expression&lt;D&gt; lambda, params Expression[] arguments)
-    where D : MulticastDelegate</code></pre>
-  </div>
-  <h5 class="parameters">Parameters</h5>
-  <table class="table table-bordered table-striped table-condensed">
-    <thead>
-      <tr>
-        <th>Type</th>
-        <th>Name</th>
-        <th>Description</th>
-      </tr>
-    </thead>
-    <tbody>
-      <tr>
-        <td><a class="xref" href="https://docs.microsoft.com/dotnet/api/system.linq.expressions.expression-1">Expression</a>&lt;D&gt;</td>
-        <td><span class="parametername">lambda</span></td>
+
+    where D : MulticastDelegate</code></pre>
+  </div>
+  <h5 class="parameters">Parameters</h5>
+  <table class="table table-bordered table-striped table-condensed">
+    <thead>
+      <tr>
+        <th>Type</th>
+        <th>Name</th>
+        <th>Description</th>
+      </tr>
+    </thead>
+    <tbody>
+      <tr>
+        <td><a class="xref" href="https://docs.microsoft.com/dotnet/api/system.linq.expressions.expression-1">Expression</a>&lt;D&gt;</td>
+        <td><span class="parametername">lambda</span></td>
         <td><p>The expression to be inserted as statement.</p>
-</td>
-      </tr>
-      <tr>
-        <td><a class="xref" href="https://docs.microsoft.com/dotnet/api/system.linq.expressions.expression">Expression</a>[]</td>
-        <td><span class="parametername">arguments</span></td>
+</td>
+      </tr>
+      <tr>
+        <td><a class="xref" href="https://docs.microsoft.com/dotnet/api/system.linq.expressions.expression">Expression</a>[]</td>
+        <td><span class="parametername">arguments</span></td>
         <td><p>The arguments used to replace lambda parameters.</p>
-</td>
-      </tr>
-    </tbody>
-  </table>
-  <h5 class="typeParameters">Type Parameters</h5>
-  <table class="table table-bordered table-striped table-condensed">
-    <thead>
-      <tr>
-        <th>Name</th>
-        <th>Description</th>
-      </tr>
-    </thead>
-    <tbody>
-      <tr>
-        <td><span class="parametername">D</span></td>
+</td>
+      </tr>
+    </tbody>
+  </table>
+  <h5 class="typeParameters">Type Parameters</h5>
+  <table class="table table-bordered table-striped table-condensed">
+    <thead>
+      <tr>
+        <th>Name</th>
+        <th>Description</th>
+      </tr>
+    </thead>
+    <tbody>
+      <tr>
+        <td><span class="parametername">D</span></td>
         <td><p>The type of the delegate describing lambda call site.</p>
-</td>
-      </tr>
-    </tbody>
-  </table>
-  <span class="small pull-right mobile-hide">
-    <span class="divider">|</span>
-    <a href="https://github.com/sakno/dotNext/new/gh-pages/apiSpec/new?filename=DotNext_Metaprogramming_CodeGenerator_Fault_DotNext_Metaprogramming_TryBuilder_System_Action_.md&amp;value=---%0Auid%3A%20DotNext.Metaprogramming.CodeGenerator.Fault(DotNext.Metaprogramming.TryBuilder%2CSystem.Action)%0Asummary%3A%20'*You%20can%20override%20summary%20for%20the%20API%20here%20using%20*MARKDOWN*%20syntax'%0A---%0A%0A*Please%20type%20below%20more%20information%20about%20this%20API%3A*%0A%0A">Improve this Doc</a>
-  </span>
-  <span class="small pull-right mobile-hide">
-    <a href="https://github.com/sakno/dotNext/blob/gh-pages/src/DotNext.Metaprogramming/Metaprogramming/CodeGenerator.cs/#L1044">View Source</a>
-  </span>
-  <a id="DotNext_Metaprogramming_CodeGenerator_Fault_" data-uid="DotNext.Metaprogramming.CodeGenerator.Fault*"></a>
-  <h4 id="DotNext_Metaprogramming_CodeGenerator_Fault_DotNext_Metaprogramming_TryBuilder_System_Action_" data-uid="DotNext.Metaprogramming.CodeGenerator.Fault(DotNext.Metaprogramming.TryBuilder,System.Action)">Fault(TryBuilder, Action)</h4>
+</td>
+      </tr>
+    </tbody>
+  </table>
+  <span class="small pull-right mobile-hide">
+    <span class="divider">|</span>
+    <a href="https://github.com/sakno/DotNext/new/gh-pages/apiSpec/new?filename=DotNext_Metaprogramming_CodeGenerator_Fault_DotNext_Metaprogramming_TryBuilder_System_Action_.md&amp;value=---%0Auid%3A%20DotNext.Metaprogramming.CodeGenerator.Fault(DotNext.Metaprogramming.TryBuilder%2CSystem.Action)%0Asummary%3A%20'*You%20can%20override%20summary%20for%20the%20API%20here%20using%20*MARKDOWN*%20syntax'%0A---%0A%0A*Please%20type%20below%20more%20information%20about%20this%20API%3A*%0A%0A">Improve this Doc</a>
+  </span>
+  <span class="small pull-right mobile-hide">
+    <a href="https://github.com/sakno/DotNext/blob/gh-pages/src/DotNext.Metaprogramming/Metaprogramming/CodeGenerator.cs/#L1044">View Source</a>
+  </span>
+  <a id="DotNext_Metaprogramming_CodeGenerator_Fault_" data-uid="DotNext.Metaprogramming.CodeGenerator.Fault*"></a>
+  <h4 id="DotNext_Metaprogramming_CodeGenerator_Fault_DotNext_Metaprogramming_TryBuilder_System_Action_" data-uid="DotNext.Metaprogramming.CodeGenerator.Fault(DotNext.Metaprogramming.TryBuilder,System.Action)">Fault(TryBuilder, Action)</h4>
   <div class="markdown level1 summary"><p>Constructs block of code which will be executed in case
 of any exception.</p>
-</div>
-  <div class="markdown level1 conceptual"></div>
-  <h5 class="decalaration">Declaration</h5>
-  <div class="codewrapper">
-    <pre><code class="lang-csharp hljs">public static TryBuilder Fault(this TryBuilder builder, Action fault)</code></pre>
-  </div>
-  <h5 class="parameters">Parameters</h5>
-  <table class="table table-bordered table-striped table-condensed">
-    <thead>
-      <tr>
-        <th>Type</th>
-        <th>Name</th>
-        <th>Description</th>
-      </tr>
-    </thead>
-    <tbody>
-      <tr>
-        <td><a class="xref" href="DotNext.Metaprogramming.TryBuilder.html">TryBuilder</a></td>
-        <td><span class="parametername">builder</span></td>
+</div>
+  <div class="markdown level1 conceptual"></div>
+  <h5 class="decalaration">Declaration</h5>
+  <div class="codewrapper">
+    <pre><code class="lang-csharp hljs">public static TryBuilder Fault(this TryBuilder builder, Action fault)</code></pre>
+  </div>
+  <h5 class="parameters">Parameters</h5>
+  <table class="table table-bordered table-striped table-condensed">
+    <thead>
+      <tr>
+        <th>Type</th>
+        <th>Name</th>
+        <th>Description</th>
+      </tr>
+    </thead>
+    <tbody>
+      <tr>
+        <td><a class="xref" href="DotNext.Metaprogramming.TryBuilder.html">TryBuilder</a></td>
+        <td><span class="parametername">builder</span></td>
         <td><p>Structured exception handling builder.</p>
-</td>
-      </tr>
-      <tr>
-        <td><a class="xref" href="https://docs.microsoft.com/dotnet/api/system.action">Action</a></td>
-        <td><span class="parametername">fault</span></td>
+</td>
+      </tr>
+      <tr>
+        <td><a class="xref" href="https://docs.microsoft.com/dotnet/api/system.action">Action</a></td>
+        <td><span class="parametername">fault</span></td>
         <td><p>Fault handling block.</p>
-</td>
-      </tr>
-    </tbody>
-  </table>
-  <h5 class="returns">Returns</h5>
-  <table class="table table-bordered table-striped table-condensed">
-    <thead>
-      <tr>
-        <th>Type</th>
-        <th>Description</th>
-      </tr>
-    </thead>
-    <tbody>
-      <tr>
-        <td><a class="xref" href="DotNext.Metaprogramming.TryBuilder.html">TryBuilder</a></td>
+</td>
+      </tr>
+    </tbody>
+  </table>
+  <h5 class="returns">Returns</h5>
+  <table class="table table-bordered table-striped table-condensed">
+    <thead>
+      <tr>
+        <th>Type</th>
+        <th>Description</th>
+      </tr>
+    </thead>
+    <tbody>
+      <tr>
+        <td><a class="xref" href="DotNext.Metaprogramming.TryBuilder.html">TryBuilder</a></td>
         <td><p><code>this</code> builder.</p>
-</td>
-      </tr>
-    </tbody>
-  </table>
-  <h5 class="exceptions">Exceptions</h5>
-  <table class="table table-bordered table-striped table-condensed">
-    <thead>
-      <tr>
-        <th>Type</th>
-        <th>Condition</th>
-      </tr>
-    </thead>
-    <tbody>
-      <tr>
-        <td><a class="xref" href="https://docs.microsoft.com/dotnet/api/system.invalidoperationexception">InvalidOperationException</a></td>
-        <td><p>Attempts to call this method out of lexical scope.</p>
-</td>
-      </tr>
-    </tbody>
-  </table>
-  <span class="small pull-right mobile-hide">
-    <span class="divider">|</span>
-    <a href="https://github.com/sakno/dotNext/new/gh-pages/apiSpec/new?filename=DotNext_Metaprogramming_CodeGenerator_Finally_DotNext_Metaprogramming_TryBuilder_System_Action_.md&amp;value=---%0Auid%3A%20DotNext.Metaprogramming.CodeGenerator.Finally(DotNext.Metaprogramming.TryBuilder%2CSystem.Action)%0Asummary%3A%20'*You%20can%20override%20summary%20for%20the%20API%20here%20using%20*MARKDOWN*%20syntax'%0A---%0A%0A*Please%20type%20below%20more%20information%20about%20this%20API%3A*%0A%0A">Improve this Doc</a>
-  </span>
-  <span class="small pull-right mobile-hide">
-    <a href="https://github.com/sakno/dotNext/blob/gh-pages/src/DotNext.Metaprogramming/Metaprogramming/CodeGenerator.cs/#L1079">View Source</a>
-  </span>
-  <a id="DotNext_Metaprogramming_CodeGenerator_Finally_" data-uid="DotNext.Metaprogramming.CodeGenerator.Finally*"></a>
-  <h4 id="DotNext_Metaprogramming_CodeGenerator_Finally_DotNext_Metaprogramming_TryBuilder_System_Action_" data-uid="DotNext.Metaprogramming.CodeGenerator.Finally(DotNext.Metaprogramming.TryBuilder,System.Action)">Finally(TryBuilder, Action)</h4>
+</td>
+      </tr>
+    </tbody>
+  </table>
+  <h5 class="exceptions">Exceptions</h5>
+  <table class="table table-bordered table-striped table-condensed">
+    <thead>
+      <tr>
+        <th>Type</th>
+        <th>Condition</th>
+      </tr>
+    </thead>
+    <tbody>
+      <tr>
+        <td><a class="xref" href="https://docs.microsoft.com/dotnet/api/system.invalidoperationexception">InvalidOperationException</a></td>
+        <td><p>Attempts to call this method out of lexical scope.</p>
+</td>
+      </tr>
+    </tbody>
+  </table>
+  <span class="small pull-right mobile-hide">
+    <span class="divider">|</span>
+    <a href="https://github.com/sakno/DotNext/new/gh-pages/apiSpec/new?filename=DotNext_Metaprogramming_CodeGenerator_Finally_DotNext_Metaprogramming_TryBuilder_System_Action_.md&amp;value=---%0Auid%3A%20DotNext.Metaprogramming.CodeGenerator.Finally(DotNext.Metaprogramming.TryBuilder%2CSystem.Action)%0Asummary%3A%20'*You%20can%20override%20summary%20for%20the%20API%20here%20using%20*MARKDOWN*%20syntax'%0A---%0A%0A*Please%20type%20below%20more%20information%20about%20this%20API%3A*%0A%0A">Improve this Doc</a>
+  </span>
+  <span class="small pull-right mobile-hide">
+    <a href="https://github.com/sakno/DotNext/blob/gh-pages/src/DotNext.Metaprogramming/Metaprogramming/CodeGenerator.cs/#L1079">View Source</a>
+  </span>
+  <a id="DotNext_Metaprogramming_CodeGenerator_Finally_" data-uid="DotNext.Metaprogramming.CodeGenerator.Finally*"></a>
+  <h4 id="DotNext_Metaprogramming_CodeGenerator_Finally_DotNext_Metaprogramming_TryBuilder_System_Action_" data-uid="DotNext.Metaprogramming.CodeGenerator.Finally(DotNext.Metaprogramming.TryBuilder,System.Action)">Finally(TryBuilder, Action)</h4>
   <div class="markdown level1 summary"><p>Constructs block of code run when control leaves a <code>try</code> statement.</p>
-</div>
-  <div class="markdown level1 conceptual"></div>
-  <h5 class="decalaration">Declaration</h5>
-  <div class="codewrapper">
-    <pre><code class="lang-csharp hljs">public static TryBuilder Finally(this TryBuilder builder, Action body)</code></pre>
-  </div>
-  <h5 class="parameters">Parameters</h5>
-  <table class="table table-bordered table-striped table-condensed">
-    <thead>
-      <tr>
-        <th>Type</th>
-        <th>Name</th>
-        <th>Description</th>
-      </tr>
-    </thead>
-    <tbody>
-      <tr>
-        <td><a class="xref" href="DotNext.Metaprogramming.TryBuilder.html">TryBuilder</a></td>
-        <td><span class="parametername">builder</span></td>
+</div>
+  <div class="markdown level1 conceptual"></div>
+  <h5 class="decalaration">Declaration</h5>
+  <div class="codewrapper">
+    <pre><code class="lang-csharp hljs">public static TryBuilder Finally(this TryBuilder builder, Action body)</code></pre>
+  </div>
+  <h5 class="parameters">Parameters</h5>
+  <table class="table table-bordered table-striped table-condensed">
+    <thead>
+      <tr>
+        <th>Type</th>
+        <th>Name</th>
+        <th>Description</th>
+      </tr>
+    </thead>
+    <tbody>
+      <tr>
+        <td><a class="xref" href="DotNext.Metaprogramming.TryBuilder.html">TryBuilder</a></td>
+        <td><span class="parametername">builder</span></td>
         <td><p>Structured exception handling builder.</p>
-</td>
-      </tr>
-      <tr>
-        <td><a class="xref" href="https://docs.microsoft.com/dotnet/api/system.action">Action</a></td>
-        <td><span class="parametername">body</span></td>
+</td>
+      </tr>
+      <tr>
+        <td><a class="xref" href="https://docs.microsoft.com/dotnet/api/system.action">Action</a></td>
+        <td><span class="parametername">body</span></td>
         <td><p>The block of code to be executed.</p>
-</td>
-      </tr>
-    </tbody>
-  </table>
-  <h5 class="returns">Returns</h5>
-  <table class="table table-bordered table-striped table-condensed">
-    <thead>
-      <tr>
-        <th>Type</th>
-        <th>Description</th>
-      </tr>
-    </thead>
-    <tbody>
-      <tr>
-        <td><a class="xref" href="DotNext.Metaprogramming.TryBuilder.html">TryBuilder</a></td>
+</td>
+      </tr>
+    </tbody>
+  </table>
+  <h5 class="returns">Returns</h5>
+  <table class="table table-bordered table-striped table-condensed">
+    <thead>
+      <tr>
+        <th>Type</th>
+        <th>Description</th>
+      </tr>
+    </thead>
+    <tbody>
+      <tr>
+        <td><a class="xref" href="DotNext.Metaprogramming.TryBuilder.html">TryBuilder</a></td>
         <td><p><code>this</code> builder.</p>
-</td>
-      </tr>
-    </tbody>
-  </table>
-  <h5 class="exceptions">Exceptions</h5>
-  <table class="table table-bordered table-striped table-condensed">
-    <thead>
-      <tr>
-        <th>Type</th>
-        <th>Condition</th>
-      </tr>
-    </thead>
-    <tbody>
-      <tr>
-        <td><a class="xref" href="https://docs.microsoft.com/dotnet/api/system.invalidoperationexception">InvalidOperationException</a></td>
-        <td><p>Attempts to call this method out of lexical scope.</p>
-</td>
-      </tr>
-    </tbody>
-  </table>
-  <span class="small pull-right mobile-hide">
-    <span class="divider">|</span>
-    <a href="https://github.com/sakno/dotNext/new/gh-pages/apiSpec/new?filename=DotNext_Metaprogramming_CodeGenerator_For_System_Linq_Expressions_Expression_DotNext_Linq_Expressions_ForExpression_LoopBuilder_Condition_System_Action_System_Linq_Expressions_ParameterExpression__System_Action_System_Linq_Expressions_ParameterExpression_DotNext_Metaprogramming_LoopContext__.md&amp;value=---%0Auid%3A%20DotNext.Metaprogramming.CodeGenerator.For(System.Linq.Expressions.Expression%2CDotNext.Linq.Expressions.ForExpression.LoopBuilder.Condition%2CSystem.Action%7BSystem.Linq.Expressions.ParameterExpression%7D%2CSystem.Action%7BSystem.Linq.Expressions.ParameterExpression%2CDotNext.Metaprogramming.LoopContext%7D)%0Asummary%3A%20'*You%20can%20override%20summary%20for%20the%20API%20here%20using%20*MARKDOWN*%20syntax'%0A---%0A%0A*Please%20type%20below%20more%20information%20about%20this%20API%3A*%0A%0A">Improve this Doc</a>
-  </span>
-  <span class="small pull-right mobile-hide">
-    <a href="https://github.com/sakno/dotNext/blob/gh-pages/src/DotNext.Metaprogramming/Metaprogramming/CodeGenerator.cs/#L624">View Source</a>
-  </span>
-  <a id="DotNext_Metaprogramming_CodeGenerator_For_" data-uid="DotNext.Metaprogramming.CodeGenerator.For*"></a>
-  <h4 id="DotNext_Metaprogramming_CodeGenerator_For_System_Linq_Expressions_Expression_DotNext_Linq_Expressions_ForExpression_LoopBuilder_Condition_System_Action_System_Linq_Expressions_ParameterExpression__System_Action_System_Linq_Expressions_ParameterExpression_DotNext_Metaprogramming_LoopContext__" data-uid="DotNext.Metaprogramming.CodeGenerator.For(System.Linq.Expressions.Expression,DotNext.Linq.Expressions.ForExpression.LoopBuilder.Condition,System.Action{System.Linq.Expressions.ParameterExpression},System.Action{System.Linq.Expressions.ParameterExpression,DotNext.Metaprogramming.LoopContext})">For(Expression, ForExpression.LoopBuilder.Condition, Action&lt;ParameterExpression&gt;, Action&lt;ParameterExpression, LoopContext&gt;)</h4>
+</td>
+      </tr>
+    </tbody>
+  </table>
+  <h5 class="exceptions">Exceptions</h5>
+  <table class="table table-bordered table-striped table-condensed">
+    <thead>
+      <tr>
+        <th>Type</th>
+        <th>Condition</th>
+      </tr>
+    </thead>
+    <tbody>
+      <tr>
+        <td><a class="xref" href="https://docs.microsoft.com/dotnet/api/system.invalidoperationexception">InvalidOperationException</a></td>
+        <td><p>Attempts to call this method out of lexical scope.</p>
+</td>
+      </tr>
+    </tbody>
+  </table>
+  <span class="small pull-right mobile-hide">
+    <span class="divider">|</span>
+    <a href="https://github.com/sakno/DotNext/new/gh-pages/apiSpec/new?filename=DotNext_Metaprogramming_CodeGenerator_For_System_Linq_Expressions_Expression_DotNext_Linq_Expressions_ForExpression_LoopBuilder_Condition_System_Action_System_Linq_Expressions_ParameterExpression__System_Action_System_Linq_Expressions_ParameterExpression_DotNext_Metaprogramming_LoopContext__.md&amp;value=---%0Auid%3A%20DotNext.Metaprogramming.CodeGenerator.For(System.Linq.Expressions.Expression%2CDotNext.Linq.Expressions.ForExpression.LoopBuilder.Condition%2CSystem.Action%7BSystem.Linq.Expressions.ParameterExpression%7D%2CSystem.Action%7BSystem.Linq.Expressions.ParameterExpression%2CDotNext.Metaprogramming.LoopContext%7D)%0Asummary%3A%20'*You%20can%20override%20summary%20for%20the%20API%20here%20using%20*MARKDOWN*%20syntax'%0A---%0A%0A*Please%20type%20below%20more%20information%20about%20this%20API%3A*%0A%0A">Improve this Doc</a>
+  </span>
+  <span class="small pull-right mobile-hide">
+    <a href="https://github.com/sakno/DotNext/blob/gh-pages/src/DotNext.Metaprogramming/Metaprogramming/CodeGenerator.cs/#L624">View Source</a>
+  </span>
+  <a id="DotNext_Metaprogramming_CodeGenerator_For_" data-uid="DotNext.Metaprogramming.CodeGenerator.For*"></a>
+  <h4 id="DotNext_Metaprogramming_CodeGenerator_For_System_Linq_Expressions_Expression_DotNext_Linq_Expressions_ForExpression_LoopBuilder_Condition_System_Action_System_Linq_Expressions_ParameterExpression__System_Action_System_Linq_Expressions_ParameterExpression_DotNext_Metaprogramming_LoopContext__" data-uid="DotNext.Metaprogramming.CodeGenerator.For(System.Linq.Expressions.Expression,DotNext.Linq.Expressions.ForExpression.LoopBuilder.Condition,System.Action{System.Linq.Expressions.ParameterExpression},System.Action{System.Linq.Expressions.ParameterExpression,DotNext.Metaprogramming.LoopContext})">For(Expression, ForExpression.LoopBuilder.Condition, Action&lt;ParameterExpression&gt;, Action&lt;ParameterExpression, LoopContext&gt;)</h4>
   <div class="markdown level1 summary"><p>Adds <code>for</code> loop statement.</p>
-</div>
-  <div class="markdown level1 conceptual"></div>
-  <h5 class="decalaration">Declaration</h5>
-  <div class="codewrapper">
-    <pre><code class="lang-csharp hljs">public static void For(Expression initializer, ForExpression.LoopBuilder.Condition condition, Action&lt;ParameterExpression&gt; iteration, Action&lt;ParameterExpression, LoopContext&gt; body)</code></pre>
-  </div>
-  <h5 class="parameters">Parameters</h5>
-  <table class="table table-bordered table-striped table-condensed">
-    <thead>
-      <tr>
-        <th>Type</th>
-        <th>Name</th>
-        <th>Description</th>
-      </tr>
-    </thead>
-    <tbody>
-      <tr>
-        <td><a class="xref" href="https://docs.microsoft.com/dotnet/api/system.linq.expressions.expression">Expression</a></td>
-        <td><span class="parametername">initializer</span></td>
+</div>
+  <div class="markdown level1 conceptual"></div>
+  <h5 class="decalaration">Declaration</h5>
+  <div class="codewrapper">
+    <pre><code class="lang-csharp hljs">public static void For(Expression initializer, ForExpression.LoopBuilder.Condition condition, Action&lt;ParameterExpression&gt; iteration, Action&lt;ParameterExpression, LoopContext&gt; body)</code></pre>
+  </div>
+  <h5 class="parameters">Parameters</h5>
+  <table class="table table-bordered table-striped table-condensed">
+    <thead>
+      <tr>
+        <th>Type</th>
+        <th>Name</th>
+        <th>Description</th>
+      </tr>
+    </thead>
+    <tbody>
+      <tr>
+        <td><a class="xref" href="https://docs.microsoft.com/dotnet/api/system.linq.expressions.expression">Expression</a></td>
+        <td><span class="parametername">initializer</span></td>
         <td><p>Loop variable initialization expression.</p>
-</td>
-      </tr>
-      <tr>
-        <td><a class="xref" href="DotNext.Linq.Expressions.ForExpression.LoopBuilder.Condition.html">ForExpression.LoopBuilder.Condition</a></td>
-        <td><span class="parametername">condition</span></td>
+</td>
+      </tr>
+      <tr>
+        <td><a class="xref" href="DotNext.Linq.Expressions.ForExpression.LoopBuilder.Condition.html">ForExpression.LoopBuilder.Condition</a></td>
+        <td><span class="parametername">condition</span></td>
         <td><p>Loop continuation condition.</p>
-</td>
-      </tr>
-      <tr>
-        <td><a class="xref" href="https://docs.microsoft.com/dotnet/api/system.action-1">Action</a>&lt;<a class="xref" href="https://docs.microsoft.com/dotnet/api/system.linq.expressions.parameterexpression">ParameterExpression</a>&gt;</td>
-        <td><span class="parametername">iteration</span></td>
+</td>
+      </tr>
+      <tr>
+        <td><a class="xref" href="https://docs.microsoft.com/dotnet/api/system.action-1">Action</a>&lt;<a class="xref" href="https://docs.microsoft.com/dotnet/api/system.linq.expressions.parameterexpression">ParameterExpression</a>&gt;</td>
+        <td><span class="parametername">iteration</span></td>
         <td><p>Iteration statements.</p>
-</td>
-      </tr>
-      <tr>
-        <td><a class="xref" href="https://docs.microsoft.com/dotnet/api/system.action-2">Action</a>&lt;<a class="xref" href="https://docs.microsoft.com/dotnet/api/system.linq.expressions.parameterexpression">ParameterExpression</a>, <a class="xref" href="DotNext.Metaprogramming.LoopContext.html">LoopContext</a>&gt;</td>
-        <td><span class="parametername">body</span></td>
+</td>
+      </tr>
+      <tr>
+        <td><a class="xref" href="https://docs.microsoft.com/dotnet/api/system.action-2">Action</a>&lt;<a class="xref" href="https://docs.microsoft.com/dotnet/api/system.linq.expressions.parameterexpression">ParameterExpression</a>, <a class="xref" href="DotNext.Metaprogramming.LoopContext.html">LoopContext</a>&gt;</td>
+        <td><span class="parametername">body</span></td>
         <td><p>Loop body.</p>
-</td>
-      </tr>
-    </tbody>
-  </table>
-  <h5 id="DotNext_Metaprogramming_CodeGenerator_For_System_Linq_Expressions_Expression_DotNext_Linq_Expressions_ForExpression_LoopBuilder_Condition_System_Action_System_Linq_Expressions_ParameterExpression__System_Action_System_Linq_Expressions_ParameterExpression_DotNext_Metaprogramming_LoopContext___remarks">Remarks</h5>
+</td>
+      </tr>
+    </tbody>
+  </table>
+  <h5 id="DotNext_Metaprogramming_CodeGenerator_For_System_Linq_Expressions_Expression_DotNext_Linq_Expressions_ForExpression_LoopBuilder_Condition_System_Action_System_Linq_Expressions_ParameterExpression__System_Action_System_Linq_Expressions_ParameterExpression_DotNext_Metaprogramming_LoopContext___remarks">Remarks</h5>
   <div class="markdown level1 remarks"><p>This builder constructs the statement equivalent to <code>for(var i = initializer; condition; iter){ body; }</code></p>
-</div>
-  <h5 class="exceptions">Exceptions</h5>
-  <table class="table table-bordered table-striped table-condensed">
-    <thead>
-      <tr>
-        <th>Type</th>
-        <th>Condition</th>
-      </tr>
-    </thead>
-    <tbody>
-      <tr>
-        <td><a class="xref" href="https://docs.microsoft.com/dotnet/api/system.invalidoperationexception">InvalidOperationException</a></td>
-        <td><p>Attempts to call this method out of lexical scope.</p>
-</td>
-      </tr>
-    </tbody>
-  </table>
-  <h5 id="DotNext_Metaprogramming_CodeGenerator_For_System_Linq_Expressions_Expression_DotNext_Linq_Expressions_ForExpression_LoopBuilder_Condition_System_Action_System_Linq_Expressions_ParameterExpression__System_Action_System_Linq_Expressions_ParameterExpression_DotNext_Metaprogramming_LoopContext___seealso">See Also</h5>
-  <div class="seealso">
-      <div><span><a href="https://docs.microsoft.com/en-us/dotnet/csharp/language-reference/keywords/for">for Statement</a></span></div>
-  </div>
-  <span class="small pull-right mobile-hide">
-    <span class="divider">|</span>
-    <a href="https://github.com/sakno/dotNext/new/gh-pages/apiSpec/new?filename=DotNext_Metaprogramming_CodeGenerator_For_System_Linq_Expressions_Expression_DotNext_Linq_Expressions_ForExpression_LoopBuilder_Condition_System_Action_System_Linq_Expressions_ParameterExpression__System_Action_System_Linq_Expressions_ParameterExpression__.md&amp;value=---%0Auid%3A%20DotNext.Metaprogramming.CodeGenerator.For(System.Linq.Expressions.Expression%2CDotNext.Linq.Expressions.ForExpression.LoopBuilder.Condition%2CSystem.Action%7BSystem.Linq.Expressions.ParameterExpression%7D%2CSystem.Action%7BSystem.Linq.Expressions.ParameterExpression%7D)%0Asummary%3A%20'*You%20can%20override%20summary%20for%20the%20API%20here%20using%20*MARKDOWN*%20syntax'%0A---%0A%0A*Please%20type%20below%20more%20information%20about%20this%20API%3A*%0A%0A">Improve this Doc</a>
-  </span>
-  <span class="small pull-right mobile-hide">
-    <a href="https://github.com/sakno/dotNext/blob/gh-pages/src/DotNext.Metaprogramming/Metaprogramming/CodeGenerator.cs/#L642">View Source</a>
-  </span>
-  <a id="DotNext_Metaprogramming_CodeGenerator_For_" data-uid="DotNext.Metaprogramming.CodeGenerator.For*"></a>
-  <h4 id="DotNext_Metaprogramming_CodeGenerator_For_System_Linq_Expressions_Expression_DotNext_Linq_Expressions_ForExpression_LoopBuilder_Condition_System_Action_System_Linq_Expressions_ParameterExpression__System_Action_System_Linq_Expressions_ParameterExpression__" data-uid="DotNext.Metaprogramming.CodeGenerator.For(System.Linq.Expressions.Expression,DotNext.Linq.Expressions.ForExpression.LoopBuilder.Condition,System.Action{System.Linq.Expressions.ParameterExpression},System.Action{System.Linq.Expressions.ParameterExpression})">For(Expression, ForExpression.LoopBuilder.Condition, Action&lt;ParameterExpression&gt;, Action&lt;ParameterExpression&gt;)</h4>
+</div>
+  <h5 class="exceptions">Exceptions</h5>
+  <table class="table table-bordered table-striped table-condensed">
+    <thead>
+      <tr>
+        <th>Type</th>
+        <th>Condition</th>
+      </tr>
+    </thead>
+    <tbody>
+      <tr>
+        <td><a class="xref" href="https://docs.microsoft.com/dotnet/api/system.invalidoperationexception">InvalidOperationException</a></td>
+        <td><p>Attempts to call this method out of lexical scope.</p>
+</td>
+      </tr>
+    </tbody>
+  </table>
+  <h5 id="DotNext_Metaprogramming_CodeGenerator_For_System_Linq_Expressions_Expression_DotNext_Linq_Expressions_ForExpression_LoopBuilder_Condition_System_Action_System_Linq_Expressions_ParameterExpression__System_Action_System_Linq_Expressions_ParameterExpression_DotNext_Metaprogramming_LoopContext___seealso">See Also</h5>
+  <div class="seealso">
+      <div><span><a href="https://docs.microsoft.com/en-us/dotnet/csharp/language-reference/keywords/for">for Statement</a></span></div>
+  </div>
+  <span class="small pull-right mobile-hide">
+    <span class="divider">|</span>
+    <a href="https://github.com/sakno/DotNext/new/gh-pages/apiSpec/new?filename=DotNext_Metaprogramming_CodeGenerator_For_System_Linq_Expressions_Expression_DotNext_Linq_Expressions_ForExpression_LoopBuilder_Condition_System_Action_System_Linq_Expressions_ParameterExpression__System_Action_System_Linq_Expressions_ParameterExpression__.md&amp;value=---%0Auid%3A%20DotNext.Metaprogramming.CodeGenerator.For(System.Linq.Expressions.Expression%2CDotNext.Linq.Expressions.ForExpression.LoopBuilder.Condition%2CSystem.Action%7BSystem.Linq.Expressions.ParameterExpression%7D%2CSystem.Action%7BSystem.Linq.Expressions.ParameterExpression%7D)%0Asummary%3A%20'*You%20can%20override%20summary%20for%20the%20API%20here%20using%20*MARKDOWN*%20syntax'%0A---%0A%0A*Please%20type%20below%20more%20information%20about%20this%20API%3A*%0A%0A">Improve this Doc</a>
+  </span>
+  <span class="small pull-right mobile-hide">
+    <a href="https://github.com/sakno/DotNext/blob/gh-pages/src/DotNext.Metaprogramming/Metaprogramming/CodeGenerator.cs/#L642">View Source</a>
+  </span>
+  <a id="DotNext_Metaprogramming_CodeGenerator_For_" data-uid="DotNext.Metaprogramming.CodeGenerator.For*"></a>
+  <h4 id="DotNext_Metaprogramming_CodeGenerator_For_System_Linq_Expressions_Expression_DotNext_Linq_Expressions_ForExpression_LoopBuilder_Condition_System_Action_System_Linq_Expressions_ParameterExpression__System_Action_System_Linq_Expressions_ParameterExpression__" data-uid="DotNext.Metaprogramming.CodeGenerator.For(System.Linq.Expressions.Expression,DotNext.Linq.Expressions.ForExpression.LoopBuilder.Condition,System.Action{System.Linq.Expressions.ParameterExpression},System.Action{System.Linq.Expressions.ParameterExpression})">For(Expression, ForExpression.LoopBuilder.Condition, Action&lt;ParameterExpression&gt;, Action&lt;ParameterExpression&gt;)</h4>
   <div class="markdown level1 summary"><p>Adds <code>for</code> loop statement.</p>
-</div>
-  <div class="markdown level1 conceptual"></div>
-  <h5 class="decalaration">Declaration</h5>
-  <div class="codewrapper">
-    <pre><code class="lang-csharp hljs">public static void For(Expression initializer, ForExpression.LoopBuilder.Condition condition, Action&lt;ParameterExpression&gt; iteration, Action&lt;ParameterExpression&gt; body)</code></pre>
-  </div>
-  <h5 class="parameters">Parameters</h5>
-  <table class="table table-bordered table-striped table-condensed">
-    <thead>
-      <tr>
-        <th>Type</th>
-        <th>Name</th>
-        <th>Description</th>
-      </tr>
-    </thead>
-    <tbody>
-      <tr>
-        <td><a class="xref" href="https://docs.microsoft.com/dotnet/api/system.linq.expressions.expression">Expression</a></td>
-        <td><span class="parametername">initializer</span></td>
+</div>
+  <div class="markdown level1 conceptual"></div>
+  <h5 class="decalaration">Declaration</h5>
+  <div class="codewrapper">
+    <pre><code class="lang-csharp hljs">public static void For(Expression initializer, ForExpression.LoopBuilder.Condition condition, Action&lt;ParameterExpression&gt; iteration, Action&lt;ParameterExpression&gt; body)</code></pre>
+  </div>
+  <h5 class="parameters">Parameters</h5>
+  <table class="table table-bordered table-striped table-condensed">
+    <thead>
+      <tr>
+        <th>Type</th>
+        <th>Name</th>
+        <th>Description</th>
+      </tr>
+    </thead>
+    <tbody>
+      <tr>
+        <td><a class="xref" href="https://docs.microsoft.com/dotnet/api/system.linq.expressions.expression">Expression</a></td>
+        <td><span class="parametername">initializer</span></td>
         <td><p>Loop variable initialization expression.</p>
-</td>
-      </tr>
-      <tr>
-        <td><a class="xref" href="DotNext.Linq.Expressions.ForExpression.LoopBuilder.Condition.html">ForExpression.LoopBuilder.Condition</a></td>
-        <td><span class="parametername">condition</span></td>
+</td>
+      </tr>
+      <tr>
+        <td><a class="xref" href="DotNext.Linq.Expressions.ForExpression.LoopBuilder.Condition.html">ForExpression.LoopBuilder.Condition</a></td>
+        <td><span class="parametername">condition</span></td>
         <td><p>Loop continuation condition.</p>
-</td>
-      </tr>
-      <tr>
-        <td><a class="xref" href="https://docs.microsoft.com/dotnet/api/system.action-1">Action</a>&lt;<a class="xref" href="https://docs.microsoft.com/dotnet/api/system.linq.expressions.parameterexpression">ParameterExpression</a>&gt;</td>
-        <td><span class="parametername">iteration</span></td>
+</td>
+      </tr>
+      <tr>
+        <td><a class="xref" href="https://docs.microsoft.com/dotnet/api/system.action-1">Action</a>&lt;<a class="xref" href="https://docs.microsoft.com/dotnet/api/system.linq.expressions.parameterexpression">ParameterExpression</a>&gt;</td>
+        <td><span class="parametername">iteration</span></td>
         <td><p>Iteration statements.</p>
-</td>
-      </tr>
-      <tr>
-        <td><a class="xref" href="https://docs.microsoft.com/dotnet/api/system.action-1">Action</a>&lt;<a class="xref" href="https://docs.microsoft.com/dotnet/api/system.linq.expressions.parameterexpression">ParameterExpression</a>&gt;</td>
-        <td><span class="parametername">body</span></td>
+</td>
+      </tr>
+      <tr>
+        <td><a class="xref" href="https://docs.microsoft.com/dotnet/api/system.action-1">Action</a>&lt;<a class="xref" href="https://docs.microsoft.com/dotnet/api/system.linq.expressions.parameterexpression">ParameterExpression</a>&gt;</td>
+        <td><span class="parametername">body</span></td>
         <td><p>Loop body.</p>
-</td>
-      </tr>
-    </tbody>
-  </table>
-  <h5 id="DotNext_Metaprogramming_CodeGenerator_For_System_Linq_Expressions_Expression_DotNext_Linq_Expressions_ForExpression_LoopBuilder_Condition_System_Action_System_Linq_Expressions_ParameterExpression__System_Action_System_Linq_Expressions_ParameterExpression___remarks">Remarks</h5>
+</td>
+      </tr>
+    </tbody>
+  </table>
+  <h5 id="DotNext_Metaprogramming_CodeGenerator_For_System_Linq_Expressions_Expression_DotNext_Linq_Expressions_ForExpression_LoopBuilder_Condition_System_Action_System_Linq_Expressions_ParameterExpression__System_Action_System_Linq_Expressions_ParameterExpression___remarks">Remarks</h5>
   <div class="markdown level1 remarks"><p>This builder constructs the statement equivalent to <code>for(var i = initializer; condition; iter){ body; }</code></p>
-</div>
-  <h5 class="exceptions">Exceptions</h5>
-  <table class="table table-bordered table-striped table-condensed">
-    <thead>
-      <tr>
-        <th>Type</th>
-        <th>Condition</th>
-      </tr>
-    </thead>
-    <tbody>
-      <tr>
-        <td><a class="xref" href="https://docs.microsoft.com/dotnet/api/system.invalidoperationexception">InvalidOperationException</a></td>
-        <td><p>Attempts to call this method out of lexical scope.</p>
-</td>
-      </tr>
-    </tbody>
-  </table>
-  <h5 id="DotNext_Metaprogramming_CodeGenerator_For_System_Linq_Expressions_Expression_DotNext_Linq_Expressions_ForExpression_LoopBuilder_Condition_System_Action_System_Linq_Expressions_ParameterExpression__System_Action_System_Linq_Expressions_ParameterExpression___seealso">See Also</h5>
-  <div class="seealso">
-      <div><span><a href="https://docs.microsoft.com/en-us/dotnet/csharp/language-reference/keywords/for">for Statement</a></span></div>
-  </div>
-  <span class="small pull-right mobile-hide">
-    <span class="divider">|</span>
-    <a href="https://github.com/sakno/dotNext/new/gh-pages/apiSpec/new?filename=DotNext_Metaprogramming_CodeGenerator_ForEach_System_Linq_Expressions_Expression_System_Action_System_Linq_Expressions_MemberExpression_DotNext_Metaprogramming_LoopContext__.md&amp;value=---%0Auid%3A%20DotNext.Metaprogramming.CodeGenerator.ForEach(System.Linq.Expressions.Expression%2CSystem.Action%7BSystem.Linq.Expressions.MemberExpression%2CDotNext.Metaprogramming.LoopContext%7D)%0Asummary%3A%20'*You%20can%20override%20summary%20for%20the%20API%20here%20using%20*MARKDOWN*%20syntax'%0A---%0A%0A*Please%20type%20below%20more%20information%20about%20this%20API%3A*%0A%0A">Improve this Doc</a>
-  </span>
-  <span class="small pull-right mobile-hide">
-    <a href="https://github.com/sakno/dotNext/blob/gh-pages/src/DotNext.Metaprogramming/Metaprogramming/CodeGenerator.cs/#L593">View Source</a>
-  </span>
-  <a id="DotNext_Metaprogramming_CodeGenerator_ForEach_" data-uid="DotNext.Metaprogramming.CodeGenerator.ForEach*"></a>
-  <h4 id="DotNext_Metaprogramming_CodeGenerator_ForEach_System_Linq_Expressions_Expression_System_Action_System_Linq_Expressions_MemberExpression_DotNext_Metaprogramming_LoopContext__" data-uid="DotNext.Metaprogramming.CodeGenerator.ForEach(System.Linq.Expressions.Expression,System.Action{System.Linq.Expressions.MemberExpression,DotNext.Metaprogramming.LoopContext})">ForEach(Expression, Action&lt;MemberExpression, LoopContext&gt;)</h4>
+</div>
+  <h5 class="exceptions">Exceptions</h5>
+  <table class="table table-bordered table-striped table-condensed">
+    <thead>
+      <tr>
+        <th>Type</th>
+        <th>Condition</th>
+      </tr>
+    </thead>
+    <tbody>
+      <tr>
+        <td><a class="xref" href="https://docs.microsoft.com/dotnet/api/system.invalidoperationexception">InvalidOperationException</a></td>
+        <td><p>Attempts to call this method out of lexical scope.</p>
+</td>
+      </tr>
+    </tbody>
+  </table>
+  <h5 id="DotNext_Metaprogramming_CodeGenerator_For_System_Linq_Expressions_Expression_DotNext_Linq_Expressions_ForExpression_LoopBuilder_Condition_System_Action_System_Linq_Expressions_ParameterExpression__System_Action_System_Linq_Expressions_ParameterExpression___seealso">See Also</h5>
+  <div class="seealso">
+      <div><span><a href="https://docs.microsoft.com/en-us/dotnet/csharp/language-reference/keywords/for">for Statement</a></span></div>
+  </div>
+  <span class="small pull-right mobile-hide">
+    <span class="divider">|</span>
+    <a href="https://github.com/sakno/DotNext/new/gh-pages/apiSpec/new?filename=DotNext_Metaprogramming_CodeGenerator_ForEach_System_Linq_Expressions_Expression_System_Action_System_Linq_Expressions_MemberExpression_DotNext_Metaprogramming_LoopContext__.md&amp;value=---%0Auid%3A%20DotNext.Metaprogramming.CodeGenerator.ForEach(System.Linq.Expressions.Expression%2CSystem.Action%7BSystem.Linq.Expressions.MemberExpression%2CDotNext.Metaprogramming.LoopContext%7D)%0Asummary%3A%20'*You%20can%20override%20summary%20for%20the%20API%20here%20using%20*MARKDOWN*%20syntax'%0A---%0A%0A*Please%20type%20below%20more%20information%20about%20this%20API%3A*%0A%0A">Improve this Doc</a>
+  </span>
+  <span class="small pull-right mobile-hide">
+    <a href="https://github.com/sakno/DotNext/blob/gh-pages/src/DotNext.Metaprogramming/Metaprogramming/CodeGenerator.cs/#L593">View Source</a>
+  </span>
+  <a id="DotNext_Metaprogramming_CodeGenerator_ForEach_" data-uid="DotNext.Metaprogramming.CodeGenerator.ForEach*"></a>
+  <h4 id="DotNext_Metaprogramming_CodeGenerator_ForEach_System_Linq_Expressions_Expression_System_Action_System_Linq_Expressions_MemberExpression_DotNext_Metaprogramming_LoopContext__" data-uid="DotNext.Metaprogramming.CodeGenerator.ForEach(System.Linq.Expressions.Expression,System.Action{System.Linq.Expressions.MemberExpression,DotNext.Metaprogramming.LoopContext})">ForEach(Expression, Action&lt;MemberExpression, LoopContext&gt;)</h4>
   <div class="markdown level1 summary"><p>Adds <code>foreach</code> loop statement.</p>
-</div>
-  <div class="markdown level1 conceptual"></div>
-  <h5 class="decalaration">Declaration</h5>
-  <div class="codewrapper">
-    <pre><code class="lang-csharp hljs">public static void ForEach(Expression collection, Action&lt;MemberExpression, LoopContext&gt; body)</code></pre>
-  </div>
-  <h5 class="parameters">Parameters</h5>
-  <table class="table table-bordered table-striped table-condensed">
-    <thead>
-      <tr>
-        <th>Type</th>
-        <th>Name</th>
-        <th>Description</th>
-      </tr>
-    </thead>
-    <tbody>
-      <tr>
-        <td><a class="xref" href="https://docs.microsoft.com/dotnet/api/system.linq.expressions.expression">Expression</a></td>
-        <td><span class="parametername">collection</span></td>
+</div>
+  <div class="markdown level1 conceptual"></div>
+  <h5 class="decalaration">Declaration</h5>
+  <div class="codewrapper">
+    <pre><code class="lang-csharp hljs">public static void ForEach(Expression collection, Action&lt;MemberExpression, LoopContext&gt; body)</code></pre>
+  </div>
+  <h5 class="parameters">Parameters</h5>
+  <table class="table table-bordered table-striped table-condensed">
+    <thead>
+      <tr>
+        <th>Type</th>
+        <th>Name</th>
+        <th>Description</th>
+      </tr>
+    </thead>
+    <tbody>
+      <tr>
+        <td><a class="xref" href="https://docs.microsoft.com/dotnet/api/system.linq.expressions.expression">Expression</a></td>
+        <td><span class="parametername">collection</span></td>
         <td><p>The expression providing enumerable collection.</p>
-</td>
-      </tr>
-      <tr>
-        <td><a class="xref" href="https://docs.microsoft.com/dotnet/api/system.action-2">Action</a>&lt;<a class="xref" href="https://docs.microsoft.com/dotnet/api/system.linq.expressions.memberexpression">MemberExpression</a>, <a class="xref" href="DotNext.Metaprogramming.LoopContext.html">LoopContext</a>&gt;</td>
-        <td><span class="parametername">body</span></td>
+</td>
+      </tr>
+      <tr>
+        <td><a class="xref" href="https://docs.microsoft.com/dotnet/api/system.action-2">Action</a>&lt;<a class="xref" href="https://docs.microsoft.com/dotnet/api/system.linq.expressions.memberexpression">MemberExpression</a>, <a class="xref" href="DotNext.Metaprogramming.LoopContext.html">LoopContext</a>&gt;</td>
+        <td><span class="parametername">body</span></td>
         <td><p>Loop body.</p>
-</td>
-      </tr>
-    </tbody>
-  </table>
-  <h5 class="exceptions">Exceptions</h5>
-  <table class="table table-bordered table-striped table-condensed">
-    <thead>
-      <tr>
-        <th>Type</th>
-        <th>Condition</th>
-      </tr>
-    </thead>
-    <tbody>
-      <tr>
-        <td><a class="xref" href="https://docs.microsoft.com/dotnet/api/system.invalidoperationexception">InvalidOperationException</a></td>
-        <td><p>Attempts to call this method out of lexical scope.</p>
-</td>
-      </tr>
-    </tbody>
-  </table>
-  <h5 id="DotNext_Metaprogramming_CodeGenerator_ForEach_System_Linq_Expressions_Expression_System_Action_System_Linq_Expressions_MemberExpression_DotNext_Metaprogramming_LoopContext___seealso">See Also</h5>
-  <div class="seealso">
-      <div><span><a href="https://docs.microsoft.com/en-us/dotnet/csharp/language-reference/keywords/foreach-in">foreach Statement</a></span></div>
-  </div>
-  <span class="small pull-right mobile-hide">
-    <span class="divider">|</span>
-    <a href="https://github.com/sakno/dotNext/new/gh-pages/apiSpec/new?filename=DotNext_Metaprogramming_CodeGenerator_ForEach_System_Linq_Expressions_Expression_System_Action_System_Linq_Expressions_MemberExpression__.md&amp;value=---%0Auid%3A%20DotNext.Metaprogramming.CodeGenerator.ForEach(System.Linq.Expressions.Expression%2CSystem.Action%7BSystem.Linq.Expressions.MemberExpression%7D)%0Asummary%3A%20'*You%20can%20override%20summary%20for%20the%20API%20here%20using%20*MARKDOWN*%20syntax'%0A---%0A%0A*Please%20type%20below%20more%20information%20about%20this%20API%3A*%0A%0A">Improve this Doc</a>
-  </span>
-  <span class="small pull-right mobile-hide">
-    <a href="https://github.com/sakno/dotNext/blob/gh-pages/src/DotNext.Metaprogramming/Metaprogramming/CodeGenerator.cs/#L606">View Source</a>
-  </span>
-  <a id="DotNext_Metaprogramming_CodeGenerator_ForEach_" data-uid="DotNext.Metaprogramming.CodeGenerator.ForEach*"></a>
-  <h4 id="DotNext_Metaprogramming_CodeGenerator_ForEach_System_Linq_Expressions_Expression_System_Action_System_Linq_Expressions_MemberExpression__" data-uid="DotNext.Metaprogramming.CodeGenerator.ForEach(System.Linq.Expressions.Expression,System.Action{System.Linq.Expressions.MemberExpression})">ForEach(Expression, Action&lt;MemberExpression&gt;)</h4>
+</td>
+      </tr>
+    </tbody>
+  </table>
+  <h5 class="exceptions">Exceptions</h5>
+  <table class="table table-bordered table-striped table-condensed">
+    <thead>
+      <tr>
+        <th>Type</th>
+        <th>Condition</th>
+      </tr>
+    </thead>
+    <tbody>
+      <tr>
+        <td><a class="xref" href="https://docs.microsoft.com/dotnet/api/system.invalidoperationexception">InvalidOperationException</a></td>
+        <td><p>Attempts to call this method out of lexical scope.</p>
+</td>
+      </tr>
+    </tbody>
+  </table>
+  <h5 id="DotNext_Metaprogramming_CodeGenerator_ForEach_System_Linq_Expressions_Expression_System_Action_System_Linq_Expressions_MemberExpression_DotNext_Metaprogramming_LoopContext___seealso">See Also</h5>
+  <div class="seealso">
+      <div><span><a href="https://docs.microsoft.com/en-us/dotnet/csharp/language-reference/keywords/foreach-in">foreach Statement</a></span></div>
+  </div>
+  <span class="small pull-right mobile-hide">
+    <span class="divider">|</span>
+    <a href="https://github.com/sakno/DotNext/new/gh-pages/apiSpec/new?filename=DotNext_Metaprogramming_CodeGenerator_ForEach_System_Linq_Expressions_Expression_System_Action_System_Linq_Expressions_MemberExpression__.md&amp;value=---%0Auid%3A%20DotNext.Metaprogramming.CodeGenerator.ForEach(System.Linq.Expressions.Expression%2CSystem.Action%7BSystem.Linq.Expressions.MemberExpression%7D)%0Asummary%3A%20'*You%20can%20override%20summary%20for%20the%20API%20here%20using%20*MARKDOWN*%20syntax'%0A---%0A%0A*Please%20type%20below%20more%20information%20about%20this%20API%3A*%0A%0A">Improve this Doc</a>
+  </span>
+  <span class="small pull-right mobile-hide">
+    <a href="https://github.com/sakno/DotNext/blob/gh-pages/src/DotNext.Metaprogramming/Metaprogramming/CodeGenerator.cs/#L606">View Source</a>
+  </span>
+  <a id="DotNext_Metaprogramming_CodeGenerator_ForEach_" data-uid="DotNext.Metaprogramming.CodeGenerator.ForEach*"></a>
+  <h4 id="DotNext_Metaprogramming_CodeGenerator_ForEach_System_Linq_Expressions_Expression_System_Action_System_Linq_Expressions_MemberExpression__" data-uid="DotNext.Metaprogramming.CodeGenerator.ForEach(System.Linq.Expressions.Expression,System.Action{System.Linq.Expressions.MemberExpression})">ForEach(Expression, Action&lt;MemberExpression&gt;)</h4>
   <div class="markdown level1 summary"><p>Adds <code>foreach</code> loop statement.</p>
-</div>
-  <div class="markdown level1 conceptual"></div>
-  <h5 class="decalaration">Declaration</h5>
-  <div class="codewrapper">
-    <pre><code class="lang-csharp hljs">public static void ForEach(Expression collection, Action&lt;MemberExpression&gt; body)</code></pre>
-  </div>
-  <h5 class="parameters">Parameters</h5>
-  <table class="table table-bordered table-striped table-condensed">
-    <thead>
-      <tr>
-        <th>Type</th>
-        <th>Name</th>
-        <th>Description</th>
-      </tr>
-    </thead>
-    <tbody>
-      <tr>
-        <td><a class="xref" href="https://docs.microsoft.com/dotnet/api/system.linq.expressions.expression">Expression</a></td>
-        <td><span class="parametername">collection</span></td>
+</div>
+  <div class="markdown level1 conceptual"></div>
+  <h5 class="decalaration">Declaration</h5>
+  <div class="codewrapper">
+    <pre><code class="lang-csharp hljs">public static void ForEach(Expression collection, Action&lt;MemberExpression&gt; body)</code></pre>
+  </div>
+  <h5 class="parameters">Parameters</h5>
+  <table class="table table-bordered table-striped table-condensed">
+    <thead>
+      <tr>
+        <th>Type</th>
+        <th>Name</th>
+        <th>Description</th>
+      </tr>
+    </thead>
+    <tbody>
+      <tr>
+        <td><a class="xref" href="https://docs.microsoft.com/dotnet/api/system.linq.expressions.expression">Expression</a></td>
+        <td><span class="parametername">collection</span></td>
         <td><p>The expression providing enumerable collection.</p>
-</td>
-      </tr>
-      <tr>
-        <td><a class="xref" href="https://docs.microsoft.com/dotnet/api/system.action-1">Action</a>&lt;<a class="xref" href="https://docs.microsoft.com/dotnet/api/system.linq.expressions.memberexpression">MemberExpression</a>&gt;</td>
-        <td><span class="parametername">body</span></td>
+</td>
+      </tr>
+      <tr>
+        <td><a class="xref" href="https://docs.microsoft.com/dotnet/api/system.action-1">Action</a>&lt;<a class="xref" href="https://docs.microsoft.com/dotnet/api/system.linq.expressions.memberexpression">MemberExpression</a>&gt;</td>
+        <td><span class="parametername">body</span></td>
         <td><p>Loop body.</p>
-</td>
-      </tr>
-    </tbody>
-  </table>
-  <h5 class="exceptions">Exceptions</h5>
-  <table class="table table-bordered table-striped table-condensed">
-    <thead>
-      <tr>
-        <th>Type</th>
-        <th>Condition</th>
-      </tr>
-    </thead>
-    <tbody>
-      <tr>
-        <td><a class="xref" href="https://docs.microsoft.com/dotnet/api/system.invalidoperationexception">InvalidOperationException</a></td>
-        <td><p>Attempts to call this method out of lexical scope.</p>
-</td>
-      </tr>
-    </tbody>
-  </table>
-  <h5 id="DotNext_Metaprogramming_CodeGenerator_ForEach_System_Linq_Expressions_Expression_System_Action_System_Linq_Expressions_MemberExpression___seealso">See Also</h5>
-  <div class="seealso">
-      <div><span><a href="https://docs.microsoft.com/en-us/dotnet/csharp/language-reference/keywords/foreach-in">foreach Statement</a></span></div>
-  </div>
-  <span class="small pull-right mobile-hide">
-    <span class="divider">|</span>
-    <a href="https://github.com/sakno/dotNext/new/gh-pages/apiSpec/new?filename=DotNext_Metaprogramming_CodeGenerator_Goto_System_Linq_Expressions_LabelTarget_.md&amp;value=---%0Auid%3A%20DotNext.Metaprogramming.CodeGenerator.Goto(System.Linq.Expressions.LabelTarget)%0Asummary%3A%20'*You%20can%20override%20summary%20for%20the%20API%20here%20using%20*MARKDOWN*%20syntax'%0A---%0A%0A*Please%20type%20below%20more%20information%20about%20this%20API%3A*%0A%0A">Improve this Doc</a>
-  </span>
-  <span class="small pull-right mobile-hide">
-    <a href="https://github.com/sakno/dotNext/blob/gh-pages/src/DotNext.Metaprogramming/Metaprogramming/CodeGenerator.cs/#L430">View Source</a>
-  </span>
-  <a id="DotNext_Metaprogramming_CodeGenerator_Goto_" data-uid="DotNext.Metaprogramming.CodeGenerator.Goto*"></a>
-  <h4 id="DotNext_Metaprogramming_CodeGenerator_Goto_System_Linq_Expressions_LabelTarget_" data-uid="DotNext.Metaprogramming.CodeGenerator.Goto(System.Linq.Expressions.LabelTarget)">Goto(LabelTarget)</h4>
+</td>
+      </tr>
+    </tbody>
+  </table>
+  <h5 class="exceptions">Exceptions</h5>
+  <table class="table table-bordered table-striped table-condensed">
+    <thead>
+      <tr>
+        <th>Type</th>
+        <th>Condition</th>
+      </tr>
+    </thead>
+    <tbody>
+      <tr>
+        <td><a class="xref" href="https://docs.microsoft.com/dotnet/api/system.invalidoperationexception">InvalidOperationException</a></td>
+        <td><p>Attempts to call this method out of lexical scope.</p>
+</td>
+      </tr>
+    </tbody>
+  </table>
+  <h5 id="DotNext_Metaprogramming_CodeGenerator_ForEach_System_Linq_Expressions_Expression_System_Action_System_Linq_Expressions_MemberExpression___seealso">See Also</h5>
+  <div class="seealso">
+      <div><span><a href="https://docs.microsoft.com/en-us/dotnet/csharp/language-reference/keywords/foreach-in">foreach Statement</a></span></div>
+  </div>
+  <span class="small pull-right mobile-hide">
+    <span class="divider">|</span>
+    <a href="https://github.com/sakno/DotNext/new/gh-pages/apiSpec/new?filename=DotNext_Metaprogramming_CodeGenerator_Goto_System_Linq_Expressions_LabelTarget_.md&amp;value=---%0Auid%3A%20DotNext.Metaprogramming.CodeGenerator.Goto(System.Linq.Expressions.LabelTarget)%0Asummary%3A%20'*You%20can%20override%20summary%20for%20the%20API%20here%20using%20*MARKDOWN*%20syntax'%0A---%0A%0A*Please%20type%20below%20more%20information%20about%20this%20API%3A*%0A%0A">Improve this Doc</a>
+  </span>
+  <span class="small pull-right mobile-hide">
+    <a href="https://github.com/sakno/DotNext/blob/gh-pages/src/DotNext.Metaprogramming/Metaprogramming/CodeGenerator.cs/#L430">View Source</a>
+  </span>
+  <a id="DotNext_Metaprogramming_CodeGenerator_Goto_" data-uid="DotNext.Metaprogramming.CodeGenerator.Goto*"></a>
+  <h4 id="DotNext_Metaprogramming_CodeGenerator_Goto_System_Linq_Expressions_LabelTarget_" data-uid="DotNext.Metaprogramming.CodeGenerator.Goto(System.Linq.Expressions.LabelTarget)">Goto(LabelTarget)</h4>
   <div class="markdown level1 summary"><p>Adds unconditional control transfer statement to this scope.</p>
-</div>
-  <div class="markdown level1 conceptual"></div>
-  <h5 class="decalaration">Declaration</h5>
-  <div class="codewrapper">
-    <pre><code class="lang-csharp hljs">public static void Goto(LabelTarget target)</code></pre>
-  </div>
-  <h5 class="parameters">Parameters</h5>
-  <table class="table table-bordered table-striped table-condensed">
-    <thead>
-      <tr>
-        <th>Type</th>
-        <th>Name</th>
-        <th>Description</th>
-      </tr>
-    </thead>
-    <tbody>
-      <tr>
-        <td><a class="xref" href="https://docs.microsoft.com/dotnet/api/system.linq.expressions.labeltarget">LabelTarget</a></td>
-        <td><span class="parametername">target</span></td>
+</div>
+  <div class="markdown level1 conceptual"></div>
+  <h5 class="decalaration">Declaration</h5>
+  <div class="codewrapper">
+    <pre><code class="lang-csharp hljs">public static void Goto(LabelTarget target)</code></pre>
+  </div>
+  <h5 class="parameters">Parameters</h5>
+  <table class="table table-bordered table-striped table-condensed">
+    <thead>
+      <tr>
+        <th>Type</th>
+        <th>Name</th>
+        <th>Description</th>
+      </tr>
+    </thead>
+    <tbody>
+      <tr>
+        <td><a class="xref" href="https://docs.microsoft.com/dotnet/api/system.linq.expressions.labeltarget">LabelTarget</a></td>
+        <td><span class="parametername">target</span></td>
         <td><p>The label reference.</p>
-</td>
-      </tr>
-    </tbody>
-  </table>
-  <h5 class="exceptions">Exceptions</h5>
-  <table class="table table-bordered table-striped table-condensed">
-    <thead>
-      <tr>
-        <th>Type</th>
-        <th>Condition</th>
-      </tr>
-    </thead>
-    <tbody>
-      <tr>
-        <td><a class="xref" href="https://docs.microsoft.com/dotnet/api/system.invalidoperationexception">InvalidOperationException</a></td>
-        <td><p>Attempts to call this method out of lexical scope.</p>
-</td>
-      </tr>
-    </tbody>
-  </table>
-  <span class="small pull-right mobile-hide">
-    <span class="divider">|</span>
-    <a href="https://github.com/sakno/dotNext/new/gh-pages/apiSpec/new?filename=DotNext_Metaprogramming_CodeGenerator_Goto_System_Linq_Expressions_LabelTarget_System_Linq_Expressions_Expression_.md&amp;value=---%0Auid%3A%20DotNext.Metaprogramming.CodeGenerator.Goto(System.Linq.Expressions.LabelTarget%2CSystem.Linq.Expressions.Expression)%0Asummary%3A%20'*You%20can%20override%20summary%20for%20the%20API%20here%20using%20*MARKDOWN*%20syntax'%0A---%0A%0A*Please%20type%20below%20more%20information%20about%20this%20API%3A*%0A%0A">Improve this Doc</a>
-  </span>
-  <span class="small pull-right mobile-hide">
-    <a href="https://github.com/sakno/dotNext/blob/gh-pages/src/DotNext.Metaprogramming/Metaprogramming/CodeGenerator.cs/#L423">View Source</a>
-  </span>
-  <a id="DotNext_Metaprogramming_CodeGenerator_Goto_" data-uid="DotNext.Metaprogramming.CodeGenerator.Goto*"></a>
-  <h4 id="DotNext_Metaprogramming_CodeGenerator_Goto_System_Linq_Expressions_LabelTarget_System_Linq_Expressions_Expression_" data-uid="DotNext.Metaprogramming.CodeGenerator.Goto(System.Linq.Expressions.LabelTarget,System.Linq.Expressions.Expression)">Goto(LabelTarget, Expression)</h4>
+</td>
+      </tr>
+    </tbody>
+  </table>
+  <h5 class="exceptions">Exceptions</h5>
+  <table class="table table-bordered table-striped table-condensed">
+    <thead>
+      <tr>
+        <th>Type</th>
+        <th>Condition</th>
+      </tr>
+    </thead>
+    <tbody>
+      <tr>
+        <td><a class="xref" href="https://docs.microsoft.com/dotnet/api/system.invalidoperationexception">InvalidOperationException</a></td>
+        <td><p>Attempts to call this method out of lexical scope.</p>
+</td>
+      </tr>
+    </tbody>
+  </table>
+  <span class="small pull-right mobile-hide">
+    <span class="divider">|</span>
+    <a href="https://github.com/sakno/DotNext/new/gh-pages/apiSpec/new?filename=DotNext_Metaprogramming_CodeGenerator_Goto_System_Linq_Expressions_LabelTarget_System_Linq_Expressions_Expression_.md&amp;value=---%0Auid%3A%20DotNext.Metaprogramming.CodeGenerator.Goto(System.Linq.Expressions.LabelTarget%2CSystem.Linq.Expressions.Expression)%0Asummary%3A%20'*You%20can%20override%20summary%20for%20the%20API%20here%20using%20*MARKDOWN*%20syntax'%0A---%0A%0A*Please%20type%20below%20more%20information%20about%20this%20API%3A*%0A%0A">Improve this Doc</a>
+  </span>
+  <span class="small pull-right mobile-hide">
+    <a href="https://github.com/sakno/DotNext/blob/gh-pages/src/DotNext.Metaprogramming/Metaprogramming/CodeGenerator.cs/#L423">View Source</a>
+  </span>
+  <a id="DotNext_Metaprogramming_CodeGenerator_Goto_" data-uid="DotNext.Metaprogramming.CodeGenerator.Goto*"></a>
+  <h4 id="DotNext_Metaprogramming_CodeGenerator_Goto_System_Linq_Expressions_LabelTarget_System_Linq_Expressions_Expression_" data-uid="DotNext.Metaprogramming.CodeGenerator.Goto(System.Linq.Expressions.LabelTarget,System.Linq.Expressions.Expression)">Goto(LabelTarget, Expression)</h4>
   <div class="markdown level1 summary"><p>Adds unconditional control transfer statement to this scope.</p>
-</div>
-  <div class="markdown level1 conceptual"></div>
-  <h5 class="decalaration">Declaration</h5>
-  <div class="codewrapper">
-    <pre><code class="lang-csharp hljs">public static void Goto(LabelTarget target, Expression value)</code></pre>
-  </div>
-  <h5 class="parameters">Parameters</h5>
-  <table class="table table-bordered table-striped table-condensed">
-    <thead>
-      <tr>
-        <th>Type</th>
-        <th>Name</th>
-        <th>Description</th>
-      </tr>
-    </thead>
-    <tbody>
-      <tr>
-        <td><a class="xref" href="https://docs.microsoft.com/dotnet/api/system.linq.expressions.labeltarget">LabelTarget</a></td>
-        <td><span class="parametername">target</span></td>
+</div>
+  <div class="markdown level1 conceptual"></div>
+  <h5 class="decalaration">Declaration</h5>
+  <div class="codewrapper">
+    <pre><code class="lang-csharp hljs">public static void Goto(LabelTarget target, Expression value)</code></pre>
+  </div>
+  <h5 class="parameters">Parameters</h5>
+  <table class="table table-bordered table-striped table-condensed">
+    <thead>
+      <tr>
+        <th>Type</th>
+        <th>Name</th>
+        <th>Description</th>
+      </tr>
+    </thead>
+    <tbody>
+      <tr>
+        <td><a class="xref" href="https://docs.microsoft.com/dotnet/api/system.linq.expressions.labeltarget">LabelTarget</a></td>
+        <td><span class="parametername">target</span></td>
         <td><p>The label reference.</p>
-</td>
-      </tr>
-      <tr>
-        <td><a class="xref" href="https://docs.microsoft.com/dotnet/api/system.linq.expressions.expression">Expression</a></td>
-        <td><span class="parametername">value</span></td>
+</td>
+      </tr>
+      <tr>
+        <td><a class="xref" href="https://docs.microsoft.com/dotnet/api/system.linq.expressions.expression">Expression</a></td>
+        <td><span class="parametername">value</span></td>
         <td><p>The value to be associated with the control transfer.</p>
-</td>
-      </tr>
-    </tbody>
-  </table>
-  <h5 class="exceptions">Exceptions</h5>
-  <table class="table table-bordered table-striped table-condensed">
-    <thead>
-      <tr>
-        <th>Type</th>
-        <th>Condition</th>
-      </tr>
-    </thead>
-    <tbody>
-      <tr>
-        <td><a class="xref" href="https://docs.microsoft.com/dotnet/api/system.invalidoperationexception">InvalidOperationException</a></td>
-        <td><p>Attempts to call this method out of lexical scope.</p>
-</td>
-      </tr>
-    </tbody>
-  </table>
-  <span class="small pull-right mobile-hide">
-    <span class="divider">|</span>
-    <a href="https://github.com/sakno/dotNext/new/gh-pages/apiSpec/new?filename=DotNext_Metaprogramming_CodeGenerator_If_System_Linq_Expressions_Expression_.md&amp;value=---%0Auid%3A%20DotNext.Metaprogramming.CodeGenerator.If(System.Linq.Expressions.Expression)%0Asummary%3A%20'*You%20can%20override%20summary%20for%20the%20API%20here%20using%20*MARKDOWN*%20syntax'%0A---%0A%0A*Please%20type%20below%20more%20information%20about%20this%20API%3A*%0A%0A">Improve this Doc</a>
-  </span>
-  <span class="small pull-right mobile-hide">
-    <a href="https://github.com/sakno/dotNext/blob/gh-pages/src/DotNext.Metaprogramming/Metaprogramming/CodeGenerator.cs/#L487">View Source</a>
-  </span>
-  <a id="DotNext_Metaprogramming_CodeGenerator_If_" data-uid="DotNext.Metaprogramming.CodeGenerator.If*"></a>
-  <h4 id="DotNext_Metaprogramming_CodeGenerator_If_System_Linq_Expressions_Expression_" data-uid="DotNext.Metaprogramming.CodeGenerator.If(System.Linq.Expressions.Expression)">If(Expression)</h4>
+</td>
+      </tr>
+    </tbody>
+  </table>
+  <h5 class="exceptions">Exceptions</h5>
+  <table class="table table-bordered table-striped table-condensed">
+    <thead>
+      <tr>
+        <th>Type</th>
+        <th>Condition</th>
+      </tr>
+    </thead>
+    <tbody>
+      <tr>
+        <td><a class="xref" href="https://docs.microsoft.com/dotnet/api/system.invalidoperationexception">InvalidOperationException</a></td>
+        <td><p>Attempts to call this method out of lexical scope.</p>
+</td>
+      </tr>
+    </tbody>
+  </table>
+  <span class="small pull-right mobile-hide">
+    <span class="divider">|</span>
+    <a href="https://github.com/sakno/DotNext/new/gh-pages/apiSpec/new?filename=DotNext_Metaprogramming_CodeGenerator_If_System_Linq_Expressions_Expression_.md&amp;value=---%0Auid%3A%20DotNext.Metaprogramming.CodeGenerator.If(System.Linq.Expressions.Expression)%0Asummary%3A%20'*You%20can%20override%20summary%20for%20the%20API%20here%20using%20*MARKDOWN*%20syntax'%0A---%0A%0A*Please%20type%20below%20more%20information%20about%20this%20API%3A*%0A%0A">Improve this Doc</a>
+  </span>
+  <span class="small pull-right mobile-hide">
+    <a href="https://github.com/sakno/DotNext/blob/gh-pages/src/DotNext.Metaprogramming/Metaprogramming/CodeGenerator.cs/#L487">View Source</a>
+  </span>
+  <a id="DotNext_Metaprogramming_CodeGenerator_If_" data-uid="DotNext.Metaprogramming.CodeGenerator.If*"></a>
+  <h4 id="DotNext_Metaprogramming_CodeGenerator_If_System_Linq_Expressions_Expression_" data-uid="DotNext.Metaprogramming.CodeGenerator.If(System.Linq.Expressions.Expression)">If(Expression)</h4>
   <div class="markdown level1 summary"><p>Adds if-then-else statement to this scope.</p>
-</div>
-  <div class="markdown level1 conceptual"></div>
-  <h5 class="decalaration">Declaration</h5>
-  <div class="codewrapper">
-    <pre><code class="lang-csharp hljs">public static ConditionalBuilder If(Expression test)</code></pre>
-  </div>
-  <h5 class="parameters">Parameters</h5>
-  <table class="table table-bordered table-striped table-condensed">
-    <thead>
-      <tr>
-        <th>Type</th>
-        <th>Name</th>
-        <th>Description</th>
-      </tr>
-    </thead>
-    <tbody>
-      <tr>
-        <td><a class="xref" href="https://docs.microsoft.com/dotnet/api/system.linq.expressions.expression">Expression</a></td>
-        <td><span class="parametername">test</span></td>
+</div>
+  <div class="markdown level1 conceptual"></div>
+  <h5 class="decalaration">Declaration</h5>
+  <div class="codewrapper">
+    <pre><code class="lang-csharp hljs">public static ConditionalBuilder If(Expression test)</code></pre>
+  </div>
+  <h5 class="parameters">Parameters</h5>
+  <table class="table table-bordered table-striped table-condensed">
+    <thead>
+      <tr>
+        <th>Type</th>
+        <th>Name</th>
+        <th>Description</th>
+      </tr>
+    </thead>
+    <tbody>
+      <tr>
+        <td><a class="xref" href="https://docs.microsoft.com/dotnet/api/system.linq.expressions.expression">Expression</a></td>
+        <td><span class="parametername">test</span></td>
         <td><p>Test expression.</p>
-</td>
-      </tr>
-    </tbody>
-  </table>
-  <h5 class="returns">Returns</h5>
-  <table class="table table-bordered table-striped table-condensed">
-    <thead>
-      <tr>
-        <th>Type</th>
-        <th>Description</th>
-      </tr>
-    </thead>
-    <tbody>
-      <tr>
-        <td><a class="xref" href="DotNext.Metaprogramming.ConditionalBuilder.html">ConditionalBuilder</a></td>
+</td>
+      </tr>
+    </tbody>
+  </table>
+  <h5 class="returns">Returns</h5>
+  <table class="table table-bordered table-striped table-condensed">
+    <thead>
+      <tr>
+        <th>Type</th>
+        <th>Description</th>
+      </tr>
+    </thead>
+    <tbody>
+      <tr>
+        <td><a class="xref" href="DotNext.Metaprogramming.ConditionalBuilder.html">ConditionalBuilder</a></td>
         <td><p>Conditional statement builder.</p>
-</td>
-      </tr>
-    </tbody>
-  </table>
-  <h5 class="exceptions">Exceptions</h5>
-  <table class="table table-bordered table-striped table-condensed">
-    <thead>
-      <tr>
-        <th>Type</th>
-        <th>Condition</th>
-      </tr>
-    </thead>
-    <tbody>
-      <tr>
-        <td><a class="xref" href="https://docs.microsoft.com/dotnet/api/system.invalidoperationexception">InvalidOperationException</a></td>
-        <td><p>Attempts to call this method out of lexical scope.</p>
-</td>
-      </tr>
-    </tbody>
-  </table>
-  <span class="small pull-right mobile-hide">
-    <span class="divider">|</span>
-    <a href="https://github.com/sakno/dotNext/new/gh-pages/apiSpec/new?filename=DotNext_Metaprogramming_CodeGenerator_IfThen_System_Linq_Expressions_Expression_System_Action_.md&amp;value=---%0Auid%3A%20DotNext.Metaprogramming.CodeGenerator.IfThen(System.Linq.Expressions.Expression%2CSystem.Action)%0Asummary%3A%20'*You%20can%20override%20summary%20for%20the%20API%20here%20using%20*MARKDOWN*%20syntax'%0A---%0A%0A*Please%20type%20below%20more%20information%20about%20this%20API%3A*%0A%0A">Improve this Doc</a>
-  </span>
-  <span class="small pull-right mobile-hide">
-    <a href="https://github.com/sakno/dotNext/blob/gh-pages/src/DotNext.Metaprogramming/Metaprogramming/CodeGenerator.cs/#L521">View Source</a>
-  </span>
-  <a id="DotNext_Metaprogramming_CodeGenerator_IfThen_" data-uid="DotNext.Metaprogramming.CodeGenerator.IfThen*"></a>
-  <h4 id="DotNext_Metaprogramming_CodeGenerator_IfThen_System_Linq_Expressions_Expression_System_Action_" data-uid="DotNext.Metaprogramming.CodeGenerator.IfThen(System.Linq.Expressions.Expression,System.Action)">IfThen(Expression, Action)</h4>
+</td>
+      </tr>
+    </tbody>
+  </table>
+  <h5 class="exceptions">Exceptions</h5>
+  <table class="table table-bordered table-striped table-condensed">
+    <thead>
+      <tr>
+        <th>Type</th>
+        <th>Condition</th>
+      </tr>
+    </thead>
+    <tbody>
+      <tr>
+        <td><a class="xref" href="https://docs.microsoft.com/dotnet/api/system.invalidoperationexception">InvalidOperationException</a></td>
+        <td><p>Attempts to call this method out of lexical scope.</p>
+</td>
+      </tr>
+    </tbody>
+  </table>
+  <span class="small pull-right mobile-hide">
+    <span class="divider">|</span>
+    <a href="https://github.com/sakno/DotNext/new/gh-pages/apiSpec/new?filename=DotNext_Metaprogramming_CodeGenerator_IfThen_System_Linq_Expressions_Expression_System_Action_.md&amp;value=---%0Auid%3A%20DotNext.Metaprogramming.CodeGenerator.IfThen(System.Linq.Expressions.Expression%2CSystem.Action)%0Asummary%3A%20'*You%20can%20override%20summary%20for%20the%20API%20here%20using%20*MARKDOWN*%20syntax'%0A---%0A%0A*Please%20type%20below%20more%20information%20about%20this%20API%3A*%0A%0A">Improve this Doc</a>
+  </span>
+  <span class="small pull-right mobile-hide">
+    <a href="https://github.com/sakno/DotNext/blob/gh-pages/src/DotNext.Metaprogramming/Metaprogramming/CodeGenerator.cs/#L521">View Source</a>
+  </span>
+  <a id="DotNext_Metaprogramming_CodeGenerator_IfThen_" data-uid="DotNext.Metaprogramming.CodeGenerator.IfThen*"></a>
+  <h4 id="DotNext_Metaprogramming_CodeGenerator_IfThen_System_Linq_Expressions_Expression_System_Action_" data-uid="DotNext.Metaprogramming.CodeGenerator.IfThen(System.Linq.Expressions.Expression,System.Action)">IfThen(Expression, Action)</h4>
   <div class="markdown level1 summary"><p>Adds if-then statement to this scope.</p>
-</div>
-  <div class="markdown level1 conceptual"></div>
-  <h5 class="decalaration">Declaration</h5>
-  <div class="codewrapper">
-    <pre><code class="lang-csharp hljs">public static void IfThen(Expression test, Action ifTrue)</code></pre>
-  </div>
-  <h5 class="parameters">Parameters</h5>
-  <table class="table table-bordered table-striped table-condensed">
-    <thead>
-      <tr>
-        <th>Type</th>
-        <th>Name</th>
-        <th>Description</th>
-      </tr>
-    </thead>
-    <tbody>
-      <tr>
-        <td><a class="xref" href="https://docs.microsoft.com/dotnet/api/system.linq.expressions.expression">Expression</a></td>
-        <td><span class="parametername">test</span></td>
+</div>
+  <div class="markdown level1 conceptual"></div>
+  <h5 class="decalaration">Declaration</h5>
+  <div class="codewrapper">
+    <pre><code class="lang-csharp hljs">public static void IfThen(Expression test, Action ifTrue)</code></pre>
+  </div>
+  <h5 class="parameters">Parameters</h5>
+  <table class="table table-bordered table-striped table-condensed">
+    <thead>
+      <tr>
+        <th>Type</th>
+        <th>Name</th>
+        <th>Description</th>
+      </tr>
+    </thead>
+    <tbody>
+      <tr>
+        <td><a class="xref" href="https://docs.microsoft.com/dotnet/api/system.linq.expressions.expression">Expression</a></td>
+        <td><span class="parametername">test</span></td>
         <td><p>Test expression.</p>
-</td>
-      </tr>
-      <tr>
-        <td><a class="xref" href="https://docs.microsoft.com/dotnet/api/system.action">Action</a></td>
-        <td><span class="parametername">ifTrue</span></td>
+</td>
+      </tr>
+      <tr>
+        <td><a class="xref" href="https://docs.microsoft.com/dotnet/api/system.action">Action</a></td>
+        <td><span class="parametername">ifTrue</span></td>
         <td><p>Positive branch builder.</p>
-</td>
-      </tr>
-    </tbody>
-  </table>
-  <h5 class="exceptions">Exceptions</h5>
-  <table class="table table-bordered table-striped table-condensed">
-    <thead>
-      <tr>
-        <th>Type</th>
-        <th>Condition</th>
-      </tr>
-    </thead>
-    <tbody>
-      <tr>
-        <td><a class="xref" href="https://docs.microsoft.com/dotnet/api/system.invalidoperationexception">InvalidOperationException</a></td>
-        <td><p>Attempts to call this method out of lexical scope.</p>
-</td>
-      </tr>
-    </tbody>
-  </table>
-  <span class="small pull-right mobile-hide">
-    <span class="divider">|</span>
-    <a href="https://github.com/sakno/dotNext/new/gh-pages/apiSpec/new?filename=DotNext_Metaprogramming_CodeGenerator_IfThenElse_System_Linq_Expressions_Expression_System_Action_System_Action_.md&amp;value=---%0Auid%3A%20DotNext.Metaprogramming.CodeGenerator.IfThenElse(System.Linq.Expressions.Expression%2CSystem.Action%2CSystem.Action)%0Asummary%3A%20'*You%20can%20override%20summary%20for%20the%20API%20here%20using%20*MARKDOWN*%20syntax'%0A---%0A%0A*Please%20type%20below%20more%20information%20about%20this%20API%3A*%0A%0A">Improve this Doc</a>
-  </span>
-  <span class="small pull-right mobile-hide">
-    <a href="https://github.com/sakno/dotNext/blob/gh-pages/src/DotNext.Metaprogramming/Metaprogramming/CodeGenerator.cs/#L531">View Source</a>
-  </span>
-  <a id="DotNext_Metaprogramming_CodeGenerator_IfThenElse_" data-uid="DotNext.Metaprogramming.CodeGenerator.IfThenElse*"></a>
-  <h4 id="DotNext_Metaprogramming_CodeGenerator_IfThenElse_System_Linq_Expressions_Expression_System_Action_System_Action_" data-uid="DotNext.Metaprogramming.CodeGenerator.IfThenElse(System.Linq.Expressions.Expression,System.Action,System.Action)">IfThenElse(Expression, Action, Action)</h4>
+</td>
+      </tr>
+    </tbody>
+  </table>
+  <h5 class="exceptions">Exceptions</h5>
+  <table class="table table-bordered table-striped table-condensed">
+    <thead>
+      <tr>
+        <th>Type</th>
+        <th>Condition</th>
+      </tr>
+    </thead>
+    <tbody>
+      <tr>
+        <td><a class="xref" href="https://docs.microsoft.com/dotnet/api/system.invalidoperationexception">InvalidOperationException</a></td>
+        <td><p>Attempts to call this method out of lexical scope.</p>
+</td>
+      </tr>
+    </tbody>
+  </table>
+  <span class="small pull-right mobile-hide">
+    <span class="divider">|</span>
+    <a href="https://github.com/sakno/DotNext/new/gh-pages/apiSpec/new?filename=DotNext_Metaprogramming_CodeGenerator_IfThenElse_System_Linq_Expressions_Expression_System_Action_System_Action_.md&amp;value=---%0Auid%3A%20DotNext.Metaprogramming.CodeGenerator.IfThenElse(System.Linq.Expressions.Expression%2CSystem.Action%2CSystem.Action)%0Asummary%3A%20'*You%20can%20override%20summary%20for%20the%20API%20here%20using%20*MARKDOWN*%20syntax'%0A---%0A%0A*Please%20type%20below%20more%20information%20about%20this%20API%3A*%0A%0A">Improve this Doc</a>
+  </span>
+  <span class="small pull-right mobile-hide">
+    <a href="https://github.com/sakno/DotNext/blob/gh-pages/src/DotNext.Metaprogramming/Metaprogramming/CodeGenerator.cs/#L531">View Source</a>
+  </span>
+  <a id="DotNext_Metaprogramming_CodeGenerator_IfThenElse_" data-uid="DotNext.Metaprogramming.CodeGenerator.IfThenElse*"></a>
+  <h4 id="DotNext_Metaprogramming_CodeGenerator_IfThenElse_System_Linq_Expressions_Expression_System_Action_System_Action_" data-uid="DotNext.Metaprogramming.CodeGenerator.IfThenElse(System.Linq.Expressions.Expression,System.Action,System.Action)">IfThenElse(Expression, Action, Action)</h4>
   <div class="markdown level1 summary"><p>Adds if-then-else statement to this scope.</p>
-</div>
-  <div class="markdown level1 conceptual"></div>
-  <h5 class="decalaration">Declaration</h5>
-  <div class="codewrapper">
-    <pre><code class="lang-csharp hljs">public static void IfThenElse(Expression test, Action ifTrue, Action ifFalse)</code></pre>
-  </div>
-  <h5 class="parameters">Parameters</h5>
-  <table class="table table-bordered table-striped table-condensed">
-    <thead>
-      <tr>
-        <th>Type</th>
-        <th>Name</th>
-        <th>Description</th>
-      </tr>
-    </thead>
-    <tbody>
-      <tr>
-        <td><a class="xref" href="https://docs.microsoft.com/dotnet/api/system.linq.expressions.expression">Expression</a></td>
-        <td><span class="parametername">test</span></td>
+</div>
+  <div class="markdown level1 conceptual"></div>
+  <h5 class="decalaration">Declaration</h5>
+  <div class="codewrapper">
+    <pre><code class="lang-csharp hljs">public static void IfThenElse(Expression test, Action ifTrue, Action ifFalse)</code></pre>
+  </div>
+  <h5 class="parameters">Parameters</h5>
+  <table class="table table-bordered table-striped table-condensed">
+    <thead>
+      <tr>
+        <th>Type</th>
+        <th>Name</th>
+        <th>Description</th>
+      </tr>
+    </thead>
+    <tbody>
+      <tr>
+        <td><a class="xref" href="https://docs.microsoft.com/dotnet/api/system.linq.expressions.expression">Expression</a></td>
+        <td><span class="parametername">test</span></td>
         <td><p>Test expression.</p>
-</td>
-      </tr>
-      <tr>
-        <td><a class="xref" href="https://docs.microsoft.com/dotnet/api/system.action">Action</a></td>
-        <td><span class="parametername">ifTrue</span></td>
+</td>
+      </tr>
+      <tr>
+        <td><a class="xref" href="https://docs.microsoft.com/dotnet/api/system.action">Action</a></td>
+        <td><span class="parametername">ifTrue</span></td>
         <td><p>Positive branch builder.</p>
-</td>
-      </tr>
-      <tr>
-        <td><a class="xref" href="https://docs.microsoft.com/dotnet/api/system.action">Action</a></td>
-        <td><span class="parametername">ifFalse</span></td>
+</td>
+      </tr>
+      <tr>
+        <td><a class="xref" href="https://docs.microsoft.com/dotnet/api/system.action">Action</a></td>
+        <td><span class="parametername">ifFalse</span></td>
         <td><p>Negative branch builder.</p>
-</td>
-      </tr>
-    </tbody>
-  </table>
-  <h5 class="exceptions">Exceptions</h5>
-  <table class="table table-bordered table-striped table-condensed">
-    <thead>
-      <tr>
-        <th>Type</th>
-        <th>Condition</th>
-      </tr>
-    </thead>
-    <tbody>
-      <tr>
-        <td><a class="xref" href="https://docs.microsoft.com/dotnet/api/system.invalidoperationexception">InvalidOperationException</a></td>
-        <td><p>Attempts to call this method out of lexical scope.</p>
-</td>
-      </tr>
-    </tbody>
-  </table>
-  <span class="small pull-right mobile-hide">
-    <span class="divider">|</span>
-    <a href="https://github.com/sakno/dotNext/new/gh-pages/apiSpec/new?filename=DotNext_Metaprogramming_CodeGenerator_InPlaceValue__1___0_.md&amp;value=---%0Auid%3A%20DotNext.Metaprogramming.CodeGenerator.InPlaceValue%60%601(%60%600)%0Asummary%3A%20'*You%20can%20override%20summary%20for%20the%20API%20here%20using%20*MARKDOWN*%20syntax'%0A---%0A%0A*Please%20type%20below%20more%20information%20about%20this%20API%3A*%0A%0A">Improve this Doc</a>
-  </span>
-  <span class="small pull-right mobile-hide">
-    <a href="https://github.com/sakno/dotNext/blob/gh-pages/src/DotNext.Metaprogramming/Metaprogramming/CodeGenerator.cs/#L184">View Source</a>
-  </span>
-  <a id="DotNext_Metaprogramming_CodeGenerator_InPlaceValue_" data-uid="DotNext.Metaprogramming.CodeGenerator.InPlaceValue*"></a>
-  <h4 id="DotNext_Metaprogramming_CodeGenerator_InPlaceValue__1___0_" data-uid="DotNext.Metaprogramming.CodeGenerator.InPlaceValue``1(``0)">InPlaceValue&lt;T&gt;(T)</h4>
+</td>
+      </tr>
+    </tbody>
+  </table>
+  <h5 class="exceptions">Exceptions</h5>
+  <table class="table table-bordered table-striped table-condensed">
+    <thead>
+      <tr>
+        <th>Type</th>
+        <th>Condition</th>
+      </tr>
+    </thead>
+    <tbody>
+      <tr>
+        <td><a class="xref" href="https://docs.microsoft.com/dotnet/api/system.invalidoperationexception">InvalidOperationException</a></td>
+        <td><p>Attempts to call this method out of lexical scope.</p>
+</td>
+      </tr>
+    </tbody>
+  </table>
+  <span class="small pull-right mobile-hide">
+    <span class="divider">|</span>
+    <a href="https://github.com/sakno/DotNext/new/gh-pages/apiSpec/new?filename=DotNext_Metaprogramming_CodeGenerator_InPlaceValue__1___0_.md&amp;value=---%0Auid%3A%20DotNext.Metaprogramming.CodeGenerator.InPlaceValue%60%601(%60%600)%0Asummary%3A%20'*You%20can%20override%20summary%20for%20the%20API%20here%20using%20*MARKDOWN*%20syntax'%0A---%0A%0A*Please%20type%20below%20more%20information%20about%20this%20API%3A*%0A%0A">Improve this Doc</a>
+  </span>
+  <span class="small pull-right mobile-hide">
+    <a href="https://github.com/sakno/DotNext/blob/gh-pages/src/DotNext.Metaprogramming/Metaprogramming/CodeGenerator.cs/#L184">View Source</a>
+  </span>
+  <a id="DotNext_Metaprogramming_CodeGenerator_InPlaceValue_" data-uid="DotNext.Metaprogramming.CodeGenerator.InPlaceValue*"></a>
+  <h4 id="DotNext_Metaprogramming_CodeGenerator_InPlaceValue__1___0_" data-uid="DotNext.Metaprogramming.CodeGenerator.InPlaceValue``1(``0)">InPlaceValue&lt;T&gt;(T)</h4>
   <div class="markdown level1 summary"><p>Adds constant as in-place statement.</p>
-</div>
-  <div class="markdown level1 conceptual"></div>
-  <h5 class="decalaration">Declaration</h5>
-  <div class="codewrapper">
-    <pre><code class="lang-csharp hljs">public static void InPlaceValue&lt;T&gt;(T value)</code></pre>
-  </div>
-  <h5 class="parameters">Parameters</h5>
-  <table class="table table-bordered table-striped table-condensed">
-    <thead>
-      <tr>
-        <th>Type</th>
-        <th>Name</th>
-        <th>Description</th>
-      </tr>
-    </thead>
-    <tbody>
-      <tr>
-        <td><span class="xref">T</span></td>
-        <td><span class="parametername">value</span></td>
+</div>
+  <div class="markdown level1 conceptual"></div>
+  <h5 class="decalaration">Declaration</h5>
+  <div class="codewrapper">
+    <pre><code class="lang-csharp hljs">public static void InPlaceValue&lt;T&gt;(T value)</code></pre>
+  </div>
+  <h5 class="parameters">Parameters</h5>
+  <table class="table table-bordered table-striped table-condensed">
+    <thead>
+      <tr>
+        <th>Type</th>
+        <th>Name</th>
+        <th>Description</th>
+      </tr>
+    </thead>
+    <tbody>
+      <tr>
+        <td><span class="xref">T</span></td>
+        <td><span class="parametername">value</span></td>
         <td><p>The value to be placed as statement.</p>
-</td>
-      </tr>
-    </tbody>
-  </table>
-  <h5 class="typeParameters">Type Parameters</h5>
-  <table class="table table-bordered table-striped table-condensed">
-    <thead>
-      <tr>
-        <th>Name</th>
-        <th>Description</th>
-      </tr>
-    </thead>
-    <tbody>
-      <tr>
-        <td><span class="parametername">T</span></td>
+</td>
+      </tr>
+    </tbody>
+  </table>
+  <h5 class="typeParameters">Type Parameters</h5>
+  <table class="table table-bordered table-striped table-condensed">
+    <thead>
+      <tr>
+        <th>Name</th>
+        <th>Description</th>
+      </tr>
+    </thead>
+    <tbody>
+      <tr>
+        <td><span class="parametername">T</span></td>
         <td><p>The type of the constant.</p>
-</td>
-      </tr>
-    </tbody>
-  </table>
-  <span class="small pull-right mobile-hide">
-    <span class="divider">|</span>
-    <a href="https://github.com/sakno/dotNext/new/gh-pages/apiSpec/new?filename=DotNext_Metaprogramming_CodeGenerator_Invoke_System_Linq_Expressions_Expression_System_Collections_Generic_IEnumerable_System_Linq_Expressions_Expression__.md&amp;value=---%0Auid%3A%20DotNext.Metaprogramming.CodeGenerator.Invoke(System.Linq.Expressions.Expression%2CSystem.Collections.Generic.IEnumerable%7BSystem.Linq.Expressions.Expression%7D)%0Asummary%3A%20'*You%20can%20override%20summary%20for%20the%20API%20here%20using%20*MARKDOWN*%20syntax'%0A---%0A%0A*Please%20type%20below%20more%20information%20about%20this%20API%3A*%0A%0A">Improve this Doc</a>
-  </span>
-  <span class="small pull-right mobile-hide">
-    <a href="https://github.com/sakno/dotNext/blob/gh-pages/src/DotNext.Metaprogramming/Metaprogramming/CodeGenerator.cs/#L238">View Source</a>
-  </span>
-  <a id="DotNext_Metaprogramming_CodeGenerator_Invoke_" data-uid="DotNext.Metaprogramming.CodeGenerator.Invoke*"></a>
-  <h4 id="DotNext_Metaprogramming_CodeGenerator_Invoke_System_Linq_Expressions_Expression_System_Collections_Generic_IEnumerable_System_Linq_Expressions_Expression__" data-uid="DotNext.Metaprogramming.CodeGenerator.Invoke(System.Linq.Expressions.Expression,System.Collections.Generic.IEnumerable{System.Linq.Expressions.Expression})">Invoke(Expression, IEnumerable&lt;Expression&gt;)</h4>
+</td>
+      </tr>
+    </tbody>
+  </table>
+  <span class="small pull-right mobile-hide">
+    <span class="divider">|</span>
+    <a href="https://github.com/sakno/DotNext/new/gh-pages/apiSpec/new?filename=DotNext_Metaprogramming_CodeGenerator_Invoke_System_Linq_Expressions_Expression_System_Collections_Generic_IEnumerable_System_Linq_Expressions_Expression__.md&amp;value=---%0Auid%3A%20DotNext.Metaprogramming.CodeGenerator.Invoke(System.Linq.Expressions.Expression%2CSystem.Collections.Generic.IEnumerable%7BSystem.Linq.Expressions.Expression%7D)%0Asummary%3A%20'*You%20can%20override%20summary%20for%20the%20API%20here%20using%20*MARKDOWN*%20syntax'%0A---%0A%0A*Please%20type%20below%20more%20information%20about%20this%20API%3A*%0A%0A">Improve this Doc</a>
+  </span>
+  <span class="small pull-right mobile-hide">
+    <a href="https://github.com/sakno/DotNext/blob/gh-pages/src/DotNext.Metaprogramming/Metaprogramming/CodeGenerator.cs/#L238">View Source</a>
+  </span>
+  <a id="DotNext_Metaprogramming_CodeGenerator_Invoke_" data-uid="DotNext.Metaprogramming.CodeGenerator.Invoke*"></a>
+  <h4 id="DotNext_Metaprogramming_CodeGenerator_Invoke_System_Linq_Expressions_Expression_System_Collections_Generic_IEnumerable_System_Linq_Expressions_Expression__" data-uid="DotNext.Metaprogramming.CodeGenerator.Invoke(System.Linq.Expressions.Expression,System.Collections.Generic.IEnumerable{System.Linq.Expressions.Expression})">Invoke(Expression, IEnumerable&lt;Expression&gt;)</h4>
   <div class="markdown level1 summary"><p>Adds invocation statement.</p>
-</div>
-  <div class="markdown level1 conceptual"></div>
-  <h5 class="decalaration">Declaration</h5>
-  <div class="codewrapper">
-    <pre><code class="lang-csharp hljs">public static void Invoke(Expression delegate, IEnumerable&lt;Expression&gt; arguments)</code></pre>
-  </div>
-  <h5 class="parameters">Parameters</h5>
-  <table class="table table-bordered table-striped table-condensed">
-    <thead>
-      <tr>
-        <th>Type</th>
-        <th>Name</th>
-        <th>Description</th>
-      </tr>
-    </thead>
-    <tbody>
-      <tr>
-        <td><a class="xref" href="https://docs.microsoft.com/dotnet/api/system.linq.expressions.expression">Expression</a></td>
-        <td><span class="parametername">delegate</span></td>
+</div>
+  <div class="markdown level1 conceptual"></div>
+  <h5 class="decalaration">Declaration</h5>
+  <div class="codewrapper">
+    <pre><code class="lang-csharp hljs">public static void Invoke(Expression delegate, IEnumerable&lt;Expression&gt; arguments)</code></pre>
+  </div>
+  <h5 class="parameters">Parameters</h5>
+  <table class="table table-bordered table-striped table-condensed">
+    <thead>
+      <tr>
+        <th>Type</th>
+        <th>Name</th>
+        <th>Description</th>
+      </tr>
+    </thead>
+    <tbody>
+      <tr>
+        <td><a class="xref" href="https://docs.microsoft.com/dotnet/api/system.linq.expressions.expression">Expression</a></td>
+        <td><span class="parametername">delegate</span></td>
         <td><p>The expression providing delegate to be invoked.</p>
-</td>
-      </tr>
-      <tr>
-        <td><a class="xref" href="https://docs.microsoft.com/dotnet/api/system.collections.generic.ienumerable-1">IEnumerable</a>&lt;<a class="xref" href="https://docs.microsoft.com/dotnet/api/system.linq.expressions.expression">Expression</a>&gt;</td>
-        <td><span class="parametername">arguments</span></td>
+</td>
+      </tr>
+      <tr>
+        <td><a class="xref" href="https://docs.microsoft.com/dotnet/api/system.collections.generic.ienumerable-1">IEnumerable</a>&lt;<a class="xref" href="https://docs.microsoft.com/dotnet/api/system.linq.expressions.expression">Expression</a>&gt;</td>
+        <td><span class="parametername">arguments</span></td>
         <td><p>Delegate invocation arguments.</p>
-</td>
-      </tr>
-    </tbody>
-  </table>
-  <h5 class="exceptions">Exceptions</h5>
-  <table class="table table-bordered table-striped table-condensed">
-    <thead>
-      <tr>
-        <th>Type</th>
-        <th>Condition</th>
-      </tr>
-    </thead>
-    <tbody>
-      <tr>
-        <td><a class="xref" href="https://docs.microsoft.com/dotnet/api/system.invalidoperationexception">InvalidOperationException</a></td>
-        <td><p>Attempts to call this method out of lexical scope.</p>
-</td>
-      </tr>
-    </tbody>
-  </table>
-  <span class="small pull-right mobile-hide">
-    <span class="divider">|</span>
-    <a href="https://github.com/sakno/dotNext/new/gh-pages/apiSpec/new?filename=DotNext_Metaprogramming_CodeGenerator_Invoke_System_Linq_Expressions_Expression_System_Linq_Expressions_Expression___.md&amp;value=---%0Auid%3A%20DotNext.Metaprogramming.CodeGenerator.Invoke(System.Linq.Expressions.Expression%2CSystem.Linq.Expressions.Expression%5B%5D)%0Asummary%3A%20'*You%20can%20override%20summary%20for%20the%20API%20here%20using%20*MARKDOWN*%20syntax'%0A---%0A%0A*Please%20type%20below%20more%20information%20about%20this%20API%3A*%0A%0A">Improve this Doc</a>
-  </span>
-  <span class="small pull-right mobile-hide">
-    <a href="https://github.com/sakno/dotNext/blob/gh-pages/src/DotNext.Metaprogramming/Metaprogramming/CodeGenerator.cs/#L256">View Source</a>
-  </span>
-  <a id="DotNext_Metaprogramming_CodeGenerator_Invoke_" data-uid="DotNext.Metaprogramming.CodeGenerator.Invoke*"></a>
-  <h4 id="DotNext_Metaprogramming_CodeGenerator_Invoke_System_Linq_Expressions_Expression_System_Linq_Expressions_Expression___" data-uid="DotNext.Metaprogramming.CodeGenerator.Invoke(System.Linq.Expressions.Expression,System.Linq.Expressions.Expression[])">Invoke(Expression, Expression[])</h4>
+</td>
+      </tr>
+    </tbody>
+  </table>
+  <h5 class="exceptions">Exceptions</h5>
+  <table class="table table-bordered table-striped table-condensed">
+    <thead>
+      <tr>
+        <th>Type</th>
+        <th>Condition</th>
+      </tr>
+    </thead>
+    <tbody>
+      <tr>
+        <td><a class="xref" href="https://docs.microsoft.com/dotnet/api/system.invalidoperationexception">InvalidOperationException</a></td>
+        <td><p>Attempts to call this method out of lexical scope.</p>
+</td>
+      </tr>
+    </tbody>
+  </table>
+  <span class="small pull-right mobile-hide">
+    <span class="divider">|</span>
+    <a href="https://github.com/sakno/DotNext/new/gh-pages/apiSpec/new?filename=DotNext_Metaprogramming_CodeGenerator_Invoke_System_Linq_Expressions_Expression_System_Linq_Expressions_Expression___.md&amp;value=---%0Auid%3A%20DotNext.Metaprogramming.CodeGenerator.Invoke(System.Linq.Expressions.Expression%2CSystem.Linq.Expressions.Expression%5B%5D)%0Asummary%3A%20'*You%20can%20override%20summary%20for%20the%20API%20here%20using%20*MARKDOWN*%20syntax'%0A---%0A%0A*Please%20type%20below%20more%20information%20about%20this%20API%3A*%0A%0A">Improve this Doc</a>
+  </span>
+  <span class="small pull-right mobile-hide">
+    <a href="https://github.com/sakno/DotNext/blob/gh-pages/src/DotNext.Metaprogramming/Metaprogramming/CodeGenerator.cs/#L256">View Source</a>
+  </span>
+  <a id="DotNext_Metaprogramming_CodeGenerator_Invoke_" data-uid="DotNext.Metaprogramming.CodeGenerator.Invoke*"></a>
+  <h4 id="DotNext_Metaprogramming_CodeGenerator_Invoke_System_Linq_Expressions_Expression_System_Linq_Expressions_Expression___" data-uid="DotNext.Metaprogramming.CodeGenerator.Invoke(System.Linq.Expressions.Expression,System.Linq.Expressions.Expression[])">Invoke(Expression, Expression[])</h4>
   <div class="markdown level1 summary"><p>Adds invocation statement.</p>
-</div>
-  <div class="markdown level1 conceptual"></div>
-  <h5 class="decalaration">Declaration</h5>
-  <div class="codewrapper">
-    <pre><code class="lang-csharp hljs">public static void Invoke(Expression delegate, params Expression[] arguments)</code></pre>
-  </div>
-  <h5 class="parameters">Parameters</h5>
-  <table class="table table-bordered table-striped table-condensed">
-    <thead>
-      <tr>
-        <th>Type</th>
-        <th>Name</th>
-        <th>Description</th>
-      </tr>
-    </thead>
-    <tbody>
-      <tr>
-        <td><a class="xref" href="https://docs.microsoft.com/dotnet/api/system.linq.expressions.expression">Expression</a></td>
-        <td><span class="parametername">delegate</span></td>
+</div>
+  <div class="markdown level1 conceptual"></div>
+  <h5 class="decalaration">Declaration</h5>
+  <div class="codewrapper">
+    <pre><code class="lang-csharp hljs">public static void Invoke(Expression delegate, params Expression[] arguments)</code></pre>
+  </div>
+  <h5 class="parameters">Parameters</h5>
+  <table class="table table-bordered table-striped table-condensed">
+    <thead>
+      <tr>
+        <th>Type</th>
+        <th>Name</th>
+        <th>Description</th>
+      </tr>
+    </thead>
+    <tbody>
+      <tr>
+        <td><a class="xref" href="https://docs.microsoft.com/dotnet/api/system.linq.expressions.expression">Expression</a></td>
+        <td><span class="parametername">delegate</span></td>
         <td><p>The expression providing delegate to be invoked.</p>
-</td>
-      </tr>
-      <tr>
-        <td><a class="xref" href="https://docs.microsoft.com/dotnet/api/system.linq.expressions.expression">Expression</a>[]</td>
-        <td><span class="parametername">arguments</span></td>
+</td>
+      </tr>
+      <tr>
+        <td><a class="xref" href="https://docs.microsoft.com/dotnet/api/system.linq.expressions.expression">Expression</a>[]</td>
+        <td><span class="parametername">arguments</span></td>
         <td><p>Delegate invocation arguments.</p>
-</td>
-      </tr>
-    </tbody>
-  </table>
-  <h5 class="exceptions">Exceptions</h5>
-  <table class="table table-bordered table-striped table-condensed">
-    <thead>
-      <tr>
-        <th>Type</th>
-        <th>Condition</th>
-      </tr>
-    </thead>
-    <tbody>
-      <tr>
-        <td><a class="xref" href="https://docs.microsoft.com/dotnet/api/system.invalidoperationexception">InvalidOperationException</a></td>
-        <td><p>Attempts to call this method out of lexical scope.</p>
-</td>
-      </tr>
-    </tbody>
-  </table>
-  <span class="small pull-right mobile-hide">
-    <span class="divider">|</span>
-    <a href="https://github.com/sakno/dotNext/new/gh-pages/apiSpec/new?filename=DotNext_Metaprogramming_CodeGenerator_Label.md&amp;value=---%0Auid%3A%20DotNext.Metaprogramming.CodeGenerator.Label%0Asummary%3A%20'*You%20can%20override%20summary%20for%20the%20API%20here%20using%20*MARKDOWN*%20syntax'%0A---%0A%0A*Please%20type%20below%20more%20information%20about%20this%20API%3A*%0A%0A">Improve this Doc</a>
-  </span>
-  <span class="small pull-right mobile-hide">
-    <a href="https://github.com/sakno/dotNext/blob/gh-pages/src/DotNext.Metaprogramming/Metaprogramming/CodeGenerator.cs/#L405">View Source</a>
-  </span>
-  <a id="DotNext_Metaprogramming_CodeGenerator_Label_" data-uid="DotNext.Metaprogramming.CodeGenerator.Label*"></a>
-  <h4 id="DotNext_Metaprogramming_CodeGenerator_Label" data-uid="DotNext.Metaprogramming.CodeGenerator.Label">Label()</h4>
+</td>
+      </tr>
+    </tbody>
+  </table>
+  <h5 class="exceptions">Exceptions</h5>
+  <table class="table table-bordered table-striped table-condensed">
+    <thead>
+      <tr>
+        <th>Type</th>
+        <th>Condition</th>
+      </tr>
+    </thead>
+    <tbody>
+      <tr>
+        <td><a class="xref" href="https://docs.microsoft.com/dotnet/api/system.invalidoperationexception">InvalidOperationException</a></td>
+        <td><p>Attempts to call this method out of lexical scope.</p>
+</td>
+      </tr>
+    </tbody>
+  </table>
+  <span class="small pull-right mobile-hide">
+    <span class="divider">|</span>
+    <a href="https://github.com/sakno/DotNext/new/gh-pages/apiSpec/new?filename=DotNext_Metaprogramming_CodeGenerator_Label.md&amp;value=---%0Auid%3A%20DotNext.Metaprogramming.CodeGenerator.Label%0Asummary%3A%20'*You%20can%20override%20summary%20for%20the%20API%20here%20using%20*MARKDOWN*%20syntax'%0A---%0A%0A*Please%20type%20below%20more%20information%20about%20this%20API%3A*%0A%0A">Improve this Doc</a>
+  </span>
+  <span class="small pull-right mobile-hide">
+    <a href="https://github.com/sakno/DotNext/blob/gh-pages/src/DotNext.Metaprogramming/Metaprogramming/CodeGenerator.cs/#L405">View Source</a>
+  </span>
+  <a id="DotNext_Metaprogramming_CodeGenerator_Label_" data-uid="DotNext.Metaprogramming.CodeGenerator.Label*"></a>
+  <h4 id="DotNext_Metaprogramming_CodeGenerator_Label" data-uid="DotNext.Metaprogramming.CodeGenerator.Label">Label()</h4>
   <div class="markdown level1 summary"><p>Declares label in the current scope.</p>
-</div>
-  <div class="markdown level1 conceptual"></div>
-  <h5 class="decalaration">Declaration</h5>
-  <div class="codewrapper">
-    <pre><code class="lang-csharp hljs">public static LabelTarget Label()</code></pre>
-  </div>
-  <h5 class="returns">Returns</h5>
-  <table class="table table-bordered table-striped table-condensed">
-    <thead>
-      <tr>
-        <th>Type</th>
-        <th>Description</th>
-      </tr>
-    </thead>
-    <tbody>
-      <tr>
-        <td><a class="xref" href="https://docs.microsoft.com/dotnet/api/system.linq.expressions.labeltarget">LabelTarget</a></td>
+</div>
+  <div class="markdown level1 conceptual"></div>
+  <h5 class="decalaration">Declaration</h5>
+  <div class="codewrapper">
+    <pre><code class="lang-csharp hljs">public static LabelTarget Label()</code></pre>
+  </div>
+  <h5 class="returns">Returns</h5>
+  <table class="table table-bordered table-striped table-condensed">
+    <thead>
+      <tr>
+        <th>Type</th>
+        <th>Description</th>
+      </tr>
+    </thead>
+    <tbody>
+      <tr>
+        <td><a class="xref" href="https://docs.microsoft.com/dotnet/api/system.linq.expressions.labeltarget">LabelTarget</a></td>
         <td><p>Declared label.</p>
-</td>
-      </tr>
-    </tbody>
-  </table>
-  <h5 class="exceptions">Exceptions</h5>
-  <table class="table table-bordered table-striped table-condensed">
-    <thead>
-      <tr>
-        <th>Type</th>
-        <th>Condition</th>
-      </tr>
-    </thead>
-    <tbody>
-      <tr>
-        <td><a class="xref" href="https://docs.microsoft.com/dotnet/api/system.invalidoperationexception">InvalidOperationException</a></td>
-        <td><p>Attempts to call this method out of lexical scope.</p>
-</td>
-      </tr>
-    </tbody>
-  </table>
-  <span class="small pull-right mobile-hide">
-    <span class="divider">|</span>
-    <a href="https://github.com/sakno/dotNext/new/gh-pages/apiSpec/new?filename=DotNext_Metaprogramming_CodeGenerator_Label_System_Linq_Expressions_LabelTarget_.md&amp;value=---%0Auid%3A%20DotNext.Metaprogramming.CodeGenerator.Label(System.Linq.Expressions.LabelTarget)%0Asummary%3A%20'*You%20can%20override%20summary%20for%20the%20API%20here%20using%20*MARKDOWN*%20syntax'%0A---%0A%0A*Please%20type%20below%20more%20information%20about%20this%20API%3A*%0A%0A">Improve this Doc</a>
-  </span>
-  <span class="small pull-right mobile-hide">
-    <a href="https://github.com/sakno/dotNext/blob/gh-pages/src/DotNext.Metaprogramming/Metaprogramming/CodeGenerator.cs/#L412">View Source</a>
-  </span>
-  <a id="DotNext_Metaprogramming_CodeGenerator_Label_" data-uid="DotNext.Metaprogramming.CodeGenerator.Label*"></a>
-  <h4 id="DotNext_Metaprogramming_CodeGenerator_Label_System_Linq_Expressions_LabelTarget_" data-uid="DotNext.Metaprogramming.CodeGenerator.Label(System.Linq.Expressions.LabelTarget)">Label(LabelTarget)</h4>
+</td>
+      </tr>
+    </tbody>
+  </table>
+  <h5 class="exceptions">Exceptions</h5>
+  <table class="table table-bordered table-striped table-condensed">
+    <thead>
+      <tr>
+        <th>Type</th>
+        <th>Condition</th>
+      </tr>
+    </thead>
+    <tbody>
+      <tr>
+        <td><a class="xref" href="https://docs.microsoft.com/dotnet/api/system.invalidoperationexception">InvalidOperationException</a></td>
+        <td><p>Attempts to call this method out of lexical scope.</p>
+</td>
+      </tr>
+    </tbody>
+  </table>
+  <span class="small pull-right mobile-hide">
+    <span class="divider">|</span>
+    <a href="https://github.com/sakno/DotNext/new/gh-pages/apiSpec/new?filename=DotNext_Metaprogramming_CodeGenerator_Label_System_Linq_Expressions_LabelTarget_.md&amp;value=---%0Auid%3A%20DotNext.Metaprogramming.CodeGenerator.Label(System.Linq.Expressions.LabelTarget)%0Asummary%3A%20'*You%20can%20override%20summary%20for%20the%20API%20here%20using%20*MARKDOWN*%20syntax'%0A---%0A%0A*Please%20type%20below%20more%20information%20about%20this%20API%3A*%0A%0A">Improve this Doc</a>
+  </span>
+  <span class="small pull-right mobile-hide">
+    <a href="https://github.com/sakno/DotNext/blob/gh-pages/src/DotNext.Metaprogramming/Metaprogramming/CodeGenerator.cs/#L412">View Source</a>
+  </span>
+  <a id="DotNext_Metaprogramming_CodeGenerator_Label_" data-uid="DotNext.Metaprogramming.CodeGenerator.Label*"></a>
+  <h4 id="DotNext_Metaprogramming_CodeGenerator_Label_System_Linq_Expressions_LabelTarget_" data-uid="DotNext.Metaprogramming.CodeGenerator.Label(System.Linq.Expressions.LabelTarget)">Label(LabelTarget)</h4>
   <div class="markdown level1 summary"><p>Adds label landing site to this scope.</p>
-</div>
-  <div class="markdown level1 conceptual"></div>
-  <h5 class="decalaration">Declaration</h5>
-  <div class="codewrapper">
-    <pre><code class="lang-csharp hljs">public static void Label(LabelTarget target)</code></pre>
-  </div>
-  <h5 class="parameters">Parameters</h5>
-  <table class="table table-bordered table-striped table-condensed">
-    <thead>
-      <tr>
-        <th>Type</th>
-        <th>Name</th>
-        <th>Description</th>
-      </tr>
-    </thead>
-    <tbody>
-      <tr>
-        <td><a class="xref" href="https://docs.microsoft.com/dotnet/api/system.linq.expressions.labeltarget">LabelTarget</a></td>
-        <td><span class="parametername">target</span></td>
+</div>
+  <div class="markdown level1 conceptual"></div>
+  <h5 class="decalaration">Declaration</h5>
+  <div class="codewrapper">
+    <pre><code class="lang-csharp hljs">public static void Label(LabelTarget target)</code></pre>
+  </div>
+  <h5 class="parameters">Parameters</h5>
+  <table class="table table-bordered table-striped table-condensed">
+    <thead>
+      <tr>
+        <th>Type</th>
+        <th>Name</th>
+        <th>Description</th>
+      </tr>
+    </thead>
+    <tbody>
+      <tr>
+        <td><a class="xref" href="https://docs.microsoft.com/dotnet/api/system.linq.expressions.labeltarget">LabelTarget</a></td>
+        <td><span class="parametername">target</span></td>
         <td><p>The label target.</p>
-</td>
-      </tr>
-    </tbody>
-  </table>
-  <h5 class="exceptions">Exceptions</h5>
-  <table class="table table-bordered table-striped table-condensed">
-    <thead>
-      <tr>
-        <th>Type</th>
-        <th>Condition</th>
-      </tr>
-    </thead>
-    <tbody>
-      <tr>
-        <td><a class="xref" href="https://docs.microsoft.com/dotnet/api/system.invalidoperationexception">InvalidOperationException</a></td>
-        <td><p>Attempts to call this method out of lexical scope.</p>
-</td>
-      </tr>
-    </tbody>
-  </table>
-  <span class="small pull-right mobile-hide">
-    <span class="divider">|</span>
-    <a href="https://github.com/sakno/dotNext/new/gh-pages/apiSpec/new?filename=DotNext_Metaprogramming_CodeGenerator_Label_System_Type_System_String_.md&amp;value=---%0Auid%3A%20DotNext.Metaprogramming.CodeGenerator.Label(System.Type%2CSystem.String)%0Asummary%3A%20'*You%20can%20override%20summary%20for%20the%20API%20here%20using%20*MARKDOWN*%20syntax'%0A---%0A%0A*Please%20type%20below%20more%20information%20about%20this%20API%3A*%0A%0A">Improve this Doc</a>
-  </span>
-  <span class="small pull-right mobile-hide">
-    <a href="https://github.com/sakno/dotNext/blob/gh-pages/src/DotNext.Metaprogramming/Metaprogramming/CodeGenerator.cs/#L384">View Source</a>
-  </span>
-  <a id="DotNext_Metaprogramming_CodeGenerator_Label_" data-uid="DotNext.Metaprogramming.CodeGenerator.Label*"></a>
-  <h4 id="DotNext_Metaprogramming_CodeGenerator_Label_System_Type_System_String_" data-uid="DotNext.Metaprogramming.CodeGenerator.Label(System.Type,System.String)">Label(Type, String)</h4>
+</td>
+      </tr>
+    </tbody>
+  </table>
+  <h5 class="exceptions">Exceptions</h5>
+  <table class="table table-bordered table-striped table-condensed">
+    <thead>
+      <tr>
+        <th>Type</th>
+        <th>Condition</th>
+      </tr>
+    </thead>
+    <tbody>
+      <tr>
+        <td><a class="xref" href="https://docs.microsoft.com/dotnet/api/system.invalidoperationexception">InvalidOperationException</a></td>
+        <td><p>Attempts to call this method out of lexical scope.</p>
+</td>
+      </tr>
+    </tbody>
+  </table>
+  <span class="small pull-right mobile-hide">
+    <span class="divider">|</span>
+    <a href="https://github.com/sakno/DotNext/new/gh-pages/apiSpec/new?filename=DotNext_Metaprogramming_CodeGenerator_Label_System_Type_System_String_.md&amp;value=---%0Auid%3A%20DotNext.Metaprogramming.CodeGenerator.Label(System.Type%2CSystem.String)%0Asummary%3A%20'*You%20can%20override%20summary%20for%20the%20API%20here%20using%20*MARKDOWN*%20syntax'%0A---%0A%0A*Please%20type%20below%20more%20information%20about%20this%20API%3A*%0A%0A">Improve this Doc</a>
+  </span>
+  <span class="small pull-right mobile-hide">
+    <a href="https://github.com/sakno/DotNext/blob/gh-pages/src/DotNext.Metaprogramming/Metaprogramming/CodeGenerator.cs/#L384">View Source</a>
+  </span>
+  <a id="DotNext_Metaprogramming_CodeGenerator_Label_" data-uid="DotNext.Metaprogramming.CodeGenerator.Label*"></a>
+  <h4 id="DotNext_Metaprogramming_CodeGenerator_Label_System_Type_System_String_" data-uid="DotNext.Metaprogramming.CodeGenerator.Label(System.Type,System.String)">Label(Type, String)</h4>
   <div class="markdown level1 summary"><p>Declares label of the specified type.</p>
-</div>
-  <div class="markdown level1 conceptual"></div>
-  <h5 class="decalaration">Declaration</h5>
-  <div class="codewrapper">
-    <pre><code class="lang-csharp hljs">public static LabelTarget Label(Type type, string name = null)</code></pre>
-  </div>
-  <h5 class="parameters">Parameters</h5>
-  <table class="table table-bordered table-striped table-condensed">
-    <thead>
-      <tr>
-        <th>Type</th>
-        <th>Name</th>
-        <th>Description</th>
-      </tr>
-    </thead>
-    <tbody>
-      <tr>
-        <td><a class="xref" href="https://docs.microsoft.com/dotnet/api/system.type">Type</a></td>
-        <td><span class="parametername">type</span></td>
+</div>
+  <div class="markdown level1 conceptual"></div>
+  <h5 class="decalaration">Declaration</h5>
+  <div class="codewrapper">
+    <pre><code class="lang-csharp hljs">public static LabelTarget Label(Type type, string name = null)</code></pre>
+  </div>
+  <h5 class="parameters">Parameters</h5>
+  <table class="table table-bordered table-striped table-condensed">
+    <thead>
+      <tr>
+        <th>Type</th>
+        <th>Name</th>
+        <th>Description</th>
+      </tr>
+    </thead>
+    <tbody>
+      <tr>
+        <td><a class="xref" href="https://docs.microsoft.com/dotnet/api/system.type">Type</a></td>
+        <td><span class="parametername">type</span></td>
         <td><p>The type of landing site.</p>
-</td>
-      </tr>
-      <tr>
-        <td><a class="xref" href="https://docs.microsoft.com/dotnet/api/system.string">String</a></td>
-        <td><span class="parametername">name</span></td>
+</td>
+      </tr>
+      <tr>
+        <td><a class="xref" href="https://docs.microsoft.com/dotnet/api/system.string">String</a></td>
+        <td><span class="parametername">name</span></td>
         <td><p>The optional name of the label.</p>
-</td>
-      </tr>
-    </tbody>
-  </table>
-  <h5 class="returns">Returns</h5>
-  <table class="table table-bordered table-striped table-condensed">
-    <thead>
-      <tr>
-        <th>Type</th>
-        <th>Description</th>
-      </tr>
-    </thead>
-    <tbody>
-      <tr>
-        <td><a class="xref" href="https://docs.microsoft.com/dotnet/api/system.linq.expressions.labeltarget">LabelTarget</a></td>
+</td>
+      </tr>
+    </tbody>
+  </table>
+  <h5 class="returns">Returns</h5>
+  <table class="table table-bordered table-striped table-condensed">
+    <thead>
+      <tr>
+        <th>Type</th>
+        <th>Description</th>
+      </tr>
+    </thead>
+    <tbody>
+      <tr>
+        <td><a class="xref" href="https://docs.microsoft.com/dotnet/api/system.linq.expressions.labeltarget">LabelTarget</a></td>
         <td><p>Declared label.</p>
-</td>
-      </tr>
-    </tbody>
-  </table>
-  <h5 class="exceptions">Exceptions</h5>
-  <table class="table table-bordered table-striped table-condensed">
-    <thead>
-      <tr>
-        <th>Type</th>
-        <th>Condition</th>
-      </tr>
-    </thead>
-    <tbody>
-      <tr>
-        <td><a class="xref" href="https://docs.microsoft.com/dotnet/api/system.invalidoperationexception">InvalidOperationException</a></td>
-        <td><p>Attempts to call this method out of lexical scope.</p>
-</td>
-      </tr>
-    </tbody>
-  </table>
-  <span class="small pull-right mobile-hide">
-    <span class="divider">|</span>
-    <a href="https://github.com/sakno/dotNext/new/gh-pages/apiSpec/new?filename=DotNext_Metaprogramming_CodeGenerator_Label__1_System_String_.md&amp;value=---%0Auid%3A%20DotNext.Metaprogramming.CodeGenerator.Label%60%601(System.String)%0Asummary%3A%20'*You%20can%20override%20summary%20for%20the%20API%20here%20using%20*MARKDOWN*%20syntax'%0A---%0A%0A*Please%20type%20below%20more%20information%20about%20this%20API%3A*%0A%0A">Improve this Doc</a>
-  </span>
-  <span class="small pull-right mobile-hide">
-    <a href="https://github.com/sakno/dotNext/blob/gh-pages/src/DotNext.Metaprogramming/Metaprogramming/CodeGenerator.cs/#L398">View Source</a>
-  </span>
-  <a id="DotNext_Metaprogramming_CodeGenerator_Label_" data-uid="DotNext.Metaprogramming.CodeGenerator.Label*"></a>
-  <h4 id="DotNext_Metaprogramming_CodeGenerator_Label__1_System_String_" data-uid="DotNext.Metaprogramming.CodeGenerator.Label``1(System.String)">Label&lt;T&gt;(String)</h4>
+</td>
+      </tr>
+    </tbody>
+  </table>
+  <h5 class="exceptions">Exceptions</h5>
+  <table class="table table-bordered table-striped table-condensed">
+    <thead>
+      <tr>
+        <th>Type</th>
+        <th>Condition</th>
+      </tr>
+    </thead>
+    <tbody>
+      <tr>
+        <td><a class="xref" href="https://docs.microsoft.com/dotnet/api/system.invalidoperationexception">InvalidOperationException</a></td>
+        <td><p>Attempts to call this method out of lexical scope.</p>
+</td>
+      </tr>
+    </tbody>
+  </table>
+  <span class="small pull-right mobile-hide">
+    <span class="divider">|</span>
+    <a href="https://github.com/sakno/DotNext/new/gh-pages/apiSpec/new?filename=DotNext_Metaprogramming_CodeGenerator_Label__1_System_String_.md&amp;value=---%0Auid%3A%20DotNext.Metaprogramming.CodeGenerator.Label%60%601(System.String)%0Asummary%3A%20'*You%20can%20override%20summary%20for%20the%20API%20here%20using%20*MARKDOWN*%20syntax'%0A---%0A%0A*Please%20type%20below%20more%20information%20about%20this%20API%3A*%0A%0A">Improve this Doc</a>
+  </span>
+  <span class="small pull-right mobile-hide">
+    <a href="https://github.com/sakno/DotNext/blob/gh-pages/src/DotNext.Metaprogramming/Metaprogramming/CodeGenerator.cs/#L398">View Source</a>
+  </span>
+  <a id="DotNext_Metaprogramming_CodeGenerator_Label_" data-uid="DotNext.Metaprogramming.CodeGenerator.Label*"></a>
+  <h4 id="DotNext_Metaprogramming_CodeGenerator_Label__1_System_String_" data-uid="DotNext.Metaprogramming.CodeGenerator.Label``1(System.String)">Label&lt;T&gt;(String)</h4>
   <div class="markdown level1 summary"><p>Declares label of the specified type.</p>
-</div>
-  <div class="markdown level1 conceptual"></div>
-  <h5 class="decalaration">Declaration</h5>
-  <div class="codewrapper">
-    <pre><code class="lang-csharp hljs">public static LabelTarget Label&lt;T&gt;(string name = null)</code></pre>
-  </div>
-  <h5 class="parameters">Parameters</h5>
-  <table class="table table-bordered table-striped table-condensed">
-    <thead>
-      <tr>
-        <th>Type</th>
-        <th>Name</th>
-        <th>Description</th>
-      </tr>
-    </thead>
-    <tbody>
-      <tr>
-        <td><a class="xref" href="https://docs.microsoft.com/dotnet/api/system.string">String</a></td>
-        <td><span class="parametername">name</span></td>
+</div>
+  <div class="markdown level1 conceptual"></div>
+  <h5 class="decalaration">Declaration</h5>
+  <div class="codewrapper">
+    <pre><code class="lang-csharp hljs">public static LabelTarget Label&lt;T&gt;(string name = null)</code></pre>
+  </div>
+  <h5 class="parameters">Parameters</h5>
+  <table class="table table-bordered table-striped table-condensed">
+    <thead>
+      <tr>
+        <th>Type</th>
+        <th>Name</th>
+        <th>Description</th>
+      </tr>
+    </thead>
+    <tbody>
+      <tr>
+        <td><a class="xref" href="https://docs.microsoft.com/dotnet/api/system.string">String</a></td>
+        <td><span class="parametername">name</span></td>
         <td><p>The optional name of the label.</p>
-</td>
-      </tr>
-    </tbody>
-  </table>
-  <h5 class="returns">Returns</h5>
-  <table class="table table-bordered table-striped table-condensed">
-    <thead>
-      <tr>
-        <th>Type</th>
-        <th>Description</th>
-      </tr>
-    </thead>
-    <tbody>
-      <tr>
-        <td><a class="xref" href="https://docs.microsoft.com/dotnet/api/system.linq.expressions.labeltarget">LabelTarget</a></td>
+</td>
+      </tr>
+    </tbody>
+  </table>
+  <h5 class="returns">Returns</h5>
+  <table class="table table-bordered table-striped table-condensed">
+    <thead>
+      <tr>
+        <th>Type</th>
+        <th>Description</th>
+      </tr>
+    </thead>
+    <tbody>
+      <tr>
+        <td><a class="xref" href="https://docs.microsoft.com/dotnet/api/system.linq.expressions.labeltarget">LabelTarget</a></td>
         <td><p>Declared label.</p>
-</td>
-      </tr>
-    </tbody>
-  </table>
-  <h5 class="typeParameters">Type Parameters</h5>
-  <table class="table table-bordered table-striped table-condensed">
-    <thead>
-      <tr>
-        <th>Name</th>
-        <th>Description</th>
-      </tr>
-    </thead>
-    <tbody>
-      <tr>
-        <td><span class="parametername">T</span></td>
+</td>
+      </tr>
+    </tbody>
+  </table>
+  <h5 class="typeParameters">Type Parameters</h5>
+  <table class="table table-bordered table-striped table-condensed">
+    <thead>
+      <tr>
+        <th>Name</th>
+        <th>Description</th>
+      </tr>
+    </thead>
+    <tbody>
+      <tr>
+        <td><span class="parametername">T</span></td>
         <td><p>The type of landing site.</p>
-</td>
-      </tr>
-    </tbody>
-  </table>
-  <h5 class="exceptions">Exceptions</h5>
-  <table class="table table-bordered table-striped table-condensed">
-    <thead>
-      <tr>
-        <th>Type</th>
-        <th>Condition</th>
-      </tr>
-    </thead>
-    <tbody>
-      <tr>
-        <td><a class="xref" href="https://docs.microsoft.com/dotnet/api/system.invalidoperationexception">InvalidOperationException</a></td>
-        <td><p>Attempts to call this method out of lexical scope.</p>
-</td>
-      </tr>
-    </tbody>
-  </table>
-  <span class="small pull-right mobile-hide">
-    <span class="divider">|</span>
-    <a href="https://github.com/sakno/dotNext/new/gh-pages/apiSpec/new?filename=DotNext_Metaprogramming_CodeGenerator_Lambda__1_System_Action_DotNext_Metaprogramming_LambdaContext_System_Linq_Expressions_ParameterExpression__.md&amp;value=---%0Auid%3A%20DotNext.Metaprogramming.CodeGenerator.Lambda%60%601(System.Action%7BDotNext.Metaprogramming.LambdaContext%2CSystem.Linq.Expressions.ParameterExpression%7D)%0Asummary%3A%20'*You%20can%20override%20summary%20for%20the%20API%20here%20using%20*MARKDOWN*%20syntax'%0A---%0A%0A*Please%20type%20below%20more%20information%20about%20this%20API%3A*%0A%0A">Improve this Doc</a>
-  </span>
-  <span class="small pull-right mobile-hide">
-    <a href="https://github.com/sakno/dotNext/blob/gh-pages/src/DotNext.Metaprogramming/Metaprogramming/CodeGenerator.cs/#L1200">View Source</a>
-  </span>
-  <a id="DotNext_Metaprogramming_CodeGenerator_Lambda_" data-uid="DotNext.Metaprogramming.CodeGenerator.Lambda*"></a>
-  <h4 id="DotNext_Metaprogramming_CodeGenerator_Lambda__1_System_Action_DotNext_Metaprogramming_LambdaContext_System_Linq_Expressions_ParameterExpression__" data-uid="DotNext.Metaprogramming.CodeGenerator.Lambda``1(System.Action{DotNext.Metaprogramming.LambdaContext,System.Linq.Expressions.ParameterExpression})">Lambda&lt;D&gt;(Action&lt;LambdaContext, ParameterExpression&gt;)</h4>
+</td>
+      </tr>
+    </tbody>
+  </table>
+  <h5 class="exceptions">Exceptions</h5>
+  <table class="table table-bordered table-striped table-condensed">
+    <thead>
+      <tr>
+        <th>Type</th>
+        <th>Condition</th>
+      </tr>
+    </thead>
+    <tbody>
+      <tr>
+        <td><a class="xref" href="https://docs.microsoft.com/dotnet/api/system.invalidoperationexception">InvalidOperationException</a></td>
+        <td><p>Attempts to call this method out of lexical scope.</p>
+</td>
+      </tr>
+    </tbody>
+  </table>
+  <span class="small pull-right mobile-hide">
+    <span class="divider">|</span>
+    <a href="https://github.com/sakno/DotNext/new/gh-pages/apiSpec/new?filename=DotNext_Metaprogramming_CodeGenerator_Lambda__1_System_Action_DotNext_Metaprogramming_LambdaContext_System_Linq_Expressions_ParameterExpression__.md&amp;value=---%0Auid%3A%20DotNext.Metaprogramming.CodeGenerator.Lambda%60%601(System.Action%7BDotNext.Metaprogramming.LambdaContext%2CSystem.Linq.Expressions.ParameterExpression%7D)%0Asummary%3A%20'*You%20can%20override%20summary%20for%20the%20API%20here%20using%20*MARKDOWN*%20syntax'%0A---%0A%0A*Please%20type%20below%20more%20information%20about%20this%20API%3A*%0A%0A">Improve this Doc</a>
+  </span>
+  <span class="small pull-right mobile-hide">
+    <a href="https://github.com/sakno/DotNext/blob/gh-pages/src/DotNext.Metaprogramming/Metaprogramming/CodeGenerator.cs/#L1200">View Source</a>
+  </span>
+  <a id="DotNext_Metaprogramming_CodeGenerator_Lambda_" data-uid="DotNext.Metaprogramming.CodeGenerator.Lambda*"></a>
+  <h4 id="DotNext_Metaprogramming_CodeGenerator_Lambda__1_System_Action_DotNext_Metaprogramming_LambdaContext_System_Linq_Expressions_ParameterExpression__" data-uid="DotNext.Metaprogramming.CodeGenerator.Lambda``1(System.Action{DotNext.Metaprogramming.LambdaContext,System.Linq.Expressions.ParameterExpression})">Lambda&lt;D&gt;(Action&lt;LambdaContext, ParameterExpression&gt;)</h4>
   <div class="markdown level1 summary"><p>Constructs multi-line lambda function capturing the current lexical scope.</p>
-</div>
-  <div class="markdown level1 conceptual"></div>
-  <h5 class="decalaration">Declaration</h5>
-  <div class="codewrapper">
+</div>
+  <div class="markdown level1 conceptual"></div>
+  <h5 class="decalaration">Declaration</h5>
+  <div class="codewrapper">
     <pre><code class="lang-csharp hljs">public static Expression&lt;D&gt; Lambda&lt;D&gt;(Action&lt;LambdaContext, ParameterExpression&gt; body)
-    where D : Delegate</code></pre>
-  </div>
-  <h5 class="parameters">Parameters</h5>
-  <table class="table table-bordered table-striped table-condensed">
-    <thead>
-      <tr>
-        <th>Type</th>
-        <th>Name</th>
-        <th>Description</th>
-      </tr>
-    </thead>
-    <tbody>
-      <tr>
-        <td><a class="xref" href="https://docs.microsoft.com/dotnet/api/system.action-2">Action</a>&lt;<a class="xref" href="DotNext.Metaprogramming.LambdaContext.html">LambdaContext</a>, <a class="xref" href="https://docs.microsoft.com/dotnet/api/system.linq.expressions.parameterexpression">ParameterExpression</a>&gt;</td>
-        <td><span class="parametername">body</span></td>
+
+    where D : Delegate</code></pre>
+  </div>
+  <h5 class="parameters">Parameters</h5>
+  <table class="table table-bordered table-striped table-condensed">
+    <thead>
+      <tr>
+        <th>Type</th>
+        <th>Name</th>
+        <th>Description</th>
+      </tr>
+    </thead>
+    <tbody>
+      <tr>
+        <td><a class="xref" href="https://docs.microsoft.com/dotnet/api/system.action-2">Action</a>&lt;<a class="xref" href="DotNext.Metaprogramming.LambdaContext.html">LambdaContext</a>, <a class="xref" href="https://docs.microsoft.com/dotnet/api/system.linq.expressions.parameterexpression">ParameterExpression</a>&gt;</td>
+        <td><span class="parametername">body</span></td>
         <td><p>Lambda function builder.</p>
-</td>
-      </tr>
-    </tbody>
-  </table>
-  <h5 class="returns">Returns</h5>
-  <table class="table table-bordered table-striped table-condensed">
-    <thead>
-      <tr>
-        <th>Type</th>
-        <th>Description</th>
-      </tr>
-    </thead>
-    <tbody>
-      <tr>
-        <td><a class="xref" href="https://docs.microsoft.com/dotnet/api/system.linq.expressions.expression-1">Expression</a>&lt;D&gt;</td>
+</td>
+      </tr>
+    </tbody>
+  </table>
+  <h5 class="returns">Returns</h5>
+  <table class="table table-bordered table-striped table-condensed">
+    <thead>
+      <tr>
+        <th>Type</th>
+        <th>Description</th>
+      </tr>
+    </thead>
+    <tbody>
+      <tr>
+        <td><a class="xref" href="https://docs.microsoft.com/dotnet/api/system.linq.expressions.expression-1">Expression</a>&lt;D&gt;</td>
         <td><p>Constructed lambda expression.</p>
-</td>
-      </tr>
-    </tbody>
-  </table>
-  <h5 class="typeParameters">Type Parameters</h5>
-  <table class="table table-bordered table-striped table-condensed">
-    <thead>
-      <tr>
-        <th>Name</th>
-        <th>Description</th>
-      </tr>
-    </thead>
-    <tbody>
-      <tr>
-        <td><span class="parametername">D</span></td>
+</td>
+      </tr>
+    </tbody>
+  </table>
+  <h5 class="typeParameters">Type Parameters</h5>
+  <table class="table table-bordered table-striped table-condensed">
+    <thead>
+      <tr>
+        <th>Name</th>
+        <th>Description</th>
+      </tr>
+    </thead>
+    <tbody>
+      <tr>
+        <td><span class="parametername">D</span></td>
         <td><p>The delegate describing signature of lambda function.</p>
-</td>
-      </tr>
-    </tbody>
-  </table>
-  <span class="small pull-right mobile-hide">
-    <span class="divider">|</span>
-    <a href="https://github.com/sakno/dotNext/new/gh-pages/apiSpec/new?filename=DotNext_Metaprogramming_CodeGenerator_Lambda__1_System_Action_DotNext_Metaprogramming_LambdaContext__.md&amp;value=---%0Auid%3A%20DotNext.Metaprogramming.CodeGenerator.Lambda%60%601(System.Action%7BDotNext.Metaprogramming.LambdaContext%7D)%0Asummary%3A%20'*You%20can%20override%20summary%20for%20the%20API%20here%20using%20*MARKDOWN*%20syntax'%0A---%0A%0A*Please%20type%20below%20more%20information%20about%20this%20API%3A*%0A%0A">Improve this Doc</a>
-  </span>
-  <span class="small pull-right mobile-hide">
-    <a href="https://github.com/sakno/dotNext/blob/gh-pages/src/DotNext.Metaprogramming/Metaprogramming/CodeGenerator.cs/#L1190">View Source</a>
-  </span>
-  <a id="DotNext_Metaprogramming_CodeGenerator_Lambda_" data-uid="DotNext.Metaprogramming.CodeGenerator.Lambda*"></a>
-  <h4 id="DotNext_Metaprogramming_CodeGenerator_Lambda__1_System_Action_DotNext_Metaprogramming_LambdaContext__" data-uid="DotNext.Metaprogramming.CodeGenerator.Lambda``1(System.Action{DotNext.Metaprogramming.LambdaContext})">Lambda&lt;D&gt;(Action&lt;LambdaContext&gt;)</h4>
+</td>
+      </tr>
+    </tbody>
+  </table>
+  <span class="small pull-right mobile-hide">
+    <span class="divider">|</span>
+    <a href="https://github.com/sakno/DotNext/new/gh-pages/apiSpec/new?filename=DotNext_Metaprogramming_CodeGenerator_Lambda__1_System_Action_DotNext_Metaprogramming_LambdaContext__.md&amp;value=---%0Auid%3A%20DotNext.Metaprogramming.CodeGenerator.Lambda%60%601(System.Action%7BDotNext.Metaprogramming.LambdaContext%7D)%0Asummary%3A%20'*You%20can%20override%20summary%20for%20the%20API%20here%20using%20*MARKDOWN*%20syntax'%0A---%0A%0A*Please%20type%20below%20more%20information%20about%20this%20API%3A*%0A%0A">Improve this Doc</a>
+  </span>
+  <span class="small pull-right mobile-hide">
+    <a href="https://github.com/sakno/DotNext/blob/gh-pages/src/DotNext.Metaprogramming/Metaprogramming/CodeGenerator.cs/#L1190">View Source</a>
+  </span>
+  <a id="DotNext_Metaprogramming_CodeGenerator_Lambda_" data-uid="DotNext.Metaprogramming.CodeGenerator.Lambda*"></a>
+  <h4 id="DotNext_Metaprogramming_CodeGenerator_Lambda__1_System_Action_DotNext_Metaprogramming_LambdaContext__" data-uid="DotNext.Metaprogramming.CodeGenerator.Lambda``1(System.Action{DotNext.Metaprogramming.LambdaContext})">Lambda&lt;D&gt;(Action&lt;LambdaContext&gt;)</h4>
   <div class="markdown level1 summary"><p>Constructs multi-line lambda function capturing the current lexical scope.</p>
-</div>
-  <div class="markdown level1 conceptual"></div>
-  <h5 class="decalaration">Declaration</h5>
-  <div class="codewrapper">
+</div>
+  <div class="markdown level1 conceptual"></div>
+  <h5 class="decalaration">Declaration</h5>
+  <div class="codewrapper">
     <pre><code class="lang-csharp hljs">public static Expression&lt;D&gt; Lambda&lt;D&gt;(Action&lt;LambdaContext&gt; body)
-    where D : Delegate</code></pre>
-  </div>
-  <h5 class="parameters">Parameters</h5>
-  <table class="table table-bordered table-striped table-condensed">
-    <thead>
-      <tr>
-        <th>Type</th>
-        <th>Name</th>
-        <th>Description</th>
-      </tr>
-    </thead>
-    <tbody>
-      <tr>
-        <td><a class="xref" href="https://docs.microsoft.com/dotnet/api/system.action-1">Action</a>&lt;<a class="xref" href="DotNext.Metaprogramming.LambdaContext.html">LambdaContext</a>&gt;</td>
-        <td><span class="parametername">body</span></td>
+
+    where D : Delegate</code></pre>
+  </div>
+  <h5 class="parameters">Parameters</h5>
+  <table class="table table-bordered table-striped table-condensed">
+    <thead>
+      <tr>
+        <th>Type</th>
+        <th>Name</th>
+        <th>Description</th>
+      </tr>
+    </thead>
+    <tbody>
+      <tr>
+        <td><a class="xref" href="https://docs.microsoft.com/dotnet/api/system.action-1">Action</a>&lt;<a class="xref" href="DotNext.Metaprogramming.LambdaContext.html">LambdaContext</a>&gt;</td>
+        <td><span class="parametername">body</span></td>
         <td><p>Lambda function builder.</p>
-</td>
-      </tr>
-    </tbody>
-  </table>
-  <h5 class="returns">Returns</h5>
-  <table class="table table-bordered table-striped table-condensed">
-    <thead>
-      <tr>
-        <th>Type</th>
-        <th>Description</th>
-      </tr>
-    </thead>
-    <tbody>
-      <tr>
-        <td><a class="xref" href="https://docs.microsoft.com/dotnet/api/system.linq.expressions.expression-1">Expression</a>&lt;D&gt;</td>
+</td>
+      </tr>
+    </tbody>
+  </table>
+  <h5 class="returns">Returns</h5>
+  <table class="table table-bordered table-striped table-condensed">
+    <thead>
+      <tr>
+        <th>Type</th>
+        <th>Description</th>
+      </tr>
+    </thead>
+    <tbody>
+      <tr>
+        <td><a class="xref" href="https://docs.microsoft.com/dotnet/api/system.linq.expressions.expression-1">Expression</a>&lt;D&gt;</td>
         <td><p>Constructed lambda expression.</p>
-</td>
-      </tr>
-    </tbody>
-  </table>
-  <h5 class="typeParameters">Type Parameters</h5>
-  <table class="table table-bordered table-striped table-condensed">
-    <thead>
-      <tr>
-        <th>Name</th>
-        <th>Description</th>
-      </tr>
-    </thead>
-    <tbody>
-      <tr>
-        <td><span class="parametername">D</span></td>
+</td>
+      </tr>
+    </tbody>
+  </table>
+  <h5 class="typeParameters">Type Parameters</h5>
+  <table class="table table-bordered table-striped table-condensed">
+    <thead>
+      <tr>
+        <th>Name</th>
+        <th>Description</th>
+      </tr>
+    </thead>
+    <tbody>
+      <tr>
+        <td><span class="parametername">D</span></td>
         <td><p>The delegate describing signature of lambda function.</p>
-</td>
-      </tr>
-    </tbody>
-  </table>
-  <span class="small pull-right mobile-hide">
-    <span class="divider">|</span>
-    <a href="https://github.com/sakno/dotNext/new/gh-pages/apiSpec/new?filename=DotNext_Metaprogramming_CodeGenerator_Lambda__1_System_Boolean_System_Action_DotNext_Metaprogramming_LambdaContext_System_Linq_Expressions_ParameterExpression__.md&amp;value=---%0Auid%3A%20DotNext.Metaprogramming.CodeGenerator.Lambda%60%601(System.Boolean%2CSystem.Action%7BDotNext.Metaprogramming.LambdaContext%2CSystem.Linq.Expressions.ParameterExpression%7D)%0Asummary%3A%20'*You%20can%20override%20summary%20for%20the%20API%20here%20using%20*MARKDOWN*%20syntax'%0A---%0A%0A*Please%20type%20below%20more%20information%20about%20this%20API%3A*%0A%0A">Improve this Doc</a>
-  </span>
-  <span class="small pull-right mobile-hide">
-    <a href="https://github.com/sakno/dotNext/blob/gh-pages/src/DotNext.Metaprogramming/Metaprogramming/CodeGenerator.cs/#L1177">View Source</a>
-  </span>
-  <a id="DotNext_Metaprogramming_CodeGenerator_Lambda_" data-uid="DotNext.Metaprogramming.CodeGenerator.Lambda*"></a>
-  <h4 id="DotNext_Metaprogramming_CodeGenerator_Lambda__1_System_Boolean_System_Action_DotNext_Metaprogramming_LambdaContext_System_Linq_Expressions_ParameterExpression__" data-uid="DotNext.Metaprogramming.CodeGenerator.Lambda``1(System.Boolean,System.Action{DotNext.Metaprogramming.LambdaContext,System.Linq.Expressions.ParameterExpression})">Lambda&lt;D&gt;(Boolean, Action&lt;LambdaContext, ParameterExpression&gt;)</h4>
+</td>
+      </tr>
+    </tbody>
+  </table>
+  <span class="small pull-right mobile-hide">
+    <span class="divider">|</span>
+    <a href="https://github.com/sakno/DotNext/new/gh-pages/apiSpec/new?filename=DotNext_Metaprogramming_CodeGenerator_Lambda__1_System_Boolean_System_Action_DotNext_Metaprogramming_LambdaContext_System_Linq_Expressions_ParameterExpression__.md&amp;value=---%0Auid%3A%20DotNext.Metaprogramming.CodeGenerator.Lambda%60%601(System.Boolean%2CSystem.Action%7BDotNext.Metaprogramming.LambdaContext%2CSystem.Linq.Expressions.ParameterExpression%7D)%0Asummary%3A%20'*You%20can%20override%20summary%20for%20the%20API%20here%20using%20*MARKDOWN*%20syntax'%0A---%0A%0A*Please%20type%20below%20more%20information%20about%20this%20API%3A*%0A%0A">Improve this Doc</a>
+  </span>
+  <span class="small pull-right mobile-hide">
+    <a href="https://github.com/sakno/DotNext/blob/gh-pages/src/DotNext.Metaprogramming/Metaprogramming/CodeGenerator.cs/#L1177">View Source</a>
+  </span>
+  <a id="DotNext_Metaprogramming_CodeGenerator_Lambda_" data-uid="DotNext.Metaprogramming.CodeGenerator.Lambda*"></a>
+  <h4 id="DotNext_Metaprogramming_CodeGenerator_Lambda__1_System_Boolean_System_Action_DotNext_Metaprogramming_LambdaContext_System_Linq_Expressions_ParameterExpression__" data-uid="DotNext.Metaprogramming.CodeGenerator.Lambda``1(System.Boolean,System.Action{DotNext.Metaprogramming.LambdaContext,System.Linq.Expressions.ParameterExpression})">Lambda&lt;D&gt;(Boolean, Action&lt;LambdaContext, ParameterExpression&gt;)</h4>
   <div class="markdown level1 summary"><p>Constructs multi-line lambda function capturing the current lexical scope.</p>
-</div>
-  <div class="markdown level1 conceptual"></div>
-  <h5 class="decalaration">Declaration</h5>
-  <div class="codewrapper">
+</div>
+  <div class="markdown level1 conceptual"></div>
+  <h5 class="decalaration">Declaration</h5>
+  <div class="codewrapper">
     <pre><code class="lang-csharp hljs">public static Expression&lt;D&gt; Lambda&lt;D&gt;(bool tailCall, Action&lt;LambdaContext, ParameterExpression&gt; body)
-    where D : Delegate</code></pre>
-  </div>
-  <h5 class="parameters">Parameters</h5>
-  <table class="table table-bordered table-striped table-condensed">
-    <thead>
-      <tr>
-        <th>Type</th>
-        <th>Name</th>
-        <th>Description</th>
-      </tr>
-    </thead>
-    <tbody>
-      <tr>
-        <td><a class="xref" href="https://docs.microsoft.com/dotnet/api/system.boolean">Boolean</a></td>
-        <td><span class="parametername">tailCall</span></td>
+
+    where D : Delegate</code></pre>
+  </div>
+  <h5 class="parameters">Parameters</h5>
+  <table class="table table-bordered table-striped table-condensed">
+    <thead>
+      <tr>
+        <th>Type</th>
+        <th>Name</th>
+        <th>Description</th>
+      </tr>
+    </thead>
+    <tbody>
+      <tr>
+        <td><a class="xref" href="https://docs.microsoft.com/dotnet/api/system.boolean">Boolean</a></td>
+        <td><span class="parametername">tailCall</span></td>
         <td><p><span class="xref">true</span> if the lambda expression will be compiled with the tail call optimization, otherwise <span class="xref">false</span>.</p>
-</td>
-      </tr>
-      <tr>
-        <td><a class="xref" href="https://docs.microsoft.com/dotnet/api/system.action-2">Action</a>&lt;<a class="xref" href="DotNext.Metaprogramming.LambdaContext.html">LambdaContext</a>, <a class="xref" href="https://docs.microsoft.com/dotnet/api/system.linq.expressions.parameterexpression">ParameterExpression</a>&gt;</td>
-        <td><span class="parametername">body</span></td>
+</td>
+      </tr>
+      <tr>
+        <td><a class="xref" href="https://docs.microsoft.com/dotnet/api/system.action-2">Action</a>&lt;<a class="xref" href="DotNext.Metaprogramming.LambdaContext.html">LambdaContext</a>, <a class="xref" href="https://docs.microsoft.com/dotnet/api/system.linq.expressions.parameterexpression">ParameterExpression</a>&gt;</td>
+        <td><span class="parametername">body</span></td>
         <td><p>Lambda function builder.</p>
-</td>
-      </tr>
-    </tbody>
-  </table>
-  <h5 class="returns">Returns</h5>
-  <table class="table table-bordered table-striped table-condensed">
-    <thead>
-      <tr>
-        <th>Type</th>
-        <th>Description</th>
-      </tr>
-    </thead>
-    <tbody>
-      <tr>
-        <td><a class="xref" href="https://docs.microsoft.com/dotnet/api/system.linq.expressions.expression-1">Expression</a>&lt;D&gt;</td>
+</td>
+      </tr>
+    </tbody>
+  </table>
+  <h5 class="returns">Returns</h5>
+  <table class="table table-bordered table-striped table-condensed">
+    <thead>
+      <tr>
+        <th>Type</th>
+        <th>Description</th>
+      </tr>
+    </thead>
+    <tbody>
+      <tr>
+        <td><a class="xref" href="https://docs.microsoft.com/dotnet/api/system.linq.expressions.expression-1">Expression</a>&lt;D&gt;</td>
         <td><p>Constructed lambda expression.</p>
-</td>
-      </tr>
-    </tbody>
-  </table>
-  <h5 class="typeParameters">Type Parameters</h5>
-  <table class="table table-bordered table-striped table-condensed">
-    <thead>
-      <tr>
-        <th>Name</th>
-        <th>Description</th>
-      </tr>
-    </thead>
-    <tbody>
-      <tr>
-        <td><span class="parametername">D</span></td>
+</td>
+      </tr>
+    </tbody>
+  </table>
+  <h5 class="typeParameters">Type Parameters</h5>
+  <table class="table table-bordered table-striped table-condensed">
+    <thead>
+      <tr>
+        <th>Name</th>
+        <th>Description</th>
+      </tr>
+    </thead>
+    <tbody>
+      <tr>
+        <td><span class="parametername">D</span></td>
         <td><p>The delegate describing signature of lambda function.</p>
-</td>
-      </tr>
-    </tbody>
-  </table>
-  <span class="small pull-right mobile-hide">
-    <span class="divider">|</span>
-    <a href="https://github.com/sakno/dotNext/new/gh-pages/apiSpec/new?filename=DotNext_Metaprogramming_CodeGenerator_Lambda__1_System_Boolean_System_Action_DotNext_Metaprogramming_LambdaContext__.md&amp;value=---%0Auid%3A%20DotNext.Metaprogramming.CodeGenerator.Lambda%60%601(System.Boolean%2CSystem.Action%7BDotNext.Metaprogramming.LambdaContext%7D)%0Asummary%3A%20'*You%20can%20override%20summary%20for%20the%20API%20here%20using%20*MARKDOWN*%20syntax'%0A---%0A%0A*Please%20type%20below%20more%20information%20about%20this%20API%3A*%0A%0A">Improve this Doc</a>
-  </span>
-  <span class="small pull-right mobile-hide">
-    <a href="https://github.com/sakno/dotNext/blob/gh-pages/src/DotNext.Metaprogramming/Metaprogramming/CodeGenerator.cs/#L1139">View Source</a>
-  </span>
-  <a id="DotNext_Metaprogramming_CodeGenerator_Lambda_" data-uid="DotNext.Metaprogramming.CodeGenerator.Lambda*"></a>
-  <h4 id="DotNext_Metaprogramming_CodeGenerator_Lambda__1_System_Boolean_System_Action_DotNext_Metaprogramming_LambdaContext__" data-uid="DotNext.Metaprogramming.CodeGenerator.Lambda``1(System.Boolean,System.Action{DotNext.Metaprogramming.LambdaContext})">Lambda&lt;D&gt;(Boolean, Action&lt;LambdaContext&gt;)</h4>
+</td>
+      </tr>
+    </tbody>
+  </table>
+  <span class="small pull-right mobile-hide">
+    <span class="divider">|</span>
+    <a href="https://github.com/sakno/DotNext/new/gh-pages/apiSpec/new?filename=DotNext_Metaprogramming_CodeGenerator_Lambda__1_System_Boolean_System_Action_DotNext_Metaprogramming_LambdaContext__.md&amp;value=---%0Auid%3A%20DotNext.Metaprogramming.CodeGenerator.Lambda%60%601(System.Boolean%2CSystem.Action%7BDotNext.Metaprogramming.LambdaContext%7D)%0Asummary%3A%20'*You%20can%20override%20summary%20for%20the%20API%20here%20using%20*MARKDOWN*%20syntax'%0A---%0A%0A*Please%20type%20below%20more%20information%20about%20this%20API%3A*%0A%0A">Improve this Doc</a>
+  </span>
+  <span class="small pull-right mobile-hide">
+    <a href="https://github.com/sakno/DotNext/blob/gh-pages/src/DotNext.Metaprogramming/Metaprogramming/CodeGenerator.cs/#L1139">View Source</a>
+  </span>
+  <a id="DotNext_Metaprogramming_CodeGenerator_Lambda_" data-uid="DotNext.Metaprogramming.CodeGenerator.Lambda*"></a>
+  <h4 id="DotNext_Metaprogramming_CodeGenerator_Lambda__1_System_Boolean_System_Action_DotNext_Metaprogramming_LambdaContext__" data-uid="DotNext.Metaprogramming.CodeGenerator.Lambda``1(System.Boolean,System.Action{DotNext.Metaprogramming.LambdaContext})">Lambda&lt;D&gt;(Boolean, Action&lt;LambdaContext&gt;)</h4>
   <div class="markdown level1 summary"><p>Constructs multi-line lambda function capturing the current lexical scope.</p>
-</div>
-  <div class="markdown level1 conceptual"></div>
-  <h5 class="decalaration">Declaration</h5>
-  <div class="codewrapper">
+</div>
+  <div class="markdown level1 conceptual"></div>
+  <h5 class="decalaration">Declaration</h5>
+  <div class="codewrapper">
     <pre><code class="lang-csharp hljs">public static Expression&lt;D&gt; Lambda&lt;D&gt;(bool tailCall, Action&lt;LambdaContext&gt; body)
-    where D : Delegate</code></pre>
-  </div>
-  <h5 class="parameters">Parameters</h5>
-  <table class="table table-bordered table-striped table-condensed">
-    <thead>
-      <tr>
-        <th>Type</th>
-        <th>Name</th>
-        <th>Description</th>
-      </tr>
-    </thead>
-    <tbody>
-      <tr>
-        <td><a class="xref" href="https://docs.microsoft.com/dotnet/api/system.boolean">Boolean</a></td>
-        <td><span class="parametername">tailCall</span></td>
+
+    where D : Delegate</code></pre>
+  </div>
+  <h5 class="parameters">Parameters</h5>
+  <table class="table table-bordered table-striped table-condensed">
+    <thead>
+      <tr>
+        <th>Type</th>
+        <th>Name</th>
+        <th>Description</th>
+      </tr>
+    </thead>
+    <tbody>
+      <tr>
+        <td><a class="xref" href="https://docs.microsoft.com/dotnet/api/system.boolean">Boolean</a></td>
+        <td><span class="parametername">tailCall</span></td>
         <td><p><span class="xref">true</span> if the lambda expression will be compiled with the tail call optimization, otherwise <span class="xref">false</span>.</p>
-</td>
-      </tr>
-      <tr>
-        <td><a class="xref" href="https://docs.microsoft.com/dotnet/api/system.action-1">Action</a>&lt;<a class="xref" href="DotNext.Metaprogramming.LambdaContext.html">LambdaContext</a>&gt;</td>
-        <td><span class="parametername">body</span></td>
+</td>
+      </tr>
+      <tr>
+        <td><a class="xref" href="https://docs.microsoft.com/dotnet/api/system.action-1">Action</a>&lt;<a class="xref" href="DotNext.Metaprogramming.LambdaContext.html">LambdaContext</a>&gt;</td>
+        <td><span class="parametername">body</span></td>
         <td><p>Lambda function builder.</p>
-</td>
-      </tr>
-    </tbody>
-  </table>
-  <h5 class="returns">Returns</h5>
-  <table class="table table-bordered table-striped table-condensed">
-    <thead>
-      <tr>
-        <th>Type</th>
-        <th>Description</th>
-      </tr>
-    </thead>
-    <tbody>
-      <tr>
-        <td><a class="xref" href="https://docs.microsoft.com/dotnet/api/system.linq.expressions.expression-1">Expression</a>&lt;D&gt;</td>
+</td>
+      </tr>
+    </tbody>
+  </table>
+  <h5 class="returns">Returns</h5>
+  <table class="table table-bordered table-striped table-condensed">
+    <thead>
+      <tr>
+        <th>Type</th>
+        <th>Description</th>
+      </tr>
+    </thead>
+    <tbody>
+      <tr>
+        <td><a class="xref" href="https://docs.microsoft.com/dotnet/api/system.linq.expressions.expression-1">Expression</a>&lt;D&gt;</td>
         <td><p>Constructed lambda expression.</p>
-</td>
-      </tr>
-    </tbody>
-  </table>
-  <h5 class="typeParameters">Type Parameters</h5>
-  <table class="table table-bordered table-striped table-condensed">
-    <thead>
-      <tr>
-        <th>Name</th>
-        <th>Description</th>
-      </tr>
-    </thead>
-    <tbody>
-      <tr>
-        <td><span class="parametername">D</span></td>
+</td>
+      </tr>
+    </tbody>
+  </table>
+  <h5 class="typeParameters">Type Parameters</h5>
+  <table class="table table-bordered table-striped table-condensed">
+    <thead>
+      <tr>
+        <th>Name</th>
+        <th>Description</th>
+      </tr>
+    </thead>
+    <tbody>
+      <tr>
+        <td><span class="parametername">D</span></td>
         <td><p>The delegate describing signature of lambda function.</p>
-</td>
-      </tr>
-    </tbody>
-  </table>
-  <span class="small pull-right mobile-hide">
-    <span class="divider">|</span>
-    <a href="https://github.com/sakno/dotNext/new/gh-pages/apiSpec/new?filename=DotNext_Metaprogramming_CodeGenerator_Lambda__1_System_Boolean_System_Func_DotNext_Metaprogramming_LambdaContext_System_Linq_Expressions_Expression__.md&amp;value=---%0Auid%3A%20DotNext.Metaprogramming.CodeGenerator.Lambda%60%601(System.Boolean%2CSystem.Func%7BDotNext.Metaprogramming.LambdaContext%2CSystem.Linq.Expressions.Expression%7D)%0Asummary%3A%20'*You%20can%20override%20summary%20for%20the%20API%20here%20using%20*MARKDOWN*%20syntax'%0A---%0A%0A*Please%20type%20below%20more%20information%20about%20this%20API%3A*%0A%0A">Improve this Doc</a>
-  </span>
-  <span class="small pull-right mobile-hide">
-    <a href="https://github.com/sakno/dotNext/blob/gh-pages/src/DotNext.Metaprogramming/Metaprogramming/CodeGenerator.cs/#L1153">View Source</a>
-  </span>
-  <a id="DotNext_Metaprogramming_CodeGenerator_Lambda_" data-uid="DotNext.Metaprogramming.CodeGenerator.Lambda*"></a>
-  <h4 id="DotNext_Metaprogramming_CodeGenerator_Lambda__1_System_Boolean_System_Func_DotNext_Metaprogramming_LambdaContext_System_Linq_Expressions_Expression__" data-uid="DotNext.Metaprogramming.CodeGenerator.Lambda``1(System.Boolean,System.Func{DotNext.Metaprogramming.LambdaContext,System.Linq.Expressions.Expression})">Lambda&lt;D&gt;(Boolean, Func&lt;LambdaContext, Expression&gt;)</h4>
+</td>
+      </tr>
+    </tbody>
+  </table>
+  <span class="small pull-right mobile-hide">
+    <span class="divider">|</span>
+    <a href="https://github.com/sakno/DotNext/new/gh-pages/apiSpec/new?filename=DotNext_Metaprogramming_CodeGenerator_Lambda__1_System_Boolean_System_Func_DotNext_Metaprogramming_LambdaContext_System_Linq_Expressions_Expression__.md&amp;value=---%0Auid%3A%20DotNext.Metaprogramming.CodeGenerator.Lambda%60%601(System.Boolean%2CSystem.Func%7BDotNext.Metaprogramming.LambdaContext%2CSystem.Linq.Expressions.Expression%7D)%0Asummary%3A%20'*You%20can%20override%20summary%20for%20the%20API%20here%20using%20*MARKDOWN*%20syntax'%0A---%0A%0A*Please%20type%20below%20more%20information%20about%20this%20API%3A*%0A%0A">Improve this Doc</a>
+  </span>
+  <span class="small pull-right mobile-hide">
+    <a href="https://github.com/sakno/DotNext/blob/gh-pages/src/DotNext.Metaprogramming/Metaprogramming/CodeGenerator.cs/#L1153">View Source</a>
+  </span>
+  <a id="DotNext_Metaprogramming_CodeGenerator_Lambda_" data-uid="DotNext.Metaprogramming.CodeGenerator.Lambda*"></a>
+  <h4 id="DotNext_Metaprogramming_CodeGenerator_Lambda__1_System_Boolean_System_Func_DotNext_Metaprogramming_LambdaContext_System_Linq_Expressions_Expression__" data-uid="DotNext.Metaprogramming.CodeGenerator.Lambda``1(System.Boolean,System.Func{DotNext.Metaprogramming.LambdaContext,System.Linq.Expressions.Expression})">Lambda&lt;D&gt;(Boolean, Func&lt;LambdaContext, Expression&gt;)</h4>
   <div class="markdown level1 summary"><p>Constructs single-line lambda function capturing the current lexical scope.</p>
-</div>
-  <div class="markdown level1 conceptual"></div>
-  <h5 class="decalaration">Declaration</h5>
-  <div class="codewrapper">
+</div>
+  <div class="markdown level1 conceptual"></div>
+  <h5 class="decalaration">Declaration</h5>
+  <div class="codewrapper">
     <pre><code class="lang-csharp hljs">public static Expression&lt;D&gt; Lambda&lt;D&gt;(bool tailCall, Func&lt;LambdaContext, Expression&gt; body)
-    where D : Delegate</code></pre>
-  </div>
-  <h5 class="parameters">Parameters</h5>
-  <table class="table table-bordered table-striped table-condensed">
-    <thead>
-      <tr>
-        <th>Type</th>
-        <th>Name</th>
-        <th>Description</th>
-      </tr>
-    </thead>
-    <tbody>
-      <tr>
-        <td><a class="xref" href="https://docs.microsoft.com/dotnet/api/system.boolean">Boolean</a></td>
-        <td><span class="parametername">tailCall</span></td>
+
+    where D : Delegate</code></pre>
+  </div>
+  <h5 class="parameters">Parameters</h5>
+  <table class="table table-bordered table-striped table-condensed">
+    <thead>
+      <tr>
+        <th>Type</th>
+        <th>Name</th>
+        <th>Description</th>
+      </tr>
+    </thead>
+    <tbody>
+      <tr>
+        <td><a class="xref" href="https://docs.microsoft.com/dotnet/api/system.boolean">Boolean</a></td>
+        <td><span class="parametername">tailCall</span></td>
         <td><p><span class="xref">true</span> if the lambda expression will be compiled with the tail call optimization, otherwise <span class="xref">false</span>.</p>
-</td>
-      </tr>
-      <tr>
-        <td><a class="xref" href="https://docs.microsoft.com/dotnet/api/system.func-2">Func</a>&lt;<a class="xref" href="DotNext.Metaprogramming.LambdaContext.html">LambdaContext</a>, <a class="xref" href="https://docs.microsoft.com/dotnet/api/system.linq.expressions.expression">Expression</a>&gt;</td>
-        <td><span class="parametername">body</span></td>
+</td>
+      </tr>
+      <tr>
+        <td><a class="xref" href="https://docs.microsoft.com/dotnet/api/system.func-2">Func</a>&lt;<a class="xref" href="DotNext.Metaprogramming.LambdaContext.html">LambdaContext</a>, <a class="xref" href="https://docs.microsoft.com/dotnet/api/system.linq.expressions.expression">Expression</a>&gt;</td>
+        <td><span class="parametername">body</span></td>
         <td><p>Lambda function builder.</p>
-</td>
-      </tr>
-    </tbody>
-  </table>
-  <h5 class="returns">Returns</h5>
-  <table class="table table-bordered table-striped table-condensed">
-    <thead>
-      <tr>
-        <th>Type</th>
-        <th>Description</th>
-      </tr>
-    </thead>
-    <tbody>
-      <tr>
-        <td><a class="xref" href="https://docs.microsoft.com/dotnet/api/system.linq.expressions.expression-1">Expression</a>&lt;D&gt;</td>
+</td>
+      </tr>
+    </tbody>
+  </table>
+  <h5 class="returns">Returns</h5>
+  <table class="table table-bordered table-striped table-condensed">
+    <thead>
+      <tr>
+        <th>Type</th>
+        <th>Description</th>
+      </tr>
+    </thead>
+    <tbody>
+      <tr>
+        <td><a class="xref" href="https://docs.microsoft.com/dotnet/api/system.linq.expressions.expression-1">Expression</a>&lt;D&gt;</td>
         <td><p>Constructed lambda expression.</p>
-</td>
-      </tr>
-    </tbody>
-  </table>
-  <h5 class="typeParameters">Type Parameters</h5>
-  <table class="table table-bordered table-striped table-condensed">
-    <thead>
-      <tr>
-        <th>Name</th>
-        <th>Description</th>
-      </tr>
-    </thead>
-    <tbody>
-      <tr>
-        <td><span class="parametername">D</span></td>
+</td>
+      </tr>
+    </tbody>
+  </table>
+  <h5 class="typeParameters">Type Parameters</h5>
+  <table class="table table-bordered table-striped table-condensed">
+    <thead>
+      <tr>
+        <th>Name</th>
+        <th>Description</th>
+      </tr>
+    </thead>
+    <tbody>
+      <tr>
+        <td><span class="parametername">D</span></td>
         <td><p>The delegate describing signature of lambda function.</p>
-</td>
-      </tr>
-    </tbody>
-  </table>
-  <span class="small pull-right mobile-hide">
-    <span class="divider">|</span>
-    <a href="https://github.com/sakno/dotNext/new/gh-pages/apiSpec/new?filename=DotNext_Metaprogramming_CodeGenerator_Lambda__1_System_Func_DotNext_Metaprogramming_LambdaContext_System_Linq_Expressions_Expression__.md&amp;value=---%0Auid%3A%20DotNext.Metaprogramming.CodeGenerator.Lambda%60%601(System.Func%7BDotNext.Metaprogramming.LambdaContext%2CSystem.Linq.Expressions.Expression%7D)%0Asummary%3A%20'*You%20can%20override%20summary%20for%20the%20API%20here%20using%20*MARKDOWN*%20syntax'%0A---%0A%0A*Please%20type%20below%20more%20information%20about%20this%20API%3A*%0A%0A">Improve this Doc</a>
-  </span>
-  <span class="small pull-right mobile-hide">
-    <a href="https://github.com/sakno/dotNext/blob/gh-pages/src/DotNext.Metaprogramming/Metaprogramming/CodeGenerator.cs/#L1166">View Source</a>
-  </span>
-  <a id="DotNext_Metaprogramming_CodeGenerator_Lambda_" data-uid="DotNext.Metaprogramming.CodeGenerator.Lambda*"></a>
-  <h4 id="DotNext_Metaprogramming_CodeGenerator_Lambda__1_System_Func_DotNext_Metaprogramming_LambdaContext_System_Linq_Expressions_Expression__" data-uid="DotNext.Metaprogramming.CodeGenerator.Lambda``1(System.Func{DotNext.Metaprogramming.LambdaContext,System.Linq.Expressions.Expression})">Lambda&lt;D&gt;(Func&lt;LambdaContext, Expression&gt;)</h4>
+</td>
+      </tr>
+    </tbody>
+  </table>
+  <span class="small pull-right mobile-hide">
+    <span class="divider">|</span>
+    <a href="https://github.com/sakno/DotNext/new/gh-pages/apiSpec/new?filename=DotNext_Metaprogramming_CodeGenerator_Lambda__1_System_Func_DotNext_Metaprogramming_LambdaContext_System_Linq_Expressions_Expression__.md&amp;value=---%0Auid%3A%20DotNext.Metaprogramming.CodeGenerator.Lambda%60%601(System.Func%7BDotNext.Metaprogramming.LambdaContext%2CSystem.Linq.Expressions.Expression%7D)%0Asummary%3A%20'*You%20can%20override%20summary%20for%20the%20API%20here%20using%20*MARKDOWN*%20syntax'%0A---%0A%0A*Please%20type%20below%20more%20information%20about%20this%20API%3A*%0A%0A">Improve this Doc</a>
+  </span>
+  <span class="small pull-right mobile-hide">
+    <a href="https://github.com/sakno/DotNext/blob/gh-pages/src/DotNext.Metaprogramming/Metaprogramming/CodeGenerator.cs/#L1166">View Source</a>
+  </span>
+  <a id="DotNext_Metaprogramming_CodeGenerator_Lambda_" data-uid="DotNext.Metaprogramming.CodeGenerator.Lambda*"></a>
+  <h4 id="DotNext_Metaprogramming_CodeGenerator_Lambda__1_System_Func_DotNext_Metaprogramming_LambdaContext_System_Linq_Expressions_Expression__" data-uid="DotNext.Metaprogramming.CodeGenerator.Lambda``1(System.Func{DotNext.Metaprogramming.LambdaContext,System.Linq.Expressions.Expression})">Lambda&lt;D&gt;(Func&lt;LambdaContext, Expression&gt;)</h4>
   <div class="markdown level1 summary"><p>Constructs single-line lambda function capturing the current lexical scope.</p>
-</div>
-  <div class="markdown level1 conceptual"></div>
-  <h5 class="decalaration">Declaration</h5>
-  <div class="codewrapper">
+</div>
+  <div class="markdown level1 conceptual"></div>
+  <h5 class="decalaration">Declaration</h5>
+  <div class="codewrapper">
     <pre><code class="lang-csharp hljs">public static Expression&lt;D&gt; Lambda&lt;D&gt;(Func&lt;LambdaContext, Expression&gt; body)
-    where D : Delegate</code></pre>
-  </div>
-  <h5 class="parameters">Parameters</h5>
-  <table class="table table-bordered table-striped table-condensed">
-    <thead>
-      <tr>
-        <th>Type</th>
-        <th>Name</th>
-        <th>Description</th>
-      </tr>
-    </thead>
-    <tbody>
-      <tr>
-        <td><a class="xref" href="https://docs.microsoft.com/dotnet/api/system.func-2">Func</a>&lt;<a class="xref" href="DotNext.Metaprogramming.LambdaContext.html">LambdaContext</a>, <a class="xref" href="https://docs.microsoft.com/dotnet/api/system.linq.expressions.expression">Expression</a>&gt;</td>
-        <td><span class="parametername">body</span></td>
+
+    where D : Delegate</code></pre>
+  </div>
+  <h5 class="parameters">Parameters</h5>
+  <table class="table table-bordered table-striped table-condensed">
+    <thead>
+      <tr>
+        <th>Type</th>
+        <th>Name</th>
+        <th>Description</th>
+      </tr>
+    </thead>
+    <tbody>
+      <tr>
+        <td><a class="xref" href="https://docs.microsoft.com/dotnet/api/system.func-2">Func</a>&lt;<a class="xref" href="DotNext.Metaprogramming.LambdaContext.html">LambdaContext</a>, <a class="xref" href="https://docs.microsoft.com/dotnet/api/system.linq.expressions.expression">Expression</a>&gt;</td>
+        <td><span class="parametername">body</span></td>
         <td><p>Lambda function builder.</p>
-</td>
-      </tr>
-    </tbody>
-  </table>
-  <h5 class="returns">Returns</h5>
-  <table class="table table-bordered table-striped table-condensed">
-    <thead>
-      <tr>
-        <th>Type</th>
-        <th>Description</th>
-      </tr>
-    </thead>
-    <tbody>
-      <tr>
-        <td><a class="xref" href="https://docs.microsoft.com/dotnet/api/system.linq.expressions.expression-1">Expression</a>&lt;D&gt;</td>
+</td>
+      </tr>
+    </tbody>
+  </table>
+  <h5 class="returns">Returns</h5>
+  <table class="table table-bordered table-striped table-condensed">
+    <thead>
+      <tr>
+        <th>Type</th>
+        <th>Description</th>
+      </tr>
+    </thead>
+    <tbody>
+      <tr>
+        <td><a class="xref" href="https://docs.microsoft.com/dotnet/api/system.linq.expressions.expression-1">Expression</a>&lt;D&gt;</td>
         <td><p>Constructed lambda expression.</p>
-</td>
-      </tr>
-    </tbody>
-  </table>
-  <h5 class="typeParameters">Type Parameters</h5>
-  <table class="table table-bordered table-striped table-condensed">
-    <thead>
-      <tr>
-        <th>Name</th>
-        <th>Description</th>
-      </tr>
-    </thead>
-    <tbody>
-      <tr>
-        <td><span class="parametername">D</span></td>
+</td>
+      </tr>
+    </tbody>
+  </table>
+  <h5 class="typeParameters">Type Parameters</h5>
+  <table class="table table-bordered table-striped table-condensed">
+    <thead>
+      <tr>
+        <th>Name</th>
+        <th>Description</th>
+      </tr>
+    </thead>
+    <tbody>
+      <tr>
+        <td><span class="parametername">D</span></td>
         <td><p>The delegate describing signature of lambda function.</p>
-</td>
-      </tr>
-    </tbody>
-  </table>
-  <span class="small pull-right mobile-hide">
-    <span class="divider">|</span>
-    <a href="https://github.com/sakno/dotNext/new/gh-pages/apiSpec/new?filename=DotNext_Metaprogramming_CodeGenerator_Lock_System_Linq_Expressions_Expression_System_Action_.md&amp;value=---%0Auid%3A%20DotNext.Metaprogramming.CodeGenerator.Lock(System.Linq.Expressions.Expression%2CSystem.Action)%0Asummary%3A%20'*You%20can%20override%20summary%20for%20the%20API%20here%20using%20*MARKDOWN*%20syntax'%0A---%0A%0A*Please%20type%20below%20more%20information%20about%20this%20API%3A*%0A%0A">Improve this Doc</a>
-  </span>
-  <span class="small pull-right mobile-hide">
-    <a href="https://github.com/sakno/dotNext/blob/gh-pages/src/DotNext.Metaprogramming/Metaprogramming/CodeGenerator.cs/#L746">View Source</a>
-  </span>
-  <a id="DotNext_Metaprogramming_CodeGenerator_Lock_" data-uid="DotNext.Metaprogramming.CodeGenerator.Lock*"></a>
-  <h4 id="DotNext_Metaprogramming_CodeGenerator_Lock_System_Linq_Expressions_Expression_System_Action_" data-uid="DotNext.Metaprogramming.CodeGenerator.Lock(System.Linq.Expressions.Expression,System.Action)">Lock(Expression, Action)</h4>
+</td>
+      </tr>
+    </tbody>
+  </table>
+  <span class="small pull-right mobile-hide">
+    <span class="divider">|</span>
+    <a href="https://github.com/sakno/DotNext/new/gh-pages/apiSpec/new?filename=DotNext_Metaprogramming_CodeGenerator_Lock_System_Linq_Expressions_Expression_System_Action_.md&amp;value=---%0Auid%3A%20DotNext.Metaprogramming.CodeGenerator.Lock(System.Linq.Expressions.Expression%2CSystem.Action)%0Asummary%3A%20'*You%20can%20override%20summary%20for%20the%20API%20here%20using%20*MARKDOWN*%20syntax'%0A---%0A%0A*Please%20type%20below%20more%20information%20about%20this%20API%3A*%0A%0A">Improve this Doc</a>
+  </span>
+  <span class="small pull-right mobile-hide">
+    <a href="https://github.com/sakno/DotNext/blob/gh-pages/src/DotNext.Metaprogramming/Metaprogramming/CodeGenerator.cs/#L746">View Source</a>
+  </span>
+  <a id="DotNext_Metaprogramming_CodeGenerator_Lock_" data-uid="DotNext.Metaprogramming.CodeGenerator.Lock*"></a>
+  <h4 id="DotNext_Metaprogramming_CodeGenerator_Lock_System_Linq_Expressions_Expression_System_Action_" data-uid="DotNext.Metaprogramming.CodeGenerator.Lock(System.Linq.Expressions.Expression,System.Action)">Lock(Expression, Action)</h4>
   <div class="markdown level1 summary"><p>Adds <code>lock</code> statement.</p>
-</div>
-  <div class="markdown level1 conceptual"></div>
-  <h5 class="decalaration">Declaration</h5>
-  <div class="codewrapper">
-    <pre><code class="lang-csharp hljs">public static void Lock(Expression syncRoot, Action body)</code></pre>
-  </div>
-  <h5 class="parameters">Parameters</h5>
-  <table class="table table-bordered table-striped table-condensed">
-    <thead>
-      <tr>
-        <th>Type</th>
-        <th>Name</th>
-        <th>Description</th>
-      </tr>
-    </thead>
-    <tbody>
-      <tr>
-        <td><a class="xref" href="https://docs.microsoft.com/dotnet/api/system.linq.expressions.expression">Expression</a></td>
-        <td><span class="parametername">syncRoot</span></td>
+</div>
+  <div class="markdown level1 conceptual"></div>
+  <h5 class="decalaration">Declaration</h5>
+  <div class="codewrapper">
+    <pre><code class="lang-csharp hljs">public static void Lock(Expression syncRoot, Action body)</code></pre>
+  </div>
+  <h5 class="parameters">Parameters</h5>
+  <table class="table table-bordered table-striped table-condensed">
+    <thead>
+      <tr>
+        <th>Type</th>
+        <th>Name</th>
+        <th>Description</th>
+      </tr>
+    </thead>
+    <tbody>
+      <tr>
+        <td><a class="xref" href="https://docs.microsoft.com/dotnet/api/system.linq.expressions.expression">Expression</a></td>
+        <td><span class="parametername">syncRoot</span></td>
         <td><p>The object to be locked during execution of the compound statement.</p>
-</td>
-      </tr>
-      <tr>
-        <td><a class="xref" href="https://docs.microsoft.com/dotnet/api/system.action">Action</a></td>
-        <td><span class="parametername">body</span></td>
+</td>
+      </tr>
+      <tr>
+        <td><a class="xref" href="https://docs.microsoft.com/dotnet/api/system.action">Action</a></td>
+        <td><span class="parametername">body</span></td>
         <td><p>Synchronized scope of code.</p>
-</td>
-      </tr>
-    </tbody>
-  </table>
-  <h5 class="exceptions">Exceptions</h5>
-  <table class="table table-bordered table-striped table-condensed">
-    <thead>
-      <tr>
-        <th>Type</th>
-        <th>Condition</th>
-      </tr>
-    </thead>
-    <tbody>
-      <tr>
-        <td><a class="xref" href="https://docs.microsoft.com/dotnet/api/system.invalidoperationexception">InvalidOperationException</a></td>
-        <td><p>Attempts to call this method out of lexical scope.</p>
-</td>
-      </tr>
-    </tbody>
-  </table>
-  <h5 id="DotNext_Metaprogramming_CodeGenerator_Lock_System_Linq_Expressions_Expression_System_Action__seealso">See Also</h5>
-  <div class="seealso">
-      <div><span><a href="https://docs.microsoft.com/en-us/dotnet/csharp/language-reference/keywords/lock-statement">lock Statement</a></span></div>
-  </div>
-  <span class="small pull-right mobile-hide">
-    <span class="divider">|</span>
-    <a href="https://github.com/sakno/dotNext/new/gh-pages/apiSpec/new?filename=DotNext_Metaprogramming_CodeGenerator_Lock_System_Linq_Expressions_Expression_System_Action_System_Linq_Expressions_ParameterExpression__.md&amp;value=---%0Auid%3A%20DotNext.Metaprogramming.CodeGenerator.Lock(System.Linq.Expressions.Expression%2CSystem.Action%7BSystem.Linq.Expressions.ParameterExpression%7D)%0Asummary%3A%20'*You%20can%20override%20summary%20for%20the%20API%20here%20using%20*MARKDOWN*%20syntax'%0A---%0A%0A*Please%20type%20below%20more%20information%20about%20this%20API%3A*%0A%0A">Improve this Doc</a>
-  </span>
-  <span class="small pull-right mobile-hide">
-    <a href="https://github.com/sakno/dotNext/blob/gh-pages/src/DotNext.Metaprogramming/Metaprogramming/CodeGenerator.cs/#L733">View Source</a>
-  </span>
-  <a id="DotNext_Metaprogramming_CodeGenerator_Lock_" data-uid="DotNext.Metaprogramming.CodeGenerator.Lock*"></a>
-  <h4 id="DotNext_Metaprogramming_CodeGenerator_Lock_System_Linq_Expressions_Expression_System_Action_System_Linq_Expressions_ParameterExpression__" data-uid="DotNext.Metaprogramming.CodeGenerator.Lock(System.Linq.Expressions.Expression,System.Action{System.Linq.Expressions.ParameterExpression})">Lock(Expression, Action&lt;ParameterExpression&gt;)</h4>
+</td>
+      </tr>
+    </tbody>
+  </table>
+  <h5 class="exceptions">Exceptions</h5>
+  <table class="table table-bordered table-striped table-condensed">
+    <thead>
+      <tr>
+        <th>Type</th>
+        <th>Condition</th>
+      </tr>
+    </thead>
+    <tbody>
+      <tr>
+        <td><a class="xref" href="https://docs.microsoft.com/dotnet/api/system.invalidoperationexception">InvalidOperationException</a></td>
+        <td><p>Attempts to call this method out of lexical scope.</p>
+</td>
+      </tr>
+    </tbody>
+  </table>
+  <h5 id="DotNext_Metaprogramming_CodeGenerator_Lock_System_Linq_Expressions_Expression_System_Action__seealso">See Also</h5>
+  <div class="seealso">
+      <div><span><a href="https://docs.microsoft.com/en-us/dotnet/csharp/language-reference/keywords/lock-statement">lock Statement</a></span></div>
+  </div>
+  <span class="small pull-right mobile-hide">
+    <span class="divider">|</span>
+    <a href="https://github.com/sakno/DotNext/new/gh-pages/apiSpec/new?filename=DotNext_Metaprogramming_CodeGenerator_Lock_System_Linq_Expressions_Expression_System_Action_System_Linq_Expressions_ParameterExpression__.md&amp;value=---%0Auid%3A%20DotNext.Metaprogramming.CodeGenerator.Lock(System.Linq.Expressions.Expression%2CSystem.Action%7BSystem.Linq.Expressions.ParameterExpression%7D)%0Asummary%3A%20'*You%20can%20override%20summary%20for%20the%20API%20here%20using%20*MARKDOWN*%20syntax'%0A---%0A%0A*Please%20type%20below%20more%20information%20about%20this%20API%3A*%0A%0A">Improve this Doc</a>
+  </span>
+  <span class="small pull-right mobile-hide">
+    <a href="https://github.com/sakno/DotNext/blob/gh-pages/src/DotNext.Metaprogramming/Metaprogramming/CodeGenerator.cs/#L733">View Source</a>
+  </span>
+  <a id="DotNext_Metaprogramming_CodeGenerator_Lock_" data-uid="DotNext.Metaprogramming.CodeGenerator.Lock*"></a>
+  <h4 id="DotNext_Metaprogramming_CodeGenerator_Lock_System_Linq_Expressions_Expression_System_Action_System_Linq_Expressions_ParameterExpression__" data-uid="DotNext.Metaprogramming.CodeGenerator.Lock(System.Linq.Expressions.Expression,System.Action{System.Linq.Expressions.ParameterExpression})">Lock(Expression, Action&lt;ParameterExpression&gt;)</h4>
   <div class="markdown level1 summary"><p>Adds <code>lock</code> statement.</p>
-</div>
-  <div class="markdown level1 conceptual"></div>
-  <h5 class="decalaration">Declaration</h5>
-  <div class="codewrapper">
-    <pre><code class="lang-csharp hljs">public static void Lock(Expression syncRoot, Action&lt;ParameterExpression&gt; body)</code></pre>
-  </div>
-  <h5 class="parameters">Parameters</h5>
-  <table class="table table-bordered table-striped table-condensed">
-    <thead>
-      <tr>
-        <th>Type</th>
-        <th>Name</th>
-        <th>Description</th>
-      </tr>
-    </thead>
-    <tbody>
-      <tr>
-        <td><a class="xref" href="https://docs.microsoft.com/dotnet/api/system.linq.expressions.expression">Expression</a></td>
-        <td><span class="parametername">syncRoot</span></td>
+</div>
+  <div class="markdown level1 conceptual"></div>
+  <h5 class="decalaration">Declaration</h5>
+  <div class="codewrapper">
+    <pre><code class="lang-csharp hljs">public static void Lock(Expression syncRoot, Action&lt;ParameterExpression&gt; body)</code></pre>
+  </div>
+  <h5 class="parameters">Parameters</h5>
+  <table class="table table-bordered table-striped table-condensed">
+    <thead>
+      <tr>
+        <th>Type</th>
+        <th>Name</th>
+        <th>Description</th>
+      </tr>
+    </thead>
+    <tbody>
+      <tr>
+        <td><a class="xref" href="https://docs.microsoft.com/dotnet/api/system.linq.expressions.expression">Expression</a></td>
+        <td><span class="parametername">syncRoot</span></td>
         <td><p>The object to be locked during execution of the compound statement.</p>
-</td>
-      </tr>
-      <tr>
-        <td><a class="xref" href="https://docs.microsoft.com/dotnet/api/system.action-1">Action</a>&lt;<a class="xref" href="https://docs.microsoft.com/dotnet/api/system.linq.expressions.parameterexpression">ParameterExpression</a>&gt;</td>
-        <td><span class="parametername">body</span></td>
+</td>
+      </tr>
+      <tr>
+        <td><a class="xref" href="https://docs.microsoft.com/dotnet/api/system.action-1">Action</a>&lt;<a class="xref" href="https://docs.microsoft.com/dotnet/api/system.linq.expressions.parameterexpression">ParameterExpression</a>&gt;</td>
+        <td><span class="parametername">body</span></td>
         <td><p>Synchronized scope of code.</p>
-</td>
-      </tr>
-    </tbody>
-  </table>
-  <h5 class="exceptions">Exceptions</h5>
-  <table class="table table-bordered table-striped table-condensed">
-    <thead>
-      <tr>
-        <th>Type</th>
-        <th>Condition</th>
-      </tr>
-    </thead>
-    <tbody>
-      <tr>
-        <td><a class="xref" href="https://docs.microsoft.com/dotnet/api/system.invalidoperationexception">InvalidOperationException</a></td>
-        <td><p>Attempts to call this method out of lexical scope.</p>
-</td>
-      </tr>
-    </tbody>
-  </table>
-  <h5 id="DotNext_Metaprogramming_CodeGenerator_Lock_System_Linq_Expressions_Expression_System_Action_System_Linq_Expressions_ParameterExpression___seealso">See Also</h5>
-  <div class="seealso">
-      <div><span><a href="https://docs.microsoft.com/en-us/dotnet/csharp/language-reference/keywords/lock-statement">lock Statement</a></span></div>
-  </div>
-  <span class="small pull-right mobile-hide">
-    <span class="divider">|</span>
-    <a href="https://github.com/sakno/dotNext/new/gh-pages/apiSpec/new?filename=DotNext_Metaprogramming_CodeGenerator_Loop_System_Action_.md&amp;value=---%0Auid%3A%20DotNext.Metaprogramming.CodeGenerator.Loop(System.Action)%0Asummary%3A%20'*You%20can%20override%20summary%20for%20the%20API%20here%20using%20*MARKDOWN*%20syntax'%0A---%0A%0A*Please%20type%20below%20more%20information%20about%20this%20API%3A*%0A%0A">Improve this Doc</a>
-  </span>
-  <span class="small pull-right mobile-hide">
-    <a href="https://github.com/sakno/dotNext/blob/gh-pages/src/DotNext.Metaprogramming/Metaprogramming/CodeGenerator.cs/#L667">View Source</a>
-  </span>
-  <a id="DotNext_Metaprogramming_CodeGenerator_Loop_" data-uid="DotNext.Metaprogramming.CodeGenerator.Loop*"></a>
-  <h4 id="DotNext_Metaprogramming_CodeGenerator_Loop_System_Action_" data-uid="DotNext.Metaprogramming.CodeGenerator.Loop(System.Action)">Loop(Action)</h4>
+</td>
+      </tr>
+    </tbody>
+  </table>
+  <h5 class="exceptions">Exceptions</h5>
+  <table class="table table-bordered table-striped table-condensed">
+    <thead>
+      <tr>
+        <th>Type</th>
+        <th>Condition</th>
+      </tr>
+    </thead>
+    <tbody>
+      <tr>
+        <td><a class="xref" href="https://docs.microsoft.com/dotnet/api/system.invalidoperationexception">InvalidOperationException</a></td>
+        <td><p>Attempts to call this method out of lexical scope.</p>
+</td>
+      </tr>
+    </tbody>
+  </table>
+  <h5 id="DotNext_Metaprogramming_CodeGenerator_Lock_System_Linq_Expressions_Expression_System_Action_System_Linq_Expressions_ParameterExpression___seealso">See Also</h5>
+  <div class="seealso">
+      <div><span><a href="https://docs.microsoft.com/en-us/dotnet/csharp/language-reference/keywords/lock-statement">lock Statement</a></span></div>
+  </div>
+  <span class="small pull-right mobile-hide">
+    <span class="divider">|</span>
+    <a href="https://github.com/sakno/DotNext/new/gh-pages/apiSpec/new?filename=DotNext_Metaprogramming_CodeGenerator_Loop_System_Action_.md&amp;value=---%0Auid%3A%20DotNext.Metaprogramming.CodeGenerator.Loop(System.Action)%0Asummary%3A%20'*You%20can%20override%20summary%20for%20the%20API%20here%20using%20*MARKDOWN*%20syntax'%0A---%0A%0A*Please%20type%20below%20more%20information%20about%20this%20API%3A*%0A%0A">Improve this Doc</a>
+  </span>
+  <span class="small pull-right mobile-hide">
+    <a href="https://github.com/sakno/DotNext/blob/gh-pages/src/DotNext.Metaprogramming/Metaprogramming/CodeGenerator.cs/#L667">View Source</a>
+  </span>
+  <a id="DotNext_Metaprogramming_CodeGenerator_Loop_" data-uid="DotNext.Metaprogramming.CodeGenerator.Loop*"></a>
+  <h4 id="DotNext_Metaprogramming_CodeGenerator_Loop_System_Action_" data-uid="DotNext.Metaprogramming.CodeGenerator.Loop(System.Action)">Loop(Action)</h4>
   <div class="markdown level1 summary"><p>Adds generic loop statement.</p>
-</div>
-  <div class="markdown level1 conceptual"></div>
-  <h5 class="decalaration">Declaration</h5>
-  <div class="codewrapper">
-    <pre><code class="lang-csharp hljs">public static void Loop(Action body)</code></pre>
-  </div>
-  <h5 class="parameters">Parameters</h5>
-  <table class="table table-bordered table-striped table-condensed">
-    <thead>
-      <tr>
-        <th>Type</th>
-        <th>Name</th>
-        <th>Description</th>
-      </tr>
-    </thead>
-    <tbody>
-      <tr>
-        <td><a class="xref" href="https://docs.microsoft.com/dotnet/api/system.action">Action</a></td>
-        <td><span class="parametername">body</span></td>
+</div>
+  <div class="markdown level1 conceptual"></div>
+  <h5 class="decalaration">Declaration</h5>
+  <div class="codewrapper">
+    <pre><code class="lang-csharp hljs">public static void Loop(Action body)</code></pre>
+  </div>
+  <h5 class="parameters">Parameters</h5>
+  <table class="table table-bordered table-striped table-condensed">
+    <thead>
+      <tr>
+        <th>Type</th>
+        <th>Name</th>
+        <th>Description</th>
+      </tr>
+    </thead>
+    <tbody>
+      <tr>
+        <td><a class="xref" href="https://docs.microsoft.com/dotnet/api/system.action">Action</a></td>
+        <td><span class="parametername">body</span></td>
         <td><p>Loop body.</p>
-</td>
-      </tr>
-    </tbody>
-  </table>
-  <h5 class="exceptions">Exceptions</h5>
-  <table class="table table-bordered table-striped table-condensed">
-    <thead>
-      <tr>
-        <th>Type</th>
-        <th>Condition</th>
-      </tr>
-    </thead>
-    <tbody>
-      <tr>
-        <td><a class="xref" href="https://docs.microsoft.com/dotnet/api/system.invalidoperationexception">InvalidOperationException</a></td>
-        <td><p>Attempts to call this method out of lexical scope.</p>
-</td>
-      </tr>
-    </tbody>
-  </table>
-  <span class="small pull-right mobile-hide">
-    <span class="divider">|</span>
-    <a href="https://github.com/sakno/dotNext/new/gh-pages/apiSpec/new?filename=DotNext_Metaprogramming_CodeGenerator_Loop_System_Action_DotNext_Metaprogramming_LoopContext__.md&amp;value=---%0Auid%3A%20DotNext.Metaprogramming.CodeGenerator.Loop(System.Action%7BDotNext.Metaprogramming.LoopContext%7D)%0Asummary%3A%20'*You%20can%20override%20summary%20for%20the%20API%20here%20using%20*MARKDOWN*%20syntax'%0A---%0A%0A*Please%20type%20below%20more%20information%20about%20this%20API%3A*%0A%0A">Improve this Doc</a>
-  </span>
-  <span class="small pull-right mobile-hide">
-    <a href="https://github.com/sakno/dotNext/blob/gh-pages/src/DotNext.Metaprogramming/Metaprogramming/CodeGenerator.cs/#L656">View Source</a>
-  </span>
-  <a id="DotNext_Metaprogramming_CodeGenerator_Loop_" data-uid="DotNext.Metaprogramming.CodeGenerator.Loop*"></a>
-  <h4 id="DotNext_Metaprogramming_CodeGenerator_Loop_System_Action_DotNext_Metaprogramming_LoopContext__" data-uid="DotNext.Metaprogramming.CodeGenerator.Loop(System.Action{DotNext.Metaprogramming.LoopContext})">Loop(Action&lt;LoopContext&gt;)</h4>
+</td>
+      </tr>
+    </tbody>
+  </table>
+  <h5 class="exceptions">Exceptions</h5>
+  <table class="table table-bordered table-striped table-condensed">
+    <thead>
+      <tr>
+        <th>Type</th>
+        <th>Condition</th>
+      </tr>
+    </thead>
+    <tbody>
+      <tr>
+        <td><a class="xref" href="https://docs.microsoft.com/dotnet/api/system.invalidoperationexception">InvalidOperationException</a></td>
+        <td><p>Attempts to call this method out of lexical scope.</p>
+</td>
+      </tr>
+    </tbody>
+  </table>
+  <span class="small pull-right mobile-hide">
+    <span class="divider">|</span>
+    <a href="https://github.com/sakno/DotNext/new/gh-pages/apiSpec/new?filename=DotNext_Metaprogramming_CodeGenerator_Loop_System_Action_DotNext_Metaprogramming_LoopContext__.md&amp;value=---%0Auid%3A%20DotNext.Metaprogramming.CodeGenerator.Loop(System.Action%7BDotNext.Metaprogramming.LoopContext%7D)%0Asummary%3A%20'*You%20can%20override%20summary%20for%20the%20API%20here%20using%20*MARKDOWN*%20syntax'%0A---%0A%0A*Please%20type%20below%20more%20information%20about%20this%20API%3A*%0A%0A">Improve this Doc</a>
+  </span>
+  <span class="small pull-right mobile-hide">
+    <a href="https://github.com/sakno/DotNext/blob/gh-pages/src/DotNext.Metaprogramming/Metaprogramming/CodeGenerator.cs/#L656">View Source</a>
+  </span>
+  <a id="DotNext_Metaprogramming_CodeGenerator_Loop_" data-uid="DotNext.Metaprogramming.CodeGenerator.Loop*"></a>
+  <h4 id="DotNext_Metaprogramming_CodeGenerator_Loop_System_Action_DotNext_Metaprogramming_LoopContext__" data-uid="DotNext.Metaprogramming.CodeGenerator.Loop(System.Action{DotNext.Metaprogramming.LoopContext})">Loop(Action&lt;LoopContext&gt;)</h4>
   <div class="markdown level1 summary"><p>Adds generic loop statement.</p>
-</div>
-  <div class="markdown level1 conceptual"></div>
-  <h5 class="decalaration">Declaration</h5>
-  <div class="codewrapper">
-    <pre><code class="lang-csharp hljs">public static void Loop(Action&lt;LoopContext&gt; body)</code></pre>
-  </div>
-  <h5 class="parameters">Parameters</h5>
-  <table class="table table-bordered table-striped table-condensed">
-    <thead>
-      <tr>
-        <th>Type</th>
-        <th>Name</th>
-        <th>Description</th>
-      </tr>
-    </thead>
-    <tbody>
-      <tr>
-        <td><a class="xref" href="https://docs.microsoft.com/dotnet/api/system.action-1">Action</a>&lt;<a class="xref" href="DotNext.Metaprogramming.LoopContext.html">LoopContext</a>&gt;</td>
-        <td><span class="parametername">body</span></td>
+</div>
+  <div class="markdown level1 conceptual"></div>
+  <h5 class="decalaration">Declaration</h5>
+  <div class="codewrapper">
+    <pre><code class="lang-csharp hljs">public static void Loop(Action&lt;LoopContext&gt; body)</code></pre>
+  </div>
+  <h5 class="parameters">Parameters</h5>
+  <table class="table table-bordered table-striped table-condensed">
+    <thead>
+      <tr>
+        <th>Type</th>
+        <th>Name</th>
+        <th>Description</th>
+      </tr>
+    </thead>
+    <tbody>
+      <tr>
+        <td><a class="xref" href="https://docs.microsoft.com/dotnet/api/system.action-1">Action</a>&lt;<a class="xref" href="DotNext.Metaprogramming.LoopContext.html">LoopContext</a>&gt;</td>
+        <td><span class="parametername">body</span></td>
         <td><p>Loop body.</p>
-</td>
-      </tr>
-    </tbody>
-  </table>
-  <h5 id="DotNext_Metaprogramming_CodeGenerator_Loop_System_Action_DotNext_Metaprogramming_LoopContext___remarks">Remarks</h5>
+</td>
+      </tr>
+    </tbody>
+  </table>
+  <h5 id="DotNext_Metaprogramming_CodeGenerator_Loop_System_Action_DotNext_Metaprogramming_LoopContext___remarks">Remarks</h5>
   <div class="markdown level1 remarks"><p>This loop is equivalent to <code>while(true){ }</code></p>
-</div>
-  <h5 class="exceptions">Exceptions</h5>
-  <table class="table table-bordered table-striped table-condensed">
-    <thead>
-      <tr>
-        <th>Type</th>
-        <th>Condition</th>
-      </tr>
-    </thead>
-    <tbody>
-      <tr>
-        <td><a class="xref" href="https://docs.microsoft.com/dotnet/api/system.invalidoperationexception">InvalidOperationException</a></td>
-        <td><p>Attempts to call this method out of lexical scope.</p>
-</td>
-      </tr>
-    </tbody>
-  </table>
-  <span class="small pull-right mobile-hide">
-    <span class="divider">|</span>
-    <a href="https://github.com/sakno/dotNext/new/gh-pages/apiSpec/new?filename=DotNext_Metaprogramming_CodeGenerator_Match_System_Linq_Expressions_Expression_.md&amp;value=---%0Auid%3A%20DotNext.Metaprogramming.CodeGenerator.Match(System.Linq.Expressions.Expression)%0Asummary%3A%20'*You%20can%20override%20summary%20for%20the%20API%20here%20using%20*MARKDOWN*%20syntax'%0A---%0A%0A*Please%20type%20below%20more%20information%20about%20this%20API%3A*%0A%0A">Improve this Doc</a>
-  </span>
-  <span class="small pull-right mobile-hide">
-    <a href="https://github.com/sakno/dotNext/blob/gh-pages/src/DotNext.Metaprogramming/Metaprogramming/CodeGenerator.cs/#L781">View Source</a>
-  </span>
-  <a id="DotNext_Metaprogramming_CodeGenerator_Match_" data-uid="DotNext.Metaprogramming.CodeGenerator.Match*"></a>
-  <h4 id="DotNext_Metaprogramming_CodeGenerator_Match_System_Linq_Expressions_Expression_" data-uid="DotNext.Metaprogramming.CodeGenerator.Match(System.Linq.Expressions.Expression)">Match(Expression)</h4>
+</div>
+  <h5 class="exceptions">Exceptions</h5>
+  <table class="table table-bordered table-striped table-condensed">
+    <thead>
+      <tr>
+        <th>Type</th>
+        <th>Condition</th>
+      </tr>
+    </thead>
+    <tbody>
+      <tr>
+        <td><a class="xref" href="https://docs.microsoft.com/dotnet/api/system.invalidoperationexception">InvalidOperationException</a></td>
+        <td><p>Attempts to call this method out of lexical scope.</p>
+</td>
+      </tr>
+    </tbody>
+  </table>
+  <span class="small pull-right mobile-hide">
+    <span class="divider">|</span>
+    <a href="https://github.com/sakno/DotNext/new/gh-pages/apiSpec/new?filename=DotNext_Metaprogramming_CodeGenerator_Match_System_Linq_Expressions_Expression_.md&amp;value=---%0Auid%3A%20DotNext.Metaprogramming.CodeGenerator.Match(System.Linq.Expressions.Expression)%0Asummary%3A%20'*You%20can%20override%20summary%20for%20the%20API%20here%20using%20*MARKDOWN*%20syntax'%0A---%0A%0A*Please%20type%20below%20more%20information%20about%20this%20API%3A*%0A%0A">Improve this Doc</a>
+  </span>
+  <span class="small pull-right mobile-hide">
+    <a href="https://github.com/sakno/DotNext/blob/gh-pages/src/DotNext.Metaprogramming/Metaprogramming/CodeGenerator.cs/#L781">View Source</a>
+  </span>
+  <a id="DotNext_Metaprogramming_CodeGenerator_Match_" data-uid="DotNext.Metaprogramming.CodeGenerator.Match*"></a>
+  <h4 id="DotNext_Metaprogramming_CodeGenerator_Match_System_Linq_Expressions_Expression_" data-uid="DotNext.Metaprogramming.CodeGenerator.Match(System.Linq.Expressions.Expression)">Match(Expression)</h4>
   <div class="markdown level1 summary"><p>Adds pattern match statement.</p>
-</div>
-  <div class="markdown level1 conceptual"></div>
-  <h5 class="decalaration">Declaration</h5>
-  <div class="codewrapper">
-    <pre><code class="lang-csharp hljs">public static MatchBuilder Match(Expression value)</code></pre>
-  </div>
-  <h5 class="parameters">Parameters</h5>
-  <table class="table table-bordered table-striped table-condensed">
-    <thead>
-      <tr>
-        <th>Type</th>
-        <th>Name</th>
-        <th>Description</th>
-      </tr>
-    </thead>
-    <tbody>
-      <tr>
-        <td><a class="xref" href="https://docs.microsoft.com/dotnet/api/system.linq.expressions.expression">Expression</a></td>
-        <td><span class="parametername">value</span></td>
+</div>
+  <div class="markdown level1 conceptual"></div>
+  <h5 class="decalaration">Declaration</h5>
+  <div class="codewrapper">
+    <pre><code class="lang-csharp hljs">public static MatchBuilder Match(Expression value)</code></pre>
+  </div>
+  <h5 class="parameters">Parameters</h5>
+  <table class="table table-bordered table-striped table-condensed">
+    <thead>
+      <tr>
+        <th>Type</th>
+        <th>Name</th>
+        <th>Description</th>
+      </tr>
+    </thead>
+    <tbody>
+      <tr>
+        <td><a class="xref" href="https://docs.microsoft.com/dotnet/api/system.linq.expressions.expression">Expression</a></td>
+        <td><span class="parametername">value</span></td>
         <td><p>The value to be matched with patterns.</p>
-</td>
-      </tr>
-    </tbody>
-  </table>
-  <h5 class="returns">Returns</h5>
-  <table class="table table-bordered table-striped table-condensed">
-    <thead>
-      <tr>
-        <th>Type</th>
-        <th>Description</th>
-      </tr>
-    </thead>
-    <tbody>
-      <tr>
-        <td><a class="xref" href="DotNext.Metaprogramming.MatchBuilder.html">MatchBuilder</a></td>
+</td>
+      </tr>
+    </tbody>
+  </table>
+  <h5 class="returns">Returns</h5>
+  <table class="table table-bordered table-striped table-condensed">
+    <thead>
+      <tr>
+        <th>Type</th>
+        <th>Description</th>
+      </tr>
+    </thead>
+    <tbody>
+      <tr>
+        <td><a class="xref" href="DotNext.Metaprogramming.MatchBuilder.html">MatchBuilder</a></td>
         <td><p>Pattern matcher.</p>
-</td>
-      </tr>
-    </tbody>
-  </table>
-  <span class="small pull-right mobile-hide">
-    <span class="divider">|</span>
-    <a href="https://github.com/sakno/dotNext/new/gh-pages/apiSpec/new?filename=DotNext_Metaprogramming_CodeGenerator_Nop.md&amp;value=---%0Auid%3A%20DotNext.Metaprogramming.CodeGenerator.Nop%0Asummary%3A%20'*You%20can%20override%20summary%20for%20the%20API%20here%20using%20*MARKDOWN*%20syntax'%0A---%0A%0A*Please%20type%20below%20more%20information%20about%20this%20API%3A*%0A%0A">Improve this Doc</a>
-  </span>
-  <span class="small pull-right mobile-hide">
-    <a href="https://github.com/sakno/dotNext/blob/gh-pages/src/DotNext.Metaprogramming/Metaprogramming/CodeGenerator.cs/#L32">View Source</a>
-  </span>
-  <a id="DotNext_Metaprogramming_CodeGenerator_Nop_" data-uid="DotNext.Metaprogramming.CodeGenerator.Nop*"></a>
-  <h4 id="DotNext_Metaprogramming_CodeGenerator_Nop" data-uid="DotNext.Metaprogramming.CodeGenerator.Nop">Nop()</h4>
+</td>
+      </tr>
+    </tbody>
+  </table>
+  <span class="small pull-right mobile-hide">
+    <span class="divider">|</span>
+    <a href="https://github.com/sakno/DotNext/new/gh-pages/apiSpec/new?filename=DotNext_Metaprogramming_CodeGenerator_Nop.md&amp;value=---%0Auid%3A%20DotNext.Metaprogramming.CodeGenerator.Nop%0Asummary%3A%20'*You%20can%20override%20summary%20for%20the%20API%20here%20using%20*MARKDOWN*%20syntax'%0A---%0A%0A*Please%20type%20below%20more%20information%20about%20this%20API%3A*%0A%0A">Improve this Doc</a>
+  </span>
+  <span class="small pull-right mobile-hide">
+    <a href="https://github.com/sakno/DotNext/blob/gh-pages/src/DotNext.Metaprogramming/Metaprogramming/CodeGenerator.cs/#L32">View Source</a>
+  </span>
+  <a id="DotNext_Metaprogramming_CodeGenerator_Nop_" data-uid="DotNext.Metaprogramming.CodeGenerator.Nop*"></a>
+  <h4 id="DotNext_Metaprogramming_CodeGenerator_Nop" data-uid="DotNext.Metaprogramming.CodeGenerator.Nop">Nop()</h4>
   <div class="markdown level1 summary"><p>Adds no-operation instruction to this scope.</p>
-</div>
-  <div class="markdown level1 conceptual"></div>
-  <h5 class="decalaration">Declaration</h5>
-  <div class="codewrapper">
-    <pre><code class="lang-csharp hljs">public static void Nop()</code></pre>
-  </div>
-  <h5 class="exceptions">Exceptions</h5>
-  <table class="table table-bordered table-striped table-condensed">
-    <thead>
-      <tr>
-        <th>Type</th>
-        <th>Condition</th>
-      </tr>
-    </thead>
-    <tbody>
-      <tr>
-        <td><a class="xref" href="https://docs.microsoft.com/dotnet/api/system.invalidoperationexception">InvalidOperationException</a></td>
-        <td><p>Attempts to call this method out of lexical scope.</p>
-</td>
-      </tr>
-    </tbody>
-  </table>
-  <span class="small pull-right mobile-hide">
-    <span class="divider">|</span>
-    <a href="https://github.com/sakno/dotNext/new/gh-pages/apiSpec/new?filename=DotNext_Metaprogramming_CodeGenerator_NullSafeCall_System_Linq_Expressions_Expression_System_Reflection_MethodInfo_System_Collections_Generic_IEnumerable_System_Linq_Expressions_Expression__.md&amp;value=---%0Auid%3A%20DotNext.Metaprogramming.CodeGenerator.NullSafeCall(System.Linq.Expressions.Expression%2CSystem.Reflection.MethodInfo%2CSystem.Collections.Generic.IEnumerable%7BSystem.Linq.Expressions.Expression%7D)%0Asummary%3A%20'*You%20can%20override%20summary%20for%20the%20API%20here%20using%20*MARKDOWN*%20syntax'%0A---%0A%0A*Please%20type%20below%20more%20information%20about%20this%20API%3A*%0A%0A">Improve this Doc</a>
-  </span>
-  <span class="small pull-right mobile-hide">
-    <a href="https://github.com/sakno/dotNext/blob/gh-pages/src/DotNext.Metaprogramming/Metaprogramming/CodeGenerator.cs/#L294">View Source</a>
-  </span>
-  <a id="DotNext_Metaprogramming_CodeGenerator_NullSafeCall_" data-uid="DotNext.Metaprogramming.CodeGenerator.NullSafeCall*"></a>
-  <h4 id="DotNext_Metaprogramming_CodeGenerator_NullSafeCall_System_Linq_Expressions_Expression_System_Reflection_MethodInfo_System_Collections_Generic_IEnumerable_System_Linq_Expressions_Expression__" data-uid="DotNext.Metaprogramming.CodeGenerator.NullSafeCall(System.Linq.Expressions.Expression,System.Reflection.MethodInfo,System.Collections.Generic.IEnumerable{System.Linq.Expressions.Expression})">NullSafeCall(Expression, MethodInfo, IEnumerable&lt;Expression&gt;)</h4>
+</div>
+  <div class="markdown level1 conceptual"></div>
+  <h5 class="decalaration">Declaration</h5>
+  <div class="codewrapper">
+    <pre><code class="lang-csharp hljs">public static void Nop()</code></pre>
+  </div>
+  <h5 class="exceptions">Exceptions</h5>
+  <table class="table table-bordered table-striped table-condensed">
+    <thead>
+      <tr>
+        <th>Type</th>
+        <th>Condition</th>
+      </tr>
+    </thead>
+    <tbody>
+      <tr>
+        <td><a class="xref" href="https://docs.microsoft.com/dotnet/api/system.invalidoperationexception">InvalidOperationException</a></td>
+        <td><p>Attempts to call this method out of lexical scope.</p>
+</td>
+      </tr>
+    </tbody>
+  </table>
+  <span class="small pull-right mobile-hide">
+    <span class="divider">|</span>
+    <a href="https://github.com/sakno/DotNext/new/gh-pages/apiSpec/new?filename=DotNext_Metaprogramming_CodeGenerator_NullSafeCall_System_Linq_Expressions_Expression_System_Reflection_MethodInfo_System_Collections_Generic_IEnumerable_System_Linq_Expressions_Expression__.md&amp;value=---%0Auid%3A%20DotNext.Metaprogramming.CodeGenerator.NullSafeCall(System.Linq.Expressions.Expression%2CSystem.Reflection.MethodInfo%2CSystem.Collections.Generic.IEnumerable%7BSystem.Linq.Expressions.Expression%7D)%0Asummary%3A%20'*You%20can%20override%20summary%20for%20the%20API%20here%20using%20*MARKDOWN*%20syntax'%0A---%0A%0A*Please%20type%20below%20more%20information%20about%20this%20API%3A*%0A%0A">Improve this Doc</a>
+  </span>
+  <span class="small pull-right mobile-hide">
+    <a href="https://github.com/sakno/DotNext/blob/gh-pages/src/DotNext.Metaprogramming/Metaprogramming/CodeGenerator.cs/#L294">View Source</a>
+  </span>
+  <a id="DotNext_Metaprogramming_CodeGenerator_NullSafeCall_" data-uid="DotNext.Metaprogramming.CodeGenerator.NullSafeCall*"></a>
+  <h4 id="DotNext_Metaprogramming_CodeGenerator_NullSafeCall_System_Linq_Expressions_Expression_System_Reflection_MethodInfo_System_Collections_Generic_IEnumerable_System_Linq_Expressions_Expression__" data-uid="DotNext.Metaprogramming.CodeGenerator.NullSafeCall(System.Linq.Expressions.Expression,System.Reflection.MethodInfo,System.Collections.Generic.IEnumerable{System.Linq.Expressions.Expression})">NullSafeCall(Expression, MethodInfo, IEnumerable&lt;Expression&gt;)</h4>
   <div class="markdown level1 summary"><p>Adds instance method call statement which is not invoked if <code data-dev-comment-type="paramref" class="paramref">instance</code> is <span class="xref">null</span>.</p>
-</div>
-  <div class="markdown level1 conceptual"></div>
-  <h5 class="decalaration">Declaration</h5>
-  <div class="codewrapper">
-    <pre><code class="lang-csharp hljs">public static void NullSafeCall(Expression instance, MethodInfo method, IEnumerable&lt;Expression&gt; arguments)</code></pre>
-  </div>
-  <h5 class="parameters">Parameters</h5>
-  <table class="table table-bordered table-striped table-condensed">
-    <thead>
-      <tr>
-        <th>Type</th>
-        <th>Name</th>
-        <th>Description</th>
-      </tr>
-    </thead>
-    <tbody>
-      <tr>
-        <td><a class="xref" href="https://docs.microsoft.com/dotnet/api/system.linq.expressions.expression">Expression</a></td>
-        <td><span class="parametername">instance</span></td>
+</div>
+  <div class="markdown level1 conceptual"></div>
+  <h5 class="decalaration">Declaration</h5>
+  <div class="codewrapper">
+    <pre><code class="lang-csharp hljs">public static void NullSafeCall(Expression instance, MethodInfo method, IEnumerable&lt;Expression&gt; arguments)</code></pre>
+  </div>
+  <h5 class="parameters">Parameters</h5>
+  <table class="table table-bordered table-striped table-condensed">
+    <thead>
+      <tr>
+        <th>Type</th>
+        <th>Name</th>
+        <th>Description</th>
+      </tr>
+    </thead>
+    <tbody>
+      <tr>
+        <td><a class="xref" href="https://docs.microsoft.com/dotnet/api/system.linq.expressions.expression">Expression</a></td>
+        <td><span class="parametername">instance</span></td>
         <td><p><code>this</code> argument.</p>
-</td>
-      </tr>
-      <tr>
-        <td><a class="xref" href="https://docs.microsoft.com/dotnet/api/system.reflection.methodinfo">MethodInfo</a></td>
-        <td><span class="parametername">method</span></td>
+</td>
+      </tr>
+      <tr>
+        <td><a class="xref" href="https://docs.microsoft.com/dotnet/api/system.reflection.methodinfo">MethodInfo</a></td>
+        <td><span class="parametername">method</span></td>
         <td><p>The method to be called.</p>
-</td>
-      </tr>
-      <tr>
-        <td><a class="xref" href="https://docs.microsoft.com/dotnet/api/system.collections.generic.ienumerable-1">IEnumerable</a>&lt;<a class="xref" href="https://docs.microsoft.com/dotnet/api/system.linq.expressions.expression">Expression</a>&gt;</td>
-        <td><span class="parametername">arguments</span></td>
+</td>
+      </tr>
+      <tr>
+        <td><a class="xref" href="https://docs.microsoft.com/dotnet/api/system.collections.generic.ienumerable-1">IEnumerable</a>&lt;<a class="xref" href="https://docs.microsoft.com/dotnet/api/system.linq.expressions.expression">Expression</a>&gt;</td>
+        <td><span class="parametername">arguments</span></td>
         <td><p>Method call arguments.</p>
-</td>
-      </tr>
-    </tbody>
-  </table>
-  <h5 class="exceptions">Exceptions</h5>
-  <table class="table table-bordered table-striped table-condensed">
-    <thead>
-      <tr>
-        <th>Type</th>
-        <th>Condition</th>
-      </tr>
-    </thead>
-    <tbody>
-      <tr>
-        <td><a class="xref" href="https://docs.microsoft.com/dotnet/api/system.invalidoperationexception">InvalidOperationException</a></td>
-        <td><p>Attempts to call this method out of lexical scope.</p>
-</td>
-      </tr>
-    </tbody>
-  </table>
-  <span class="small pull-right mobile-hide">
-    <span class="divider">|</span>
-    <a href="https://github.com/sakno/dotNext/new/gh-pages/apiSpec/new?filename=DotNext_Metaprogramming_CodeGenerator_NullSafeCall_System_Linq_Expressions_Expression_System_Reflection_MethodInfo_System_Linq_Expressions_Expression___.md&amp;value=---%0Auid%3A%20DotNext.Metaprogramming.CodeGenerator.NullSafeCall(System.Linq.Expressions.Expression%2CSystem.Reflection.MethodInfo%2CSystem.Linq.Expressions.Expression%5B%5D)%0Asummary%3A%20'*You%20can%20override%20summary%20for%20the%20API%20here%20using%20*MARKDOWN*%20syntax'%0A---%0A%0A*Please%20type%20below%20more%20information%20about%20this%20API%3A*%0A%0A">Improve this Doc</a>
-  </span>
-  <span class="small pull-right mobile-hide">
-    <a href="https://github.com/sakno/dotNext/blob/gh-pages/src/DotNext.Metaprogramming/Metaprogramming/CodeGenerator.cs/#L314">View Source</a>
-  </span>
-  <a id="DotNext_Metaprogramming_CodeGenerator_NullSafeCall_" data-uid="DotNext.Metaprogramming.CodeGenerator.NullSafeCall*"></a>
-  <h4 id="DotNext_Metaprogramming_CodeGenerator_NullSafeCall_System_Linq_Expressions_Expression_System_Reflection_MethodInfo_System_Linq_Expressions_Expression___" data-uid="DotNext.Metaprogramming.CodeGenerator.NullSafeCall(System.Linq.Expressions.Expression,System.Reflection.MethodInfo,System.Linq.Expressions.Expression[])">NullSafeCall(Expression, MethodInfo, Expression[])</h4>
+</td>
+      </tr>
+    </tbody>
+  </table>
+  <h5 class="exceptions">Exceptions</h5>
+  <table class="table table-bordered table-striped table-condensed">
+    <thead>
+      <tr>
+        <th>Type</th>
+        <th>Condition</th>
+      </tr>
+    </thead>
+    <tbody>
+      <tr>
+        <td><a class="xref" href="https://docs.microsoft.com/dotnet/api/system.invalidoperationexception">InvalidOperationException</a></td>
+        <td><p>Attempts to call this method out of lexical scope.</p>
+</td>
+      </tr>
+    </tbody>
+  </table>
+  <span class="small pull-right mobile-hide">
+    <span class="divider">|</span>
+    <a href="https://github.com/sakno/DotNext/new/gh-pages/apiSpec/new?filename=DotNext_Metaprogramming_CodeGenerator_NullSafeCall_System_Linq_Expressions_Expression_System_Reflection_MethodInfo_System_Linq_Expressions_Expression___.md&amp;value=---%0Auid%3A%20DotNext.Metaprogramming.CodeGenerator.NullSafeCall(System.Linq.Expressions.Expression%2CSystem.Reflection.MethodInfo%2CSystem.Linq.Expressions.Expression%5B%5D)%0Asummary%3A%20'*You%20can%20override%20summary%20for%20the%20API%20here%20using%20*MARKDOWN*%20syntax'%0A---%0A%0A*Please%20type%20below%20more%20information%20about%20this%20API%3A*%0A%0A">Improve this Doc</a>
+  </span>
+  <span class="small pull-right mobile-hide">
+    <a href="https://github.com/sakno/DotNext/blob/gh-pages/src/DotNext.Metaprogramming/Metaprogramming/CodeGenerator.cs/#L314">View Source</a>
+  </span>
+  <a id="DotNext_Metaprogramming_CodeGenerator_NullSafeCall_" data-uid="DotNext.Metaprogramming.CodeGenerator.NullSafeCall*"></a>
+  <h4 id="DotNext_Metaprogramming_CodeGenerator_NullSafeCall_System_Linq_Expressions_Expression_System_Reflection_MethodInfo_System_Linq_Expressions_Expression___" data-uid="DotNext.Metaprogramming.CodeGenerator.NullSafeCall(System.Linq.Expressions.Expression,System.Reflection.MethodInfo,System.Linq.Expressions.Expression[])">NullSafeCall(Expression, MethodInfo, Expression[])</h4>
   <div class="markdown level1 summary"><p>Adds instance method call statement which is not invoked if <code data-dev-comment-type="paramref" class="paramref">instance</code> is <span class="xref">null</span>.</p>
-</div>
-  <div class="markdown level1 conceptual"></div>
-  <h5 class="decalaration">Declaration</h5>
-  <div class="codewrapper">
-    <pre><code class="lang-csharp hljs">public static void NullSafeCall(Expression instance, MethodInfo method, params Expression[] arguments)</code></pre>
-  </div>
-  <h5 class="parameters">Parameters</h5>
-  <table class="table table-bordered table-striped table-condensed">
-    <thead>
-      <tr>
-        <th>Type</th>
-        <th>Name</th>
-        <th>Description</th>
-      </tr>
-    </thead>
-    <tbody>
-      <tr>
-        <td><a class="xref" href="https://docs.microsoft.com/dotnet/api/system.linq.expressions.expression">Expression</a></td>
-        <td><span class="parametername">instance</span></td>
+</div>
+  <div class="markdown level1 conceptual"></div>
+  <h5 class="decalaration">Declaration</h5>
+  <div class="codewrapper">
+    <pre><code class="lang-csharp hljs">public static void NullSafeCall(Expression instance, MethodInfo method, params Expression[] arguments)</code></pre>
+  </div>
+  <h5 class="parameters">Parameters</h5>
+  <table class="table table-bordered table-striped table-condensed">
+    <thead>
+      <tr>
+        <th>Type</th>
+        <th>Name</th>
+        <th>Description</th>
+      </tr>
+    </thead>
+    <tbody>
+      <tr>
+        <td><a class="xref" href="https://docs.microsoft.com/dotnet/api/system.linq.expressions.expression">Expression</a></td>
+        <td><span class="parametername">instance</span></td>
         <td><p><code>this</code> argument.</p>
-</td>
-      </tr>
-      <tr>
-        <td><a class="xref" href="https://docs.microsoft.com/dotnet/api/system.reflection.methodinfo">MethodInfo</a></td>
-        <td><span class="parametername">method</span></td>
+</td>
+      </tr>
+      <tr>
+        <td><a class="xref" href="https://docs.microsoft.com/dotnet/api/system.reflection.methodinfo">MethodInfo</a></td>
+        <td><span class="parametername">method</span></td>
         <td><p>The method to be called.</p>
-</td>
-      </tr>
-      <tr>
-        <td><a class="xref" href="https://docs.microsoft.com/dotnet/api/system.linq.expressions.expression">Expression</a>[]</td>
-        <td><span class="parametername">arguments</span></td>
+</td>
+      </tr>
+      <tr>
+        <td><a class="xref" href="https://docs.microsoft.com/dotnet/api/system.linq.expressions.expression">Expression</a>[]</td>
+        <td><span class="parametername">arguments</span></td>
         <td><p>Method call arguments.</p>
-</td>
-      </tr>
-    </tbody>
-  </table>
-  <h5 class="exceptions">Exceptions</h5>
-  <table class="table table-bordered table-striped table-condensed">
-    <thead>
-      <tr>
-        <th>Type</th>
-        <th>Condition</th>
-      </tr>
-    </thead>
-    <tbody>
-      <tr>
-        <td><a class="xref" href="https://docs.microsoft.com/dotnet/api/system.invalidoperationexception">InvalidOperationException</a></td>
-        <td><p>Attempts to call this method out of lexical scope.</p>
-</td>
-      </tr>
-    </tbody>
-  </table>
-  <span class="small pull-right mobile-hide">
-    <span class="divider">|</span>
-    <a href="https://github.com/sakno/dotNext/new/gh-pages/apiSpec/new?filename=DotNext_Metaprogramming_CodeGenerator_NullSafeCall_System_Linq_Expressions_Expression_System_String_System_Linq_Expressions_Expression___.md&amp;value=---%0Auid%3A%20DotNext.Metaprogramming.CodeGenerator.NullSafeCall(System.Linq.Expressions.Expression%2CSystem.String%2CSystem.Linq.Expressions.Expression%5B%5D)%0Asummary%3A%20'*You%20can%20override%20summary%20for%20the%20API%20here%20using%20*MARKDOWN*%20syntax'%0A---%0A%0A*Please%20type%20below%20more%20information%20about%20this%20API%3A*%0A%0A">Improve this Doc</a>
-  </span>
-  <span class="small pull-right mobile-hide">
-    <a href="https://github.com/sakno/dotNext/blob/gh-pages/src/DotNext.Metaprogramming/Metaprogramming/CodeGenerator.cs/#L334">View Source</a>
-  </span>
-  <a id="DotNext_Metaprogramming_CodeGenerator_NullSafeCall_" data-uid="DotNext.Metaprogramming.CodeGenerator.NullSafeCall*"></a>
-  <h4 id="DotNext_Metaprogramming_CodeGenerator_NullSafeCall_System_Linq_Expressions_Expression_System_String_System_Linq_Expressions_Expression___" data-uid="DotNext.Metaprogramming.CodeGenerator.NullSafeCall(System.Linq.Expressions.Expression,System.String,System.Linq.Expressions.Expression[])">NullSafeCall(Expression, String, Expression[])</h4>
+</td>
+      </tr>
+    </tbody>
+  </table>
+  <h5 class="exceptions">Exceptions</h5>
+  <table class="table table-bordered table-striped table-condensed">
+    <thead>
+      <tr>
+        <th>Type</th>
+        <th>Condition</th>
+      </tr>
+    </thead>
+    <tbody>
+      <tr>
+        <td><a class="xref" href="https://docs.microsoft.com/dotnet/api/system.invalidoperationexception">InvalidOperationException</a></td>
+        <td><p>Attempts to call this method out of lexical scope.</p>
+</td>
+      </tr>
+    </tbody>
+  </table>
+  <span class="small pull-right mobile-hide">
+    <span class="divider">|</span>
+    <a href="https://github.com/sakno/DotNext/new/gh-pages/apiSpec/new?filename=DotNext_Metaprogramming_CodeGenerator_NullSafeCall_System_Linq_Expressions_Expression_System_String_System_Linq_Expressions_Expression___.md&amp;value=---%0Auid%3A%20DotNext.Metaprogramming.CodeGenerator.NullSafeCall(System.Linq.Expressions.Expression%2CSystem.String%2CSystem.Linq.Expressions.Expression%5B%5D)%0Asummary%3A%20'*You%20can%20override%20summary%20for%20the%20API%20here%20using%20*MARKDOWN*%20syntax'%0A---%0A%0A*Please%20type%20below%20more%20information%20about%20this%20API%3A*%0A%0A">Improve this Doc</a>
+  </span>
+  <span class="small pull-right mobile-hide">
+    <a href="https://github.com/sakno/DotNext/blob/gh-pages/src/DotNext.Metaprogramming/Metaprogramming/CodeGenerator.cs/#L334">View Source</a>
+  </span>
+  <a id="DotNext_Metaprogramming_CodeGenerator_NullSafeCall_" data-uid="DotNext.Metaprogramming.CodeGenerator.NullSafeCall*"></a>
+  <h4 id="DotNext_Metaprogramming_CodeGenerator_NullSafeCall_System_Linq_Expressions_Expression_System_String_System_Linq_Expressions_Expression___" data-uid="DotNext.Metaprogramming.CodeGenerator.NullSafeCall(System.Linq.Expressions.Expression,System.String,System.Linq.Expressions.Expression[])">NullSafeCall(Expression, String, Expression[])</h4>
   <div class="markdown level1 summary"><p>Adds instance method call statement which is not invoked if <code data-dev-comment-type="paramref" class="paramref">instance</code> is <span class="xref">null</span>.</p>
-</div>
-  <div class="markdown level1 conceptual"></div>
-  <h5 class="decalaration">Declaration</h5>
-  <div class="codewrapper">
-    <pre><code class="lang-csharp hljs">public static void NullSafeCall(Expression instance, string methodName, params Expression[] arguments)</code></pre>
-  </div>
-  <h5 class="parameters">Parameters</h5>
-  <table class="table table-bordered table-striped table-condensed">
-    <thead>
-      <tr>
-        <th>Type</th>
-        <th>Name</th>
-        <th>Description</th>
-      </tr>
-    </thead>
-    <tbody>
-      <tr>
-        <td><a class="xref" href="https://docs.microsoft.com/dotnet/api/system.linq.expressions.expression">Expression</a></td>
-        <td><span class="parametername">instance</span></td>
+</div>
+  <div class="markdown level1 conceptual"></div>
+  <h5 class="decalaration">Declaration</h5>
+  <div class="codewrapper">
+    <pre><code class="lang-csharp hljs">public static void NullSafeCall(Expression instance, string methodName, params Expression[] arguments)</code></pre>
+  </div>
+  <h5 class="parameters">Parameters</h5>
+  <table class="table table-bordered table-striped table-condensed">
+    <thead>
+      <tr>
+        <th>Type</th>
+        <th>Name</th>
+        <th>Description</th>
+      </tr>
+    </thead>
+    <tbody>
+      <tr>
+        <td><a class="xref" href="https://docs.microsoft.com/dotnet/api/system.linq.expressions.expression">Expression</a></td>
+        <td><span class="parametername">instance</span></td>
         <td><p><code>this</code> argument.</p>
-</td>
-      </tr>
-      <tr>
-        <td><a class="xref" href="https://docs.microsoft.com/dotnet/api/system.string">String</a></td>
-        <td><span class="parametername">methodName</span></td>
+</td>
+      </tr>
+      <tr>
+        <td><a class="xref" href="https://docs.microsoft.com/dotnet/api/system.string">String</a></td>
+        <td><span class="parametername">methodName</span></td>
         <td><p>The method to be called.</p>
-</td>
-      </tr>
-      <tr>
-        <td><a class="xref" href="https://docs.microsoft.com/dotnet/api/system.linq.expressions.expression">Expression</a>[]</td>
-        <td><span class="parametername">arguments</span></td>
+</td>
+      </tr>
+      <tr>
+        <td><a class="xref" href="https://docs.microsoft.com/dotnet/api/system.linq.expressions.expression">Expression</a>[]</td>
+        <td><span class="parametername">arguments</span></td>
         <td><p>Method call arguments.</p>
-</td>
-      </tr>
-    </tbody>
-  </table>
-  <h5 class="exceptions">Exceptions</h5>
-  <table class="table table-bordered table-striped table-condensed">
-    <thead>
-      <tr>
-        <th>Type</th>
-        <th>Condition</th>
-      </tr>
-    </thead>
-    <tbody>
-      <tr>
-        <td><a class="xref" href="https://docs.microsoft.com/dotnet/api/system.invalidoperationexception">InvalidOperationException</a></td>
-        <td><p>Attempts to call this method out of lexical scope.</p>
-</td>
-      </tr>
-    </tbody>
-  </table>
-  <span class="small pull-right mobile-hide">
-    <span class="divider">|</span>
-    <a href="https://github.com/sakno/dotNext/new/gh-pages/apiSpec/new?filename=DotNext_Metaprogramming_CodeGenerator_NullSafeInvoke_System_Linq_Expressions_Expression_System_Collections_Generic_IEnumerable_System_Linq_Expressions_Expression__.md&amp;value=---%0Auid%3A%20DotNext.Metaprogramming.CodeGenerator.NullSafeInvoke(System.Linq.Expressions.Expression%2CSystem.Collections.Generic.IEnumerable%7BSystem.Linq.Expressions.Expression%7D)%0Asummary%3A%20'*You%20can%20override%20summary%20for%20the%20API%20here%20using%20*MARKDOWN*%20syntax'%0A---%0A%0A*Please%20type%20below%20more%20information%20about%20this%20API%3A*%0A%0A">Improve this Doc</a>
-  </span>
-  <span class="small pull-right mobile-hide">
-    <a href="https://github.com/sakno/dotNext/blob/gh-pages/src/DotNext.Metaprogramming/Metaprogramming/CodeGenerator.cs/#L247">View Source</a>
-  </span>
-  <a id="DotNext_Metaprogramming_CodeGenerator_NullSafeInvoke_" data-uid="DotNext.Metaprogramming.CodeGenerator.NullSafeInvoke*"></a>
-  <h4 id="DotNext_Metaprogramming_CodeGenerator_NullSafeInvoke_System_Linq_Expressions_Expression_System_Collections_Generic_IEnumerable_System_Linq_Expressions_Expression__" data-uid="DotNext.Metaprogramming.CodeGenerator.NullSafeInvoke(System.Linq.Expressions.Expression,System.Collections.Generic.IEnumerable{System.Linq.Expressions.Expression})">NullSafeInvoke(Expression, IEnumerable&lt;Expression&gt;)</h4>
+</td>
+      </tr>
+    </tbody>
+  </table>
+  <h5 class="exceptions">Exceptions</h5>
+  <table class="table table-bordered table-striped table-condensed">
+    <thead>
+      <tr>
+        <th>Type</th>
+        <th>Condition</th>
+      </tr>
+    </thead>
+    <tbody>
+      <tr>
+        <td><a class="xref" href="https://docs.microsoft.com/dotnet/api/system.invalidoperationexception">InvalidOperationException</a></td>
+        <td><p>Attempts to call this method out of lexical scope.</p>
+</td>
+      </tr>
+    </tbody>
+  </table>
+  <span class="small pull-right mobile-hide">
+    <span class="divider">|</span>
+    <a href="https://github.com/sakno/DotNext/new/gh-pages/apiSpec/new?filename=DotNext_Metaprogramming_CodeGenerator_NullSafeInvoke_System_Linq_Expressions_Expression_System_Collections_Generic_IEnumerable_System_Linq_Expressions_Expression__.md&amp;value=---%0Auid%3A%20DotNext.Metaprogramming.CodeGenerator.NullSafeInvoke(System.Linq.Expressions.Expression%2CSystem.Collections.Generic.IEnumerable%7BSystem.Linq.Expressions.Expression%7D)%0Asummary%3A%20'*You%20can%20override%20summary%20for%20the%20API%20here%20using%20*MARKDOWN*%20syntax'%0A---%0A%0A*Please%20type%20below%20more%20information%20about%20this%20API%3A*%0A%0A">Improve this Doc</a>
+  </span>
+  <span class="small pull-right mobile-hide">
+    <a href="https://github.com/sakno/DotNext/blob/gh-pages/src/DotNext.Metaprogramming/Metaprogramming/CodeGenerator.cs/#L247">View Source</a>
+  </span>
+  <a id="DotNext_Metaprogramming_CodeGenerator_NullSafeInvoke_" data-uid="DotNext.Metaprogramming.CodeGenerator.NullSafeInvoke*"></a>
+  <h4 id="DotNext_Metaprogramming_CodeGenerator_NullSafeInvoke_System_Linq_Expressions_Expression_System_Collections_Generic_IEnumerable_System_Linq_Expressions_Expression__" data-uid="DotNext.Metaprogramming.CodeGenerator.NullSafeInvoke(System.Linq.Expressions.Expression,System.Collections.Generic.IEnumerable{System.Linq.Expressions.Expression})">NullSafeInvoke(Expression, IEnumerable&lt;Expression&gt;)</h4>
   <div class="markdown level1 summary"><p>Adds invocation statement which is not invoked if <code data-dev-comment-type="paramref" class="paramref">delegate</code> is <span class="xref">null</span>.</p>
-</div>
-  <div class="markdown level1 conceptual"></div>
-  <h5 class="decalaration">Declaration</h5>
-  <div class="codewrapper">
-    <pre><code class="lang-csharp hljs">public static void NullSafeInvoke(Expression delegate, IEnumerable&lt;Expression&gt; arguments)</code></pre>
-  </div>
-  <h5 class="parameters">Parameters</h5>
-  <table class="table table-bordered table-striped table-condensed">
-    <thead>
-      <tr>
-        <th>Type</th>
-        <th>Name</th>
-        <th>Description</th>
-      </tr>
-    </thead>
-    <tbody>
-      <tr>
-        <td><a class="xref" href="https://docs.microsoft.com/dotnet/api/system.linq.expressions.expression">Expression</a></td>
-        <td><span class="parametername">delegate</span></td>
+</div>
+  <div class="markdown level1 conceptual"></div>
+  <h5 class="decalaration">Declaration</h5>
+  <div class="codewrapper">
+    <pre><code class="lang-csharp hljs">public static void NullSafeInvoke(Expression delegate, IEnumerable&lt;Expression&gt; arguments)</code></pre>
+  </div>
+  <h5 class="parameters">Parameters</h5>
+  <table class="table table-bordered table-striped table-condensed">
+    <thead>
+      <tr>
+        <th>Type</th>
+        <th>Name</th>
+        <th>Description</th>
+      </tr>
+    </thead>
+    <tbody>
+      <tr>
+        <td><a class="xref" href="https://docs.microsoft.com/dotnet/api/system.linq.expressions.expression">Expression</a></td>
+        <td><span class="parametername">delegate</span></td>
         <td><p>The expression providing delegate to be invoked.</p>
-</td>
-      </tr>
-      <tr>
-        <td><a class="xref" href="https://docs.microsoft.com/dotnet/api/system.collections.generic.ienumerable-1">IEnumerable</a>&lt;<a class="xref" href="https://docs.microsoft.com/dotnet/api/system.linq.expressions.expression">Expression</a>&gt;</td>
-        <td><span class="parametername">arguments</span></td>
+</td>
+      </tr>
+      <tr>
+        <td><a class="xref" href="https://docs.microsoft.com/dotnet/api/system.collections.generic.ienumerable-1">IEnumerable</a>&lt;<a class="xref" href="https://docs.microsoft.com/dotnet/api/system.linq.expressions.expression">Expression</a>&gt;</td>
+        <td><span class="parametername">arguments</span></td>
         <td><p>Delegate invocation arguments.</p>
-</td>
-      </tr>
-    </tbody>
-  </table>
-  <h5 class="exceptions">Exceptions</h5>
-  <table class="table table-bordered table-striped table-condensed">
-    <thead>
-      <tr>
-        <th>Type</th>
-        <th>Condition</th>
-      </tr>
-    </thead>
-    <tbody>
-      <tr>
-        <td><a class="xref" href="https://docs.microsoft.com/dotnet/api/system.invalidoperationexception">InvalidOperationException</a></td>
-        <td><p>Attempts to call this method out of lexical scope.</p>
-</td>
-      </tr>
-    </tbody>
-  </table>
-  <span class="small pull-right mobile-hide">
-    <span class="divider">|</span>
-    <a href="https://github.com/sakno/dotNext/new/gh-pages/apiSpec/new?filename=DotNext_Metaprogramming_CodeGenerator_NullSafeInvoke_System_Linq_Expressions_Expression_System_Linq_Expressions_Expression___.md&amp;value=---%0Auid%3A%20DotNext.Metaprogramming.CodeGenerator.NullSafeInvoke(System.Linq.Expressions.Expression%2CSystem.Linq.Expressions.Expression%5B%5D)%0Asummary%3A%20'*You%20can%20override%20summary%20for%20the%20API%20here%20using%20*MARKDOWN*%20syntax'%0A---%0A%0A*Please%20type%20below%20more%20information%20about%20this%20API%3A*%0A%0A">Improve this Doc</a>
-  </span>
-  <span class="small pull-right mobile-hide">
-    <a href="https://github.com/sakno/dotNext/blob/gh-pages/src/DotNext.Metaprogramming/Metaprogramming/CodeGenerator.cs/#L264">View Source</a>
-  </span>
-  <a id="DotNext_Metaprogramming_CodeGenerator_NullSafeInvoke_" data-uid="DotNext.Metaprogramming.CodeGenerator.NullSafeInvoke*"></a>
-  <h4 id="DotNext_Metaprogramming_CodeGenerator_NullSafeInvoke_System_Linq_Expressions_Expression_System_Linq_Expressions_Expression___" data-uid="DotNext.Metaprogramming.CodeGenerator.NullSafeInvoke(System.Linq.Expressions.Expression,System.Linq.Expressions.Expression[])">NullSafeInvoke(Expression, Expression[])</h4>
+</td>
+      </tr>
+    </tbody>
+  </table>
+  <h5 class="exceptions">Exceptions</h5>
+  <table class="table table-bordered table-striped table-condensed">
+    <thead>
+      <tr>
+        <th>Type</th>
+        <th>Condition</th>
+      </tr>
+    </thead>
+    <tbody>
+      <tr>
+        <td><a class="xref" href="https://docs.microsoft.com/dotnet/api/system.invalidoperationexception">InvalidOperationException</a></td>
+        <td><p>Attempts to call this method out of lexical scope.</p>
+</td>
+      </tr>
+    </tbody>
+  </table>
+  <span class="small pull-right mobile-hide">
+    <span class="divider">|</span>
+    <a href="https://github.com/sakno/DotNext/new/gh-pages/apiSpec/new?filename=DotNext_Metaprogramming_CodeGenerator_NullSafeInvoke_System_Linq_Expressions_Expression_System_Linq_Expressions_Expression___.md&amp;value=---%0Auid%3A%20DotNext.Metaprogramming.CodeGenerator.NullSafeInvoke(System.Linq.Expressions.Expression%2CSystem.Linq.Expressions.Expression%5B%5D)%0Asummary%3A%20'*You%20can%20override%20summary%20for%20the%20API%20here%20using%20*MARKDOWN*%20syntax'%0A---%0A%0A*Please%20type%20below%20more%20information%20about%20this%20API%3A*%0A%0A">Improve this Doc</a>
+  </span>
+  <span class="small pull-right mobile-hide">
+    <a href="https://github.com/sakno/DotNext/blob/gh-pages/src/DotNext.Metaprogramming/Metaprogramming/CodeGenerator.cs/#L264">View Source</a>
+  </span>
+  <a id="DotNext_Metaprogramming_CodeGenerator_NullSafeInvoke_" data-uid="DotNext.Metaprogramming.CodeGenerator.NullSafeInvoke*"></a>
+  <h4 id="DotNext_Metaprogramming_CodeGenerator_NullSafeInvoke_System_Linq_Expressions_Expression_System_Linq_Expressions_Expression___" data-uid="DotNext.Metaprogramming.CodeGenerator.NullSafeInvoke(System.Linq.Expressions.Expression,System.Linq.Expressions.Expression[])">NullSafeInvoke(Expression, Expression[])</h4>
   <div class="markdown level1 summary"><p>Adds invocation statement which is not invoked if <code data-dev-comment-type="paramref" class="paramref">delegate</code> is <span class="xref">null</span>.</p>
-</div>
-  <div class="markdown level1 conceptual"></div>
-  <h5 class="decalaration">Declaration</h5>
-  <div class="codewrapper">
-    <pre><code class="lang-csharp hljs">public static void NullSafeInvoke(Expression delegate, params Expression[] arguments)</code></pre>
-  </div>
-  <h5 class="parameters">Parameters</h5>
-  <table class="table table-bordered table-striped table-condensed">
-    <thead>
-      <tr>
-        <th>Type</th>
-        <th>Name</th>
-        <th>Description</th>
-      </tr>
-    </thead>
-    <tbody>
-      <tr>
-        <td><a class="xref" href="https://docs.microsoft.com/dotnet/api/system.linq.expressions.expression">Expression</a></td>
-        <td><span class="parametername">delegate</span></td>
+</div>
+  <div class="markdown level1 conceptual"></div>
+  <h5 class="decalaration">Declaration</h5>
+  <div class="codewrapper">
+    <pre><code class="lang-csharp hljs">public static void NullSafeInvoke(Expression delegate, params Expression[] arguments)</code></pre>
+  </div>
+  <h5 class="parameters">Parameters</h5>
+  <table class="table table-bordered table-striped table-condensed">
+    <thead>
+      <tr>
+        <th>Type</th>
+        <th>Name</th>
+        <th>Description</th>
+      </tr>
+    </thead>
+    <tbody>
+      <tr>
+        <td><a class="xref" href="https://docs.microsoft.com/dotnet/api/system.linq.expressions.expression">Expression</a></td>
+        <td><span class="parametername">delegate</span></td>
         <td><p>The expression providing delegate to be invoked.</p>
-</td>
-      </tr>
-      <tr>
-        <td><a class="xref" href="https://docs.microsoft.com/dotnet/api/system.linq.expressions.expression">Expression</a>[]</td>
-        <td><span class="parametername">arguments</span></td>
+</td>
+      </tr>
+      <tr>
+        <td><a class="xref" href="https://docs.microsoft.com/dotnet/api/system.linq.expressions.expression">Expression</a>[]</td>
+        <td><span class="parametername">arguments</span></td>
         <td><p>Delegate invocation arguments.</p>
-</td>
-      </tr>
-    </tbody>
-  </table>
-  <h5 class="exceptions">Exceptions</h5>
-  <table class="table table-bordered table-striped table-condensed">
-    <thead>
-      <tr>
-        <th>Type</th>
-        <th>Condition</th>
-      </tr>
-    </thead>
-    <tbody>
-      <tr>
-        <td><a class="xref" href="https://docs.microsoft.com/dotnet/api/system.invalidoperationexception">InvalidOperationException</a></td>
-        <td><p>Attempts to call this method out of lexical scope.</p>
-</td>
-      </tr>
-    </tbody>
-  </table>
-  <span class="small pull-right mobile-hide">
-    <span class="divider">|</span>
-    <a href="https://github.com/sakno/dotNext/new/gh-pages/apiSpec/new?filename=DotNext_Metaprogramming_CodeGenerator_PostDecrementAssign_System_Linq_Expressions_IndexExpression_.md&amp;value=---%0Auid%3A%20DotNext.Metaprogramming.CodeGenerator.PostDecrementAssign(System.Linq.Expressions.IndexExpression)%0Asummary%3A%20'*You%20can%20override%20summary%20for%20the%20API%20here%20using%20*MARKDOWN*%20syntax'%0A---%0A%0A*Please%20type%20below%20more%20information%20about%20this%20API%3A*%0A%0A">Improve this Doc</a>
-  </span>
-  <span class="small pull-right mobile-hide">
-    <a href="https://github.com/sakno/dotNext/blob/gh-pages/src/DotNext.Metaprogramming/Metaprogramming/CodeGenerator.cs/#L177">View Source</a>
-  </span>
-  <a id="DotNext_Metaprogramming_CodeGenerator_PostDecrementAssign_" data-uid="DotNext.Metaprogramming.CodeGenerator.PostDecrementAssign*"></a>
-  <h4 id="DotNext_Metaprogramming_CodeGenerator_PostDecrementAssign_System_Linq_Expressions_IndexExpression_" data-uid="DotNext.Metaprogramming.CodeGenerator.PostDecrementAssign(System.Linq.Expressions.IndexExpression)">PostDecrementAssign(IndexExpression)</h4>
+</td>
+      </tr>
+    </tbody>
+  </table>
+  <h5 class="exceptions">Exceptions</h5>
+  <table class="table table-bordered table-striped table-condensed">
+    <thead>
+      <tr>
+        <th>Type</th>
+        <th>Condition</th>
+      </tr>
+    </thead>
+    <tbody>
+      <tr>
+        <td><a class="xref" href="https://docs.microsoft.com/dotnet/api/system.invalidoperationexception">InvalidOperationException</a></td>
+        <td><p>Attempts to call this method out of lexical scope.</p>
+</td>
+      </tr>
+    </tbody>
+  </table>
+  <span class="small pull-right mobile-hide">
+    <span class="divider">|</span>
+    <a href="https://github.com/sakno/DotNext/new/gh-pages/apiSpec/new?filename=DotNext_Metaprogramming_CodeGenerator_PostDecrementAssign_System_Linq_Expressions_IndexExpression_.md&amp;value=---%0Auid%3A%20DotNext.Metaprogramming.CodeGenerator.PostDecrementAssign(System.Linq.Expressions.IndexExpression)%0Asummary%3A%20'*You%20can%20override%20summary%20for%20the%20API%20here%20using%20*MARKDOWN*%20syntax'%0A---%0A%0A*Please%20type%20below%20more%20information%20about%20this%20API%3A*%0A%0A">Improve this Doc</a>
+  </span>
+  <span class="small pull-right mobile-hide">
+    <a href="https://github.com/sakno/DotNext/blob/gh-pages/src/DotNext.Metaprogramming/Metaprogramming/CodeGenerator.cs/#L177">View Source</a>
+  </span>
+  <a id="DotNext_Metaprogramming_CodeGenerator_PostDecrementAssign_" data-uid="DotNext.Metaprogramming.CodeGenerator.PostDecrementAssign*"></a>
+  <h4 id="DotNext_Metaprogramming_CodeGenerator_PostDecrementAssign_System_Linq_Expressions_IndexExpression_" data-uid="DotNext.Metaprogramming.CodeGenerator.PostDecrementAssign(System.Linq.Expressions.IndexExpression)">PostDecrementAssign(IndexExpression)</h4>
   <div class="markdown level1 summary"><p>Adds an expression that represents the assignment of given field or property followed by a subsequent decrement by 1 of the original member.</p>
-</div>
-  <div class="markdown level1 conceptual"></div>
-  <h5 class="decalaration">Declaration</h5>
-  <div class="codewrapper">
-    <pre><code class="lang-csharp hljs">public static void PostDecrementAssign(IndexExpression member)</code></pre>
-  </div>
-  <h5 class="parameters">Parameters</h5>
-  <table class="table table-bordered table-striped table-condensed">
-    <thead>
-      <tr>
-        <th>Type</th>
-        <th>Name</th>
-        <th>Description</th>
-      </tr>
-    </thead>
-    <tbody>
-      <tr>
-        <td><a class="xref" href="https://docs.microsoft.com/dotnet/api/system.linq.expressions.indexexpression">IndexExpression</a></td>
-        <td><span class="parametername">member</span></td>
+</div>
+  <div class="markdown level1 conceptual"></div>
+  <h5 class="decalaration">Declaration</h5>
+  <div class="codewrapper">
+    <pre><code class="lang-csharp hljs">public static void PostDecrementAssign(IndexExpression member)</code></pre>
+  </div>
+  <h5 class="parameters">Parameters</h5>
+  <table class="table table-bordered table-striped table-condensed">
+    <thead>
+      <tr>
+        <th>Type</th>
+        <th>Name</th>
+        <th>Description</th>
+      </tr>
+    </thead>
+    <tbody>
+      <tr>
+        <td><a class="xref" href="https://docs.microsoft.com/dotnet/api/system.linq.expressions.indexexpression">IndexExpression</a></td>
+        <td><span class="parametername">member</span></td>
         <td><p>The member to be modified.</p>
-</td>
-      </tr>
-    </tbody>
-  </table>
-  <h5 class="exceptions">Exceptions</h5>
-  <table class="table table-bordered table-striped table-condensed">
-    <thead>
-      <tr>
-        <th>Type</th>
-        <th>Condition</th>
-      </tr>
-    </thead>
-    <tbody>
-      <tr>
-        <td><a class="xref" href="https://docs.microsoft.com/dotnet/api/system.invalidoperationexception">InvalidOperationException</a></td>
-        <td><p>Attempts to call this method out of lexical scope.</p>
-</td>
-      </tr>
-    </tbody>
-  </table>
-  <span class="small pull-right mobile-hide">
-    <span class="divider">|</span>
-    <a href="https://github.com/sakno/dotNext/new/gh-pages/apiSpec/new?filename=DotNext_Metaprogramming_CodeGenerator_PostDecrementAssign_System_Linq_Expressions_MemberExpression_.md&amp;value=---%0Auid%3A%20DotNext.Metaprogramming.CodeGenerator.PostDecrementAssign(System.Linq.Expressions.MemberExpression)%0Asummary%3A%20'*You%20can%20override%20summary%20for%20the%20API%20here%20using%20*MARKDOWN*%20syntax'%0A---%0A%0A*Please%20type%20below%20more%20information%20about%20this%20API%3A*%0A%0A">Improve this Doc</a>
-  </span>
-  <span class="small pull-right mobile-hide">
-    <a href="https://github.com/sakno/dotNext/blob/gh-pages/src/DotNext.Metaprogramming/Metaprogramming/CodeGenerator.cs/#L149">View Source</a>
-  </span>
-  <a id="DotNext_Metaprogramming_CodeGenerator_PostDecrementAssign_" data-uid="DotNext.Metaprogramming.CodeGenerator.PostDecrementAssign*"></a>
-  <h4 id="DotNext_Metaprogramming_CodeGenerator_PostDecrementAssign_System_Linq_Expressions_MemberExpression_" data-uid="DotNext.Metaprogramming.CodeGenerator.PostDecrementAssign(System.Linq.Expressions.MemberExpression)">PostDecrementAssign(MemberExpression)</h4>
+</td>
+      </tr>
+    </tbody>
+  </table>
+  <h5 class="exceptions">Exceptions</h5>
+  <table class="table table-bordered table-striped table-condensed">
+    <thead>
+      <tr>
+        <th>Type</th>
+        <th>Condition</th>
+      </tr>
+    </thead>
+    <tbody>
+      <tr>
+        <td><a class="xref" href="https://docs.microsoft.com/dotnet/api/system.invalidoperationexception">InvalidOperationException</a></td>
+        <td><p>Attempts to call this method out of lexical scope.</p>
+</td>
+      </tr>
+    </tbody>
+  </table>
+  <span class="small pull-right mobile-hide">
+    <span class="divider">|</span>
+    <a href="https://github.com/sakno/DotNext/new/gh-pages/apiSpec/new?filename=DotNext_Metaprogramming_CodeGenerator_PostDecrementAssign_System_Linq_Expressions_MemberExpression_.md&amp;value=---%0Auid%3A%20DotNext.Metaprogramming.CodeGenerator.PostDecrementAssign(System.Linq.Expressions.MemberExpression)%0Asummary%3A%20'*You%20can%20override%20summary%20for%20the%20API%20here%20using%20*MARKDOWN*%20syntax'%0A---%0A%0A*Please%20type%20below%20more%20information%20about%20this%20API%3A*%0A%0A">Improve this Doc</a>
+  </span>
+  <span class="small pull-right mobile-hide">
+    <a href="https://github.com/sakno/DotNext/blob/gh-pages/src/DotNext.Metaprogramming/Metaprogramming/CodeGenerator.cs/#L149">View Source</a>
+  </span>
+  <a id="DotNext_Metaprogramming_CodeGenerator_PostDecrementAssign_" data-uid="DotNext.Metaprogramming.CodeGenerator.PostDecrementAssign*"></a>
+  <h4 id="DotNext_Metaprogramming_CodeGenerator_PostDecrementAssign_System_Linq_Expressions_MemberExpression_" data-uid="DotNext.Metaprogramming.CodeGenerator.PostDecrementAssign(System.Linq.Expressions.MemberExpression)">PostDecrementAssign(MemberExpression)</h4>
   <div class="markdown level1 summary"><p>Adds an expression that represents the assignment of given field or property followed by a subsequent decrement by 1 of the original member.</p>
-</div>
-  <div class="markdown level1 conceptual"></div>
-  <h5 class="decalaration">Declaration</h5>
-  <div class="codewrapper">
-    <pre><code class="lang-csharp hljs">public static void PostDecrementAssign(MemberExpression member)</code></pre>
-  </div>
-  <h5 class="parameters">Parameters</h5>
-  <table class="table table-bordered table-striped table-condensed">
-    <thead>
-      <tr>
-        <th>Type</th>
-        <th>Name</th>
-        <th>Description</th>
-      </tr>
-    </thead>
-    <tbody>
-      <tr>
-        <td><a class="xref" href="https://docs.microsoft.com/dotnet/api/system.linq.expressions.memberexpression">MemberExpression</a></td>
-        <td><span class="parametername">member</span></td>
+</div>
+  <div class="markdown level1 conceptual"></div>
+  <h5 class="decalaration">Declaration</h5>
+  <div class="codewrapper">
+    <pre><code class="lang-csharp hljs">public static void PostDecrementAssign(MemberExpression member)</code></pre>
+  </div>
+  <h5 class="parameters">Parameters</h5>
+  <table class="table table-bordered table-striped table-condensed">
+    <thead>
+      <tr>
+        <th>Type</th>
+        <th>Name</th>
+        <th>Description</th>
+      </tr>
+    </thead>
+    <tbody>
+      <tr>
+        <td><a class="xref" href="https://docs.microsoft.com/dotnet/api/system.linq.expressions.memberexpression">MemberExpression</a></td>
+        <td><span class="parametername">member</span></td>
         <td><p>The member to be modified.</p>
-</td>
-      </tr>
-    </tbody>
-  </table>
-  <h5 class="exceptions">Exceptions</h5>
-  <table class="table table-bordered table-striped table-condensed">
-    <thead>
-      <tr>
-        <th>Type</th>
-        <th>Condition</th>
-      </tr>
-    </thead>
-    <tbody>
-      <tr>
-        <td><a class="xref" href="https://docs.microsoft.com/dotnet/api/system.invalidoperationexception">InvalidOperationException</a></td>
-        <td><p>Attempts to call this method out of lexical scope.</p>
-</td>
-      </tr>
-    </tbody>
-  </table>
-  <span class="small pull-right mobile-hide">
-    <span class="divider">|</span>
-    <a href="https://github.com/sakno/dotNext/new/gh-pages/apiSpec/new?filename=DotNext_Metaprogramming_CodeGenerator_PostDecrementAssign_System_Linq_Expressions_ParameterExpression_.md&amp;value=---%0Auid%3A%20DotNext.Metaprogramming.CodeGenerator.PostDecrementAssign(System.Linq.Expressions.ParameterExpression)%0Asummary%3A%20'*You%20can%20override%20summary%20for%20the%20API%20here%20using%20*MARKDOWN*%20syntax'%0A---%0A%0A*Please%20type%20below%20more%20information%20about%20this%20API%3A*%0A%0A">Improve this Doc</a>
-  </span>
-  <span class="small pull-right mobile-hide">
-    <a href="https://github.com/sakno/dotNext/blob/gh-pages/src/DotNext.Metaprogramming/Metaprogramming/CodeGenerator.cs/#L121">View Source</a>
-  </span>
-  <a id="DotNext_Metaprogramming_CodeGenerator_PostDecrementAssign_" data-uid="DotNext.Metaprogramming.CodeGenerator.PostDecrementAssign*"></a>
-  <h4 id="DotNext_Metaprogramming_CodeGenerator_PostDecrementAssign_System_Linq_Expressions_ParameterExpression_" data-uid="DotNext.Metaprogramming.CodeGenerator.PostDecrementAssign(System.Linq.Expressions.ParameterExpression)">PostDecrementAssign(ParameterExpression)</h4>
+</td>
+      </tr>
+    </tbody>
+  </table>
+  <h5 class="exceptions">Exceptions</h5>
+  <table class="table table-bordered table-striped table-condensed">
+    <thead>
+      <tr>
+        <th>Type</th>
+        <th>Condition</th>
+      </tr>
+    </thead>
+    <tbody>
+      <tr>
+        <td><a class="xref" href="https://docs.microsoft.com/dotnet/api/system.invalidoperationexception">InvalidOperationException</a></td>
+        <td><p>Attempts to call this method out of lexical scope.</p>
+</td>
+      </tr>
+    </tbody>
+  </table>
+  <span class="small pull-right mobile-hide">
+    <span class="divider">|</span>
+    <a href="https://github.com/sakno/DotNext/new/gh-pages/apiSpec/new?filename=DotNext_Metaprogramming_CodeGenerator_PostDecrementAssign_System_Linq_Expressions_ParameterExpression_.md&amp;value=---%0Auid%3A%20DotNext.Metaprogramming.CodeGenerator.PostDecrementAssign(System.Linq.Expressions.ParameterExpression)%0Asummary%3A%20'*You%20can%20override%20summary%20for%20the%20API%20here%20using%20*MARKDOWN*%20syntax'%0A---%0A%0A*Please%20type%20below%20more%20information%20about%20this%20API%3A*%0A%0A">Improve this Doc</a>
+  </span>
+  <span class="small pull-right mobile-hide">
+    <a href="https://github.com/sakno/DotNext/blob/gh-pages/src/DotNext.Metaprogramming/Metaprogramming/CodeGenerator.cs/#L121">View Source</a>
+  </span>
+  <a id="DotNext_Metaprogramming_CodeGenerator_PostDecrementAssign_" data-uid="DotNext.Metaprogramming.CodeGenerator.PostDecrementAssign*"></a>
+  <h4 id="DotNext_Metaprogramming_CodeGenerator_PostDecrementAssign_System_Linq_Expressions_ParameterExpression_" data-uid="DotNext.Metaprogramming.CodeGenerator.PostDecrementAssign(System.Linq.Expressions.ParameterExpression)">PostDecrementAssign(ParameterExpression)</h4>
   <div class="markdown level1 summary"><p>Adds an expression that represents the assignment of given variable followed by a subsequent decrement by 1 of the original variable.</p>
-</div>
-  <div class="markdown level1 conceptual"></div>
-  <h5 class="decalaration">Declaration</h5>
-  <div class="codewrapper">
-    <pre><code class="lang-csharp hljs">public static void PostDecrementAssign(ParameterExpression variable)</code></pre>
-  </div>
-  <h5 class="parameters">Parameters</h5>
-  <table class="table table-bordered table-striped table-condensed">
-    <thead>
-      <tr>
-        <th>Type</th>
-        <th>Name</th>
-        <th>Description</th>
-      </tr>
-    </thead>
-    <tbody>
-      <tr>
-        <td><a class="xref" href="https://docs.microsoft.com/dotnet/api/system.linq.expressions.parameterexpression">ParameterExpression</a></td>
-        <td><span class="parametername">variable</span></td>
+</div>
+  <div class="markdown level1 conceptual"></div>
+  <h5 class="decalaration">Declaration</h5>
+  <div class="codewrapper">
+    <pre><code class="lang-csharp hljs">public static void PostDecrementAssign(ParameterExpression variable)</code></pre>
+  </div>
+  <h5 class="parameters">Parameters</h5>
+  <table class="table table-bordered table-striped table-condensed">
+    <thead>
+      <tr>
+        <th>Type</th>
+        <th>Name</th>
+        <th>Description</th>
+      </tr>
+    </thead>
+    <tbody>
+      <tr>
+        <td><a class="xref" href="https://docs.microsoft.com/dotnet/api/system.linq.expressions.parameterexpression">ParameterExpression</a></td>
+        <td><span class="parametername">variable</span></td>
         <td><p>The variable to be modified.</p>
-</td>
-      </tr>
-    </tbody>
-  </table>
-  <h5 class="exceptions">Exceptions</h5>
-  <table class="table table-bordered table-striped table-condensed">
-    <thead>
-      <tr>
-        <th>Type</th>
-        <th>Condition</th>
-      </tr>
-    </thead>
-    <tbody>
-      <tr>
-        <td><a class="xref" href="https://docs.microsoft.com/dotnet/api/system.invalidoperationexception">InvalidOperationException</a></td>
-        <td><p>Attempts to call this method out of lexical scope.</p>
-</td>
-      </tr>
-    </tbody>
-  </table>
-  <span class="small pull-right mobile-hide">
-    <span class="divider">|</span>
-    <a href="https://github.com/sakno/dotNext/new/gh-pages/apiSpec/new?filename=DotNext_Metaprogramming_CodeGenerator_PostIncrementAssign_System_Linq_Expressions_IndexExpression_.md&amp;value=---%0Auid%3A%20DotNext.Metaprogramming.CodeGenerator.PostIncrementAssign(System.Linq.Expressions.IndexExpression)%0Asummary%3A%20'*You%20can%20override%20summary%20for%20the%20API%20here%20using%20*MARKDOWN*%20syntax'%0A---%0A%0A*Please%20type%20below%20more%20information%20about%20this%20API%3A*%0A%0A">Improve this Doc</a>
-  </span>
-  <span class="small pull-right mobile-hide">
-    <a href="https://github.com/sakno/dotNext/blob/gh-pages/src/DotNext.Metaprogramming/Metaprogramming/CodeGenerator.cs/#L163">View Source</a>
-  </span>
-  <a id="DotNext_Metaprogramming_CodeGenerator_PostIncrementAssign_" data-uid="DotNext.Metaprogramming.CodeGenerator.PostIncrementAssign*"></a>
-  <h4 id="DotNext_Metaprogramming_CodeGenerator_PostIncrementAssign_System_Linq_Expressions_IndexExpression_" data-uid="DotNext.Metaprogramming.CodeGenerator.PostIncrementAssign(System.Linq.Expressions.IndexExpression)">PostIncrementAssign(IndexExpression)</h4>
+</td>
+      </tr>
+    </tbody>
+  </table>
+  <h5 class="exceptions">Exceptions</h5>
+  <table class="table table-bordered table-striped table-condensed">
+    <thead>
+      <tr>
+        <th>Type</th>
+        <th>Condition</th>
+      </tr>
+    </thead>
+    <tbody>
+      <tr>
+        <td><a class="xref" href="https://docs.microsoft.com/dotnet/api/system.invalidoperationexception">InvalidOperationException</a></td>
+        <td><p>Attempts to call this method out of lexical scope.</p>
+</td>
+      </tr>
+    </tbody>
+  </table>
+  <span class="small pull-right mobile-hide">
+    <span class="divider">|</span>
+    <a href="https://github.com/sakno/DotNext/new/gh-pages/apiSpec/new?filename=DotNext_Metaprogramming_CodeGenerator_PostIncrementAssign_System_Linq_Expressions_IndexExpression_.md&amp;value=---%0Auid%3A%20DotNext.Metaprogramming.CodeGenerator.PostIncrementAssign(System.Linq.Expressions.IndexExpression)%0Asummary%3A%20'*You%20can%20override%20summary%20for%20the%20API%20here%20using%20*MARKDOWN*%20syntax'%0A---%0A%0A*Please%20type%20below%20more%20information%20about%20this%20API%3A*%0A%0A">Improve this Doc</a>
+  </span>
+  <span class="small pull-right mobile-hide">
+    <a href="https://github.com/sakno/DotNext/blob/gh-pages/src/DotNext.Metaprogramming/Metaprogramming/CodeGenerator.cs/#L163">View Source</a>
+  </span>
+  <a id="DotNext_Metaprogramming_CodeGenerator_PostIncrementAssign_" data-uid="DotNext.Metaprogramming.CodeGenerator.PostIncrementAssign*"></a>
+  <h4 id="DotNext_Metaprogramming_CodeGenerator_PostIncrementAssign_System_Linq_Expressions_IndexExpression_" data-uid="DotNext.Metaprogramming.CodeGenerator.PostIncrementAssign(System.Linq.Expressions.IndexExpression)">PostIncrementAssign(IndexExpression)</h4>
   <div class="markdown level1 summary"><p>Adds an expression that represents the assignment of given field or property followed by a subsequent increment by 1 of the original member.</p>
-</div>
-  <div class="markdown level1 conceptual"></div>
-  <h5 class="decalaration">Declaration</h5>
-  <div class="codewrapper">
-    <pre><code class="lang-csharp hljs">public static void PostIncrementAssign(IndexExpression member)</code></pre>
-  </div>
-  <h5 class="parameters">Parameters</h5>
-  <table class="table table-bordered table-striped table-condensed">
-    <thead>
-      <tr>
-        <th>Type</th>
-        <th>Name</th>
-        <th>Description</th>
-      </tr>
-    </thead>
-    <tbody>
-      <tr>
-        <td><a class="xref" href="https://docs.microsoft.com/dotnet/api/system.linq.expressions.indexexpression">IndexExpression</a></td>
-        <td><span class="parametername">member</span></td>
+</div>
+  <div class="markdown level1 conceptual"></div>
+  <h5 class="decalaration">Declaration</h5>
+  <div class="codewrapper">
+    <pre><code class="lang-csharp hljs">public static void PostIncrementAssign(IndexExpression member)</code></pre>
+  </div>
+  <h5 class="parameters">Parameters</h5>
+  <table class="table table-bordered table-striped table-condensed">
+    <thead>
+      <tr>
+        <th>Type</th>
+        <th>Name</th>
+        <th>Description</th>
+      </tr>
+    </thead>
+    <tbody>
+      <tr>
+        <td><a class="xref" href="https://docs.microsoft.com/dotnet/api/system.linq.expressions.indexexpression">IndexExpression</a></td>
+        <td><span class="parametername">member</span></td>
         <td><p>The member to be modified.</p>
-</td>
-      </tr>
-    </tbody>
-  </table>
-  <h5 class="exceptions">Exceptions</h5>
-  <table class="table table-bordered table-striped table-condensed">
-    <thead>
-      <tr>
-        <th>Type</th>
-        <th>Condition</th>
-      </tr>
-    </thead>
-    <tbody>
-      <tr>
-        <td><a class="xref" href="https://docs.microsoft.com/dotnet/api/system.invalidoperationexception">InvalidOperationException</a></td>
-        <td><p>Attempts to call this method out of lexical scope.</p>
-</td>
-      </tr>
-    </tbody>
-  </table>
-  <span class="small pull-right mobile-hide">
-    <span class="divider">|</span>
-    <a href="https://github.com/sakno/dotNext/new/gh-pages/apiSpec/new?filename=DotNext_Metaprogramming_CodeGenerator_PostIncrementAssign_System_Linq_Expressions_MemberExpression_.md&amp;value=---%0Auid%3A%20DotNext.Metaprogramming.CodeGenerator.PostIncrementAssign(System.Linq.Expressions.MemberExpression)%0Asummary%3A%20'*You%20can%20override%20summary%20for%20the%20API%20here%20using%20*MARKDOWN*%20syntax'%0A---%0A%0A*Please%20type%20below%20more%20information%20about%20this%20API%3A*%0A%0A">Improve this Doc</a>
-  </span>
-  <span class="small pull-right mobile-hide">
-    <a href="https://github.com/sakno/dotNext/blob/gh-pages/src/DotNext.Metaprogramming/Metaprogramming/CodeGenerator.cs/#L135">View Source</a>
-  </span>
-  <a id="DotNext_Metaprogramming_CodeGenerator_PostIncrementAssign_" data-uid="DotNext.Metaprogramming.CodeGenerator.PostIncrementAssign*"></a>
-  <h4 id="DotNext_Metaprogramming_CodeGenerator_PostIncrementAssign_System_Linq_Expressions_MemberExpression_" data-uid="DotNext.Metaprogramming.CodeGenerator.PostIncrementAssign(System.Linq.Expressions.MemberExpression)">PostIncrementAssign(MemberExpression)</h4>
+</td>
+      </tr>
+    </tbody>
+  </table>
+  <h5 class="exceptions">Exceptions</h5>
+  <table class="table table-bordered table-striped table-condensed">
+    <thead>
+      <tr>
+        <th>Type</th>
+        <th>Condition</th>
+      </tr>
+    </thead>
+    <tbody>
+      <tr>
+        <td><a class="xref" href="https://docs.microsoft.com/dotnet/api/system.invalidoperationexception">InvalidOperationException</a></td>
+        <td><p>Attempts to call this method out of lexical scope.</p>
+</td>
+      </tr>
+    </tbody>
+  </table>
+  <span class="small pull-right mobile-hide">
+    <span class="divider">|</span>
+    <a href="https://github.com/sakno/DotNext/new/gh-pages/apiSpec/new?filename=DotNext_Metaprogramming_CodeGenerator_PostIncrementAssign_System_Linq_Expressions_MemberExpression_.md&amp;value=---%0Auid%3A%20DotNext.Metaprogramming.CodeGenerator.PostIncrementAssign(System.Linq.Expressions.MemberExpression)%0Asummary%3A%20'*You%20can%20override%20summary%20for%20the%20API%20here%20using%20*MARKDOWN*%20syntax'%0A---%0A%0A*Please%20type%20below%20more%20information%20about%20this%20API%3A*%0A%0A">Improve this Doc</a>
+  </span>
+  <span class="small pull-right mobile-hide">
+    <a href="https://github.com/sakno/DotNext/blob/gh-pages/src/DotNext.Metaprogramming/Metaprogramming/CodeGenerator.cs/#L135">View Source</a>
+  </span>
+  <a id="DotNext_Metaprogramming_CodeGenerator_PostIncrementAssign_" data-uid="DotNext.Metaprogramming.CodeGenerator.PostIncrementAssign*"></a>
+  <h4 id="DotNext_Metaprogramming_CodeGenerator_PostIncrementAssign_System_Linq_Expressions_MemberExpression_" data-uid="DotNext.Metaprogramming.CodeGenerator.PostIncrementAssign(System.Linq.Expressions.MemberExpression)">PostIncrementAssign(MemberExpression)</h4>
   <div class="markdown level1 summary"><p>Adds an expression that represents the assignment of given field or property followed by a subsequent increment by 1 of the original member.</p>
-</div>
-  <div class="markdown level1 conceptual"></div>
-  <h5 class="decalaration">Declaration</h5>
-  <div class="codewrapper">
-    <pre><code class="lang-csharp hljs">public static void PostIncrementAssign(MemberExpression member)</code></pre>
-  </div>
-  <h5 class="parameters">Parameters</h5>
-  <table class="table table-bordered table-striped table-condensed">
-    <thead>
-      <tr>
-        <th>Type</th>
-        <th>Name</th>
-        <th>Description</th>
-      </tr>
-    </thead>
-    <tbody>
-      <tr>
-        <td><a class="xref" href="https://docs.microsoft.com/dotnet/api/system.linq.expressions.memberexpression">MemberExpression</a></td>
-        <td><span class="parametername">member</span></td>
+</div>
+  <div class="markdown level1 conceptual"></div>
+  <h5 class="decalaration">Declaration</h5>
+  <div class="codewrapper">
+    <pre><code class="lang-csharp hljs">public static void PostIncrementAssign(MemberExpression member)</code></pre>
+  </div>
+  <h5 class="parameters">Parameters</h5>
+  <table class="table table-bordered table-striped table-condensed">
+    <thead>
+      <tr>
+        <th>Type</th>
+        <th>Name</th>
+        <th>Description</th>
+      </tr>
+    </thead>
+    <tbody>
+      <tr>
+        <td><a class="xref" href="https://docs.microsoft.com/dotnet/api/system.linq.expressions.memberexpression">MemberExpression</a></td>
+        <td><span class="parametername">member</span></td>
         <td><p>The member to be modified.</p>
-</td>
-      </tr>
-    </tbody>
-  </table>
-  <h5 class="exceptions">Exceptions</h5>
-  <table class="table table-bordered table-striped table-condensed">
-    <thead>
-      <tr>
-        <th>Type</th>
-        <th>Condition</th>
-      </tr>
-    </thead>
-    <tbody>
-      <tr>
-        <td><a class="xref" href="https://docs.microsoft.com/dotnet/api/system.invalidoperationexception">InvalidOperationException</a></td>
-        <td><p>Attempts to call this method out of lexical scope.</p>
-</td>
-      </tr>
-    </tbody>
-  </table>
-  <span class="small pull-right mobile-hide">
-    <span class="divider">|</span>
-    <a href="https://github.com/sakno/dotNext/new/gh-pages/apiSpec/new?filename=DotNext_Metaprogramming_CodeGenerator_PostIncrementAssign_System_Linq_Expressions_ParameterExpression_.md&amp;value=---%0Auid%3A%20DotNext.Metaprogramming.CodeGenerator.PostIncrementAssign(System.Linq.Expressions.ParameterExpression)%0Asummary%3A%20'*You%20can%20override%20summary%20for%20the%20API%20here%20using%20*MARKDOWN*%20syntax'%0A---%0A%0A*Please%20type%20below%20more%20information%20about%20this%20API%3A*%0A%0A">Improve this Doc</a>
-  </span>
-  <span class="small pull-right mobile-hide">
-    <a href="https://github.com/sakno/dotNext/blob/gh-pages/src/DotNext.Metaprogramming/Metaprogramming/CodeGenerator.cs/#L108">View Source</a>
-  </span>
-  <a id="DotNext_Metaprogramming_CodeGenerator_PostIncrementAssign_" data-uid="DotNext.Metaprogramming.CodeGenerator.PostIncrementAssign*"></a>
-  <h4 id="DotNext_Metaprogramming_CodeGenerator_PostIncrementAssign_System_Linq_Expressions_ParameterExpression_" data-uid="DotNext.Metaprogramming.CodeGenerator.PostIncrementAssign(System.Linq.Expressions.ParameterExpression)">PostIncrementAssign(ParameterExpression)</h4>
+</td>
+      </tr>
+    </tbody>
+  </table>
+  <h5 class="exceptions">Exceptions</h5>
+  <table class="table table-bordered table-striped table-condensed">
+    <thead>
+      <tr>
+        <th>Type</th>
+        <th>Condition</th>
+      </tr>
+    </thead>
+    <tbody>
+      <tr>
+        <td><a class="xref" href="https://docs.microsoft.com/dotnet/api/system.invalidoperationexception">InvalidOperationException</a></td>
+        <td><p>Attempts to call this method out of lexical scope.</p>
+</td>
+      </tr>
+    </tbody>
+  </table>
+  <span class="small pull-right mobile-hide">
+    <span class="divider">|</span>
+    <a href="https://github.com/sakno/DotNext/new/gh-pages/apiSpec/new?filename=DotNext_Metaprogramming_CodeGenerator_PostIncrementAssign_System_Linq_Expressions_ParameterExpression_.md&amp;value=---%0Auid%3A%20DotNext.Metaprogramming.CodeGenerator.PostIncrementAssign(System.Linq.Expressions.ParameterExpression)%0Asummary%3A%20'*You%20can%20override%20summary%20for%20the%20API%20here%20using%20*MARKDOWN*%20syntax'%0A---%0A%0A*Please%20type%20below%20more%20information%20about%20this%20API%3A*%0A%0A">Improve this Doc</a>
+  </span>
+  <span class="small pull-right mobile-hide">
+    <a href="https://github.com/sakno/DotNext/blob/gh-pages/src/DotNext.Metaprogramming/Metaprogramming/CodeGenerator.cs/#L108">View Source</a>
+  </span>
+  <a id="DotNext_Metaprogramming_CodeGenerator_PostIncrementAssign_" data-uid="DotNext.Metaprogramming.CodeGenerator.PostIncrementAssign*"></a>
+  <h4 id="DotNext_Metaprogramming_CodeGenerator_PostIncrementAssign_System_Linq_Expressions_ParameterExpression_" data-uid="DotNext.Metaprogramming.CodeGenerator.PostIncrementAssign(System.Linq.Expressions.ParameterExpression)">PostIncrementAssign(ParameterExpression)</h4>
   <div class="markdown level1 summary"><p>Adds an expression that represents the assignment of given variable followed by a subsequent increment by 1 of the original variable.</p>
-</div>
-  <div class="markdown level1 conceptual"></div>
-  <h5 class="decalaration">Declaration</h5>
-  <div class="codewrapper">
-    <pre><code class="lang-csharp hljs">public static void PostIncrementAssign(ParameterExpression variable)</code></pre>
-  </div>
-  <h5 class="parameters">Parameters</h5>
-  <table class="table table-bordered table-striped table-condensed">
-    <thead>
-      <tr>
-        <th>Type</th>
-        <th>Name</th>
-        <th>Description</th>
-      </tr>
-    </thead>
-    <tbody>
-      <tr>
-        <td><a class="xref" href="https://docs.microsoft.com/dotnet/api/system.linq.expressions.parameterexpression">ParameterExpression</a></td>
-        <td><span class="parametername">variable</span></td>
+</div>
+  <div class="markdown level1 conceptual"></div>
+  <h5 class="decalaration">Declaration</h5>
+  <div class="codewrapper">
+    <pre><code class="lang-csharp hljs">public static void PostIncrementAssign(ParameterExpression variable)</code></pre>
+  </div>
+  <h5 class="parameters">Parameters</h5>
+  <table class="table table-bordered table-striped table-condensed">
+    <thead>
+      <tr>
+        <th>Type</th>
+        <th>Name</th>
+        <th>Description</th>
+      </tr>
+    </thead>
+    <tbody>
+      <tr>
+        <td><a class="xref" href="https://docs.microsoft.com/dotnet/api/system.linq.expressions.parameterexpression">ParameterExpression</a></td>
+        <td><span class="parametername">variable</span></td>
         <td><p>The variable to be modified.</p>
-</td>
-      </tr>
-    </tbody>
-  </table>
-  <h5 class="exceptions">Exceptions</h5>
-  <table class="table table-bordered table-striped table-condensed">
-    <thead>
-      <tr>
-        <th>Type</th>
-        <th>Condition</th>
-      </tr>
-    </thead>
-    <tbody>
-      <tr>
-        <td><a class="xref" href="https://docs.microsoft.com/dotnet/api/system.invalidoperationexception">InvalidOperationException</a></td>
-        <td><p>Attempts to call this method out of lexical scope.</p>
-</td>
-      </tr>
-    </tbody>
-  </table>
-  <span class="small pull-right mobile-hide">
-    <span class="divider">|</span>
-    <a href="https://github.com/sakno/dotNext/new/gh-pages/apiSpec/new?filename=DotNext_Metaprogramming_CodeGenerator_PreDecrementAssign_System_Linq_Expressions_IndexExpression_.md&amp;value=---%0Auid%3A%20DotNext.Metaprogramming.CodeGenerator.PreDecrementAssign(System.Linq.Expressions.IndexExpression)%0Asummary%3A%20'*You%20can%20override%20summary%20for%20the%20API%20here%20using%20*MARKDOWN*%20syntax'%0A---%0A%0A*Please%20type%20below%20more%20information%20about%20this%20API%3A*%0A%0A">Improve this Doc</a>
-  </span>
-  <span class="small pull-right mobile-hide">
-    <a href="https://github.com/sakno/dotNext/blob/gh-pages/src/DotNext.Metaprogramming/Metaprogramming/CodeGenerator.cs/#L170">View Source</a>
-  </span>
-  <a id="DotNext_Metaprogramming_CodeGenerator_PreDecrementAssign_" data-uid="DotNext.Metaprogramming.CodeGenerator.PreDecrementAssign*"></a>
-  <h4 id="DotNext_Metaprogramming_CodeGenerator_PreDecrementAssign_System_Linq_Expressions_IndexExpression_" data-uid="DotNext.Metaprogramming.CodeGenerator.PreDecrementAssign(System.Linq.Expressions.IndexExpression)">PreDecrementAssign(IndexExpression)</h4>
+</td>
+      </tr>
+    </tbody>
+  </table>
+  <h5 class="exceptions">Exceptions</h5>
+  <table class="table table-bordered table-striped table-condensed">
+    <thead>
+      <tr>
+        <th>Type</th>
+        <th>Condition</th>
+      </tr>
+    </thead>
+    <tbody>
+      <tr>
+        <td><a class="xref" href="https://docs.microsoft.com/dotnet/api/system.invalidoperationexception">InvalidOperationException</a></td>
+        <td><p>Attempts to call this method out of lexical scope.</p>
+</td>
+      </tr>
+    </tbody>
+  </table>
+  <span class="small pull-right mobile-hide">
+    <span class="divider">|</span>
+    <a href="https://github.com/sakno/DotNext/new/gh-pages/apiSpec/new?filename=DotNext_Metaprogramming_CodeGenerator_PreDecrementAssign_System_Linq_Expressions_IndexExpression_.md&amp;value=---%0Auid%3A%20DotNext.Metaprogramming.CodeGenerator.PreDecrementAssign(System.Linq.Expressions.IndexExpression)%0Asummary%3A%20'*You%20can%20override%20summary%20for%20the%20API%20here%20using%20*MARKDOWN*%20syntax'%0A---%0A%0A*Please%20type%20below%20more%20information%20about%20this%20API%3A*%0A%0A">Improve this Doc</a>
+  </span>
+  <span class="small pull-right mobile-hide">
+    <a href="https://github.com/sakno/DotNext/blob/gh-pages/src/DotNext.Metaprogramming/Metaprogramming/CodeGenerator.cs/#L170">View Source</a>
+  </span>
+  <a id="DotNext_Metaprogramming_CodeGenerator_PreDecrementAssign_" data-uid="DotNext.Metaprogramming.CodeGenerator.PreDecrementAssign*"></a>
+  <h4 id="DotNext_Metaprogramming_CodeGenerator_PreDecrementAssign_System_Linq_Expressions_IndexExpression_" data-uid="DotNext.Metaprogramming.CodeGenerator.PreDecrementAssign(System.Linq.Expressions.IndexExpression)">PreDecrementAssign(IndexExpression)</h4>
   <div class="markdown level1 summary"><p>Adds an expression that decrements given field or property by 1 and assigns the result back to the member.</p>
-</div>
-  <div class="markdown level1 conceptual"></div>
-  <h5 class="decalaration">Declaration</h5>
-  <div class="codewrapper">
-    <pre><code class="lang-csharp hljs">public static void PreDecrementAssign(IndexExpression member)</code></pre>
-  </div>
-  <h5 class="parameters">Parameters</h5>
-  <table class="table table-bordered table-striped table-condensed">
-    <thead>
-      <tr>
-        <th>Type</th>
-        <th>Name</th>
-        <th>Description</th>
-      </tr>
-    </thead>
-    <tbody>
-      <tr>
-        <td><a class="xref" href="https://docs.microsoft.com/dotnet/api/system.linq.expressions.indexexpression">IndexExpression</a></td>
-        <td><span class="parametername">member</span></td>
+</div>
+  <div class="markdown level1 conceptual"></div>
+  <h5 class="decalaration">Declaration</h5>
+  <div class="codewrapper">
+    <pre><code class="lang-csharp hljs">public static void PreDecrementAssign(IndexExpression member)</code></pre>
+  </div>
+  <h5 class="parameters">Parameters</h5>
+  <table class="table table-bordered table-striped table-condensed">
+    <thead>
+      <tr>
+        <th>Type</th>
+        <th>Name</th>
+        <th>Description</th>
+      </tr>
+    </thead>
+    <tbody>
+      <tr>
+        <td><a class="xref" href="https://docs.microsoft.com/dotnet/api/system.linq.expressions.indexexpression">IndexExpression</a></td>
+        <td><span class="parametername">member</span></td>
         <td><p>The member to be modified.</p>
-</td>
-      </tr>
-    </tbody>
-  </table>
-  <h5 class="exceptions">Exceptions</h5>
-  <table class="table table-bordered table-striped table-condensed">
-    <thead>
-      <tr>
-        <th>Type</th>
-        <th>Condition</th>
-      </tr>
-    </thead>
-    <tbody>
-      <tr>
-        <td><a class="xref" href="https://docs.microsoft.com/dotnet/api/system.invalidoperationexception">InvalidOperationException</a></td>
-        <td><p>Attempts to call this method out of lexical scope.</p>
-</td>
-      </tr>
-    </tbody>
-  </table>
-  <span class="small pull-right mobile-hide">
-    <span class="divider">|</span>
-    <a href="https://github.com/sakno/dotNext/new/gh-pages/apiSpec/new?filename=DotNext_Metaprogramming_CodeGenerator_PreDecrementAssign_System_Linq_Expressions_MemberExpression_.md&amp;value=---%0Auid%3A%20DotNext.Metaprogramming.CodeGenerator.PreDecrementAssign(System.Linq.Expressions.MemberExpression)%0Asummary%3A%20'*You%20can%20override%20summary%20for%20the%20API%20here%20using%20*MARKDOWN*%20syntax'%0A---%0A%0A*Please%20type%20below%20more%20information%20about%20this%20API%3A*%0A%0A">Improve this Doc</a>
-  </span>
-  <span class="small pull-right mobile-hide">
-    <a href="https://github.com/sakno/dotNext/blob/gh-pages/src/DotNext.Metaprogramming/Metaprogramming/CodeGenerator.cs/#L142">View Source</a>
-  </span>
-  <a id="DotNext_Metaprogramming_CodeGenerator_PreDecrementAssign_" data-uid="DotNext.Metaprogramming.CodeGenerator.PreDecrementAssign*"></a>
-  <h4 id="DotNext_Metaprogramming_CodeGenerator_PreDecrementAssign_System_Linq_Expressions_MemberExpression_" data-uid="DotNext.Metaprogramming.CodeGenerator.PreDecrementAssign(System.Linq.Expressions.MemberExpression)">PreDecrementAssign(MemberExpression)</h4>
+</td>
+      </tr>
+    </tbody>
+  </table>
+  <h5 class="exceptions">Exceptions</h5>
+  <table class="table table-bordered table-striped table-condensed">
+    <thead>
+      <tr>
+        <th>Type</th>
+        <th>Condition</th>
+      </tr>
+    </thead>
+    <tbody>
+      <tr>
+        <td><a class="xref" href="https://docs.microsoft.com/dotnet/api/system.invalidoperationexception">InvalidOperationException</a></td>
+        <td><p>Attempts to call this method out of lexical scope.</p>
+</td>
+      </tr>
+    </tbody>
+  </table>
+  <span class="small pull-right mobile-hide">
+    <span class="divider">|</span>
+    <a href="https://github.com/sakno/DotNext/new/gh-pages/apiSpec/new?filename=DotNext_Metaprogramming_CodeGenerator_PreDecrementAssign_System_Linq_Expressions_MemberExpression_.md&amp;value=---%0Auid%3A%20DotNext.Metaprogramming.CodeGenerator.PreDecrementAssign(System.Linq.Expressions.MemberExpression)%0Asummary%3A%20'*You%20can%20override%20summary%20for%20the%20API%20here%20using%20*MARKDOWN*%20syntax'%0A---%0A%0A*Please%20type%20below%20more%20information%20about%20this%20API%3A*%0A%0A">Improve this Doc</a>
+  </span>
+  <span class="small pull-right mobile-hide">
+    <a href="https://github.com/sakno/DotNext/blob/gh-pages/src/DotNext.Metaprogramming/Metaprogramming/CodeGenerator.cs/#L142">View Source</a>
+  </span>
+  <a id="DotNext_Metaprogramming_CodeGenerator_PreDecrementAssign_" data-uid="DotNext.Metaprogramming.CodeGenerator.PreDecrementAssign*"></a>
+  <h4 id="DotNext_Metaprogramming_CodeGenerator_PreDecrementAssign_System_Linq_Expressions_MemberExpression_" data-uid="DotNext.Metaprogramming.CodeGenerator.PreDecrementAssign(System.Linq.Expressions.MemberExpression)">PreDecrementAssign(MemberExpression)</h4>
   <div class="markdown level1 summary"><p>Adds an expression that decrements given field or property by 1 and assigns the result back to the member.</p>
-</div>
-  <div class="markdown level1 conceptual"></div>
-  <h5 class="decalaration">Declaration</h5>
-  <div class="codewrapper">
-    <pre><code class="lang-csharp hljs">public static void PreDecrementAssign(MemberExpression member)</code></pre>
-  </div>
-  <h5 class="parameters">Parameters</h5>
-  <table class="table table-bordered table-striped table-condensed">
-    <thead>
-      <tr>
-        <th>Type</th>
-        <th>Name</th>
-        <th>Description</th>
-      </tr>
-    </thead>
-    <tbody>
-      <tr>
-        <td><a class="xref" href="https://docs.microsoft.com/dotnet/api/system.linq.expressions.memberexpression">MemberExpression</a></td>
-        <td><span class="parametername">member</span></td>
+</div>
+  <div class="markdown level1 conceptual"></div>
+  <h5 class="decalaration">Declaration</h5>
+  <div class="codewrapper">
+    <pre><code class="lang-csharp hljs">public static void PreDecrementAssign(MemberExpression member)</code></pre>
+  </div>
+  <h5 class="parameters">Parameters</h5>
+  <table class="table table-bordered table-striped table-condensed">
+    <thead>
+      <tr>
+        <th>Type</th>
+        <th>Name</th>
+        <th>Description</th>
+      </tr>
+    </thead>
+    <tbody>
+      <tr>
+        <td><a class="xref" href="https://docs.microsoft.com/dotnet/api/system.linq.expressions.memberexpression">MemberExpression</a></td>
+        <td><span class="parametername">member</span></td>
         <td><p>The member to be modified.</p>
-</td>
-      </tr>
-    </tbody>
-  </table>
-  <h5 class="exceptions">Exceptions</h5>
-  <table class="table table-bordered table-striped table-condensed">
-    <thead>
-      <tr>
-        <th>Type</th>
-        <th>Condition</th>
-      </tr>
-    </thead>
-    <tbody>
-      <tr>
-        <td><a class="xref" href="https://docs.microsoft.com/dotnet/api/system.invalidoperationexception">InvalidOperationException</a></td>
-        <td><p>Attempts to call this method out of lexical scope.</p>
-</td>
-      </tr>
-    </tbody>
-  </table>
-  <span class="small pull-right mobile-hide">
-    <span class="divider">|</span>
-    <a href="https://github.com/sakno/dotNext/new/gh-pages/apiSpec/new?filename=DotNext_Metaprogramming_CodeGenerator_PreDecrementAssign_System_Linq_Expressions_ParameterExpression_.md&amp;value=---%0Auid%3A%20DotNext.Metaprogramming.CodeGenerator.PreDecrementAssign(System.Linq.Expressions.ParameterExpression)%0Asummary%3A%20'*You%20can%20override%20summary%20for%20the%20API%20here%20using%20*MARKDOWN*%20syntax'%0A---%0A%0A*Please%20type%20below%20more%20information%20about%20this%20API%3A*%0A%0A">Improve this Doc</a>
-  </span>
-  <span class="small pull-right mobile-hide">
-    <a href="https://github.com/sakno/dotNext/blob/gh-pages/src/DotNext.Metaprogramming/Metaprogramming/CodeGenerator.cs/#L114">View Source</a>
-  </span>
-  <a id="DotNext_Metaprogramming_CodeGenerator_PreDecrementAssign_" data-uid="DotNext.Metaprogramming.CodeGenerator.PreDecrementAssign*"></a>
-  <h4 id="DotNext_Metaprogramming_CodeGenerator_PreDecrementAssign_System_Linq_Expressions_ParameterExpression_" data-uid="DotNext.Metaprogramming.CodeGenerator.PreDecrementAssign(System.Linq.Expressions.ParameterExpression)">PreDecrementAssign(ParameterExpression)</h4>
+</td>
+      </tr>
+    </tbody>
+  </table>
+  <h5 class="exceptions">Exceptions</h5>
+  <table class="table table-bordered table-striped table-condensed">
+    <thead>
+      <tr>
+        <th>Type</th>
+        <th>Condition</th>
+      </tr>
+    </thead>
+    <tbody>
+      <tr>
+        <td><a class="xref" href="https://docs.microsoft.com/dotnet/api/system.invalidoperationexception">InvalidOperationException</a></td>
+        <td><p>Attempts to call this method out of lexical scope.</p>
+</td>
+      </tr>
+    </tbody>
+  </table>
+  <span class="small pull-right mobile-hide">
+    <span class="divider">|</span>
+    <a href="https://github.com/sakno/DotNext/new/gh-pages/apiSpec/new?filename=DotNext_Metaprogramming_CodeGenerator_PreDecrementAssign_System_Linq_Expressions_ParameterExpression_.md&amp;value=---%0Auid%3A%20DotNext.Metaprogramming.CodeGenerator.PreDecrementAssign(System.Linq.Expressions.ParameterExpression)%0Asummary%3A%20'*You%20can%20override%20summary%20for%20the%20API%20here%20using%20*MARKDOWN*%20syntax'%0A---%0A%0A*Please%20type%20below%20more%20information%20about%20this%20API%3A*%0A%0A">Improve this Doc</a>
+  </span>
+  <span class="small pull-right mobile-hide">
+    <a href="https://github.com/sakno/DotNext/blob/gh-pages/src/DotNext.Metaprogramming/Metaprogramming/CodeGenerator.cs/#L114">View Source</a>
+  </span>
+  <a id="DotNext_Metaprogramming_CodeGenerator_PreDecrementAssign_" data-uid="DotNext.Metaprogramming.CodeGenerator.PreDecrementAssign*"></a>
+  <h4 id="DotNext_Metaprogramming_CodeGenerator_PreDecrementAssign_System_Linq_Expressions_ParameterExpression_" data-uid="DotNext.Metaprogramming.CodeGenerator.PreDecrementAssign(System.Linq.Expressions.ParameterExpression)">PreDecrementAssign(ParameterExpression)</h4>
   <div class="markdown level1 summary"><p>Adds an expression that decrements given variable by 1 and assigns the result back to the variable.</p>
-</div>
-  <div class="markdown level1 conceptual"></div>
-  <h5 class="decalaration">Declaration</h5>
-  <div class="codewrapper">
-    <pre><code class="lang-csharp hljs">public static void PreDecrementAssign(ParameterExpression variable)</code></pre>
-  </div>
-  <h5 class="parameters">Parameters</h5>
-  <table class="table table-bordered table-striped table-condensed">
-    <thead>
-      <tr>
-        <th>Type</th>
-        <th>Name</th>
-        <th>Description</th>
-      </tr>
-    </thead>
-    <tbody>
-      <tr>
-        <td><a class="xref" href="https://docs.microsoft.com/dotnet/api/system.linq.expressions.parameterexpression">ParameterExpression</a></td>
-        <td><span class="parametername">variable</span></td>
-        <td></td>
-      </tr>
-    </tbody>
-  </table>
-  <h5 class="exceptions">Exceptions</h5>
-  <table class="table table-bordered table-striped table-condensed">
-    <thead>
-      <tr>
-        <th>Type</th>
-        <th>Condition</th>
-      </tr>
-    </thead>
-    <tbody>
-      <tr>
-        <td><a class="xref" href="https://docs.microsoft.com/dotnet/api/system.invalidoperationexception">InvalidOperationException</a></td>
-        <td><p>Attempts to call this method out of lexical scope.</p>
-</td>
-      </tr>
-    </tbody>
-  </table>
-  <span class="small pull-right mobile-hide">
-    <span class="divider">|</span>
-    <a href="https://github.com/sakno/dotNext/new/gh-pages/apiSpec/new?filename=DotNext_Metaprogramming_CodeGenerator_PreIncrementAssign_System_Linq_Expressions_IndexExpression_.md&amp;value=---%0Auid%3A%20DotNext.Metaprogramming.CodeGenerator.PreIncrementAssign(System.Linq.Expressions.IndexExpression)%0Asummary%3A%20'*You%20can%20override%20summary%20for%20the%20API%20here%20using%20*MARKDOWN*%20syntax'%0A---%0A%0A*Please%20type%20below%20more%20information%20about%20this%20API%3A*%0A%0A">Improve this Doc</a>
-  </span>
-  <span class="small pull-right mobile-hide">
-    <a href="https://github.com/sakno/dotNext/blob/gh-pages/src/DotNext.Metaprogramming/Metaprogramming/CodeGenerator.cs/#L156">View Source</a>
-  </span>
-  <a id="DotNext_Metaprogramming_CodeGenerator_PreIncrementAssign_" data-uid="DotNext.Metaprogramming.CodeGenerator.PreIncrementAssign*"></a>
-  <h4 id="DotNext_Metaprogramming_CodeGenerator_PreIncrementAssign_System_Linq_Expressions_IndexExpression_" data-uid="DotNext.Metaprogramming.CodeGenerator.PreIncrementAssign(System.Linq.Expressions.IndexExpression)">PreIncrementAssign(IndexExpression)</h4>
+</div>
+  <div class="markdown level1 conceptual"></div>
+  <h5 class="decalaration">Declaration</h5>
+  <div class="codewrapper">
+    <pre><code class="lang-csharp hljs">public static void PreDecrementAssign(ParameterExpression variable)</code></pre>
+  </div>
+  <h5 class="parameters">Parameters</h5>
+  <table class="table table-bordered table-striped table-condensed">
+    <thead>
+      <tr>
+        <th>Type</th>
+        <th>Name</th>
+        <th>Description</th>
+      </tr>
+    </thead>
+    <tbody>
+      <tr>
+        <td><a class="xref" href="https://docs.microsoft.com/dotnet/api/system.linq.expressions.parameterexpression">ParameterExpression</a></td>
+        <td><span class="parametername">variable</span></td>
+        <td></td>
+      </tr>
+    </tbody>
+  </table>
+  <h5 class="exceptions">Exceptions</h5>
+  <table class="table table-bordered table-striped table-condensed">
+    <thead>
+      <tr>
+        <th>Type</th>
+        <th>Condition</th>
+      </tr>
+    </thead>
+    <tbody>
+      <tr>
+        <td><a class="xref" href="https://docs.microsoft.com/dotnet/api/system.invalidoperationexception">InvalidOperationException</a></td>
+        <td><p>Attempts to call this method out of lexical scope.</p>
+</td>
+      </tr>
+    </tbody>
+  </table>
+  <span class="small pull-right mobile-hide">
+    <span class="divider">|</span>
+    <a href="https://github.com/sakno/DotNext/new/gh-pages/apiSpec/new?filename=DotNext_Metaprogramming_CodeGenerator_PreIncrementAssign_System_Linq_Expressions_IndexExpression_.md&amp;value=---%0Auid%3A%20DotNext.Metaprogramming.CodeGenerator.PreIncrementAssign(System.Linq.Expressions.IndexExpression)%0Asummary%3A%20'*You%20can%20override%20summary%20for%20the%20API%20here%20using%20*MARKDOWN*%20syntax'%0A---%0A%0A*Please%20type%20below%20more%20information%20about%20this%20API%3A*%0A%0A">Improve this Doc</a>
+  </span>
+  <span class="small pull-right mobile-hide">
+    <a href="https://github.com/sakno/DotNext/blob/gh-pages/src/DotNext.Metaprogramming/Metaprogramming/CodeGenerator.cs/#L156">View Source</a>
+  </span>
+  <a id="DotNext_Metaprogramming_CodeGenerator_PreIncrementAssign_" data-uid="DotNext.Metaprogramming.CodeGenerator.PreIncrementAssign*"></a>
+  <h4 id="DotNext_Metaprogramming_CodeGenerator_PreIncrementAssign_System_Linq_Expressions_IndexExpression_" data-uid="DotNext.Metaprogramming.CodeGenerator.PreIncrementAssign(System.Linq.Expressions.IndexExpression)">PreIncrementAssign(IndexExpression)</h4>
   <div class="markdown level1 summary"><p>Adds an expression that increments given field or property by 1 and assigns the result back to the member.</p>
-</div>
-  <div class="markdown level1 conceptual"></div>
-  <h5 class="decalaration">Declaration</h5>
-  <div class="codewrapper">
-    <pre><code class="lang-csharp hljs">public static void PreIncrementAssign(IndexExpression member)</code></pre>
-  </div>
-  <h5 class="parameters">Parameters</h5>
-  <table class="table table-bordered table-striped table-condensed">
-    <thead>
-      <tr>
-        <th>Type</th>
-        <th>Name</th>
-        <th>Description</th>
-      </tr>
-    </thead>
-    <tbody>
-      <tr>
-        <td><a class="xref" href="https://docs.microsoft.com/dotnet/api/system.linq.expressions.indexexpression">IndexExpression</a></td>
-        <td><span class="parametername">member</span></td>
+</div>
+  <div class="markdown level1 conceptual"></div>
+  <h5 class="decalaration">Declaration</h5>
+  <div class="codewrapper">
+    <pre><code class="lang-csharp hljs">public static void PreIncrementAssign(IndexExpression member)</code></pre>
+  </div>
+  <h5 class="parameters">Parameters</h5>
+  <table class="table table-bordered table-striped table-condensed">
+    <thead>
+      <tr>
+        <th>Type</th>
+        <th>Name</th>
+        <th>Description</th>
+      </tr>
+    </thead>
+    <tbody>
+      <tr>
+        <td><a class="xref" href="https://docs.microsoft.com/dotnet/api/system.linq.expressions.indexexpression">IndexExpression</a></td>
+        <td><span class="parametername">member</span></td>
         <td><p>The member to be modified.</p>
-</td>
-      </tr>
-    </tbody>
-  </table>
-  <h5 class="exceptions">Exceptions</h5>
-  <table class="table table-bordered table-striped table-condensed">
-    <thead>
-      <tr>
-        <th>Type</th>
-        <th>Condition</th>
-      </tr>
-    </thead>
-    <tbody>
-      <tr>
-        <td><a class="xref" href="https://docs.microsoft.com/dotnet/api/system.invalidoperationexception">InvalidOperationException</a></td>
-        <td><p>Attempts to call this method out of lexical scope.</p>
-</td>
-      </tr>
-    </tbody>
-  </table>
-  <span class="small pull-right mobile-hide">
-    <span class="divider">|</span>
-    <a href="https://github.com/sakno/dotNext/new/gh-pages/apiSpec/new?filename=DotNext_Metaprogramming_CodeGenerator_PreIncrementAssign_System_Linq_Expressions_MemberExpression_.md&amp;value=---%0Auid%3A%20DotNext.Metaprogramming.CodeGenerator.PreIncrementAssign(System.Linq.Expressions.MemberExpression)%0Asummary%3A%20'*You%20can%20override%20summary%20for%20the%20API%20here%20using%20*MARKDOWN*%20syntax'%0A---%0A%0A*Please%20type%20below%20more%20information%20about%20this%20API%3A*%0A%0A">Improve this Doc</a>
-  </span>
-  <span class="small pull-right mobile-hide">
-    <a href="https://github.com/sakno/dotNext/blob/gh-pages/src/DotNext.Metaprogramming/Metaprogramming/CodeGenerator.cs/#L128">View Source</a>
-  </span>
-  <a id="DotNext_Metaprogramming_CodeGenerator_PreIncrementAssign_" data-uid="DotNext.Metaprogramming.CodeGenerator.PreIncrementAssign*"></a>
-  <h4 id="DotNext_Metaprogramming_CodeGenerator_PreIncrementAssign_System_Linq_Expressions_MemberExpression_" data-uid="DotNext.Metaprogramming.CodeGenerator.PreIncrementAssign(System.Linq.Expressions.MemberExpression)">PreIncrementAssign(MemberExpression)</h4>
+</td>
+      </tr>
+    </tbody>
+  </table>
+  <h5 class="exceptions">Exceptions</h5>
+  <table class="table table-bordered table-striped table-condensed">
+    <thead>
+      <tr>
+        <th>Type</th>
+        <th>Condition</th>
+      </tr>
+    </thead>
+    <tbody>
+      <tr>
+        <td><a class="xref" href="https://docs.microsoft.com/dotnet/api/system.invalidoperationexception">InvalidOperationException</a></td>
+        <td><p>Attempts to call this method out of lexical scope.</p>
+</td>
+      </tr>
+    </tbody>
+  </table>
+  <span class="small pull-right mobile-hide">
+    <span class="divider">|</span>
+    <a href="https://github.com/sakno/DotNext/new/gh-pages/apiSpec/new?filename=DotNext_Metaprogramming_CodeGenerator_PreIncrementAssign_System_Linq_Expressions_MemberExpression_.md&amp;value=---%0Auid%3A%20DotNext.Metaprogramming.CodeGenerator.PreIncrementAssign(System.Linq.Expressions.MemberExpression)%0Asummary%3A%20'*You%20can%20override%20summary%20for%20the%20API%20here%20using%20*MARKDOWN*%20syntax'%0A---%0A%0A*Please%20type%20below%20more%20information%20about%20this%20API%3A*%0A%0A">Improve this Doc</a>
+  </span>
+  <span class="small pull-right mobile-hide">
+    <a href="https://github.com/sakno/DotNext/blob/gh-pages/src/DotNext.Metaprogramming/Metaprogramming/CodeGenerator.cs/#L128">View Source</a>
+  </span>
+  <a id="DotNext_Metaprogramming_CodeGenerator_PreIncrementAssign_" data-uid="DotNext.Metaprogramming.CodeGenerator.PreIncrementAssign*"></a>
+  <h4 id="DotNext_Metaprogramming_CodeGenerator_PreIncrementAssign_System_Linq_Expressions_MemberExpression_" data-uid="DotNext.Metaprogramming.CodeGenerator.PreIncrementAssign(System.Linq.Expressions.MemberExpression)">PreIncrementAssign(MemberExpression)</h4>
   <div class="markdown level1 summary"><p>Adds an expression that increments given field or property by 1 and assigns the result back to the member.</p>
-</div>
-  <div class="markdown level1 conceptual"></div>
-  <h5 class="decalaration">Declaration</h5>
-  <div class="codewrapper">
-    <pre><code class="lang-csharp hljs">public static void PreIncrementAssign(MemberExpression member)</code></pre>
-  </div>
-  <h5 class="parameters">Parameters</h5>
-  <table class="table table-bordered table-striped table-condensed">
-    <thead>
-      <tr>
-        <th>Type</th>
-        <th>Name</th>
-        <th>Description</th>
-      </tr>
-    </thead>
-    <tbody>
-      <tr>
-        <td><a class="xref" href="https://docs.microsoft.com/dotnet/api/system.linq.expressions.memberexpression">MemberExpression</a></td>
-        <td><span class="parametername">member</span></td>
+</div>
+  <div class="markdown level1 conceptual"></div>
+  <h5 class="decalaration">Declaration</h5>
+  <div class="codewrapper">
+    <pre><code class="lang-csharp hljs">public static void PreIncrementAssign(MemberExpression member)</code></pre>
+  </div>
+  <h5 class="parameters">Parameters</h5>
+  <table class="table table-bordered table-striped table-condensed">
+    <thead>
+      <tr>
+        <th>Type</th>
+        <th>Name</th>
+        <th>Description</th>
+      </tr>
+    </thead>
+    <tbody>
+      <tr>
+        <td><a class="xref" href="https://docs.microsoft.com/dotnet/api/system.linq.expressions.memberexpression">MemberExpression</a></td>
+        <td><span class="parametername">member</span></td>
         <td><p>The member to be modified.</p>
-</td>
-      </tr>
-    </tbody>
-  </table>
-  <h5 class="exceptions">Exceptions</h5>
-  <table class="table table-bordered table-striped table-condensed">
-    <thead>
-      <tr>
-        <th>Type</th>
-        <th>Condition</th>
-      </tr>
-    </thead>
-    <tbody>
-      <tr>
-        <td><a class="xref" href="https://docs.microsoft.com/dotnet/api/system.invalidoperationexception">InvalidOperationException</a></td>
-        <td><p>Attempts to call this method out of lexical scope.</p>
-</td>
-      </tr>
-    </tbody>
-  </table>
-  <span class="small pull-right mobile-hide">
-    <span class="divider">|</span>
-    <a href="https://github.com/sakno/dotNext/new/gh-pages/apiSpec/new?filename=DotNext_Metaprogramming_CodeGenerator_PreIncrementAssign_System_Linq_Expressions_ParameterExpression_.md&amp;value=---%0Auid%3A%20DotNext.Metaprogramming.CodeGenerator.PreIncrementAssign(System.Linq.Expressions.ParameterExpression)%0Asummary%3A%20'*You%20can%20override%20summary%20for%20the%20API%20here%20using%20*MARKDOWN*%20syntax'%0A---%0A%0A*Please%20type%20below%20more%20information%20about%20this%20API%3A*%0A%0A">Improve this Doc</a>
-  </span>
-  <span class="small pull-right mobile-hide">
-    <a href="https://github.com/sakno/dotNext/blob/gh-pages/src/DotNext.Metaprogramming/Metaprogramming/CodeGenerator.cs/#L101">View Source</a>
-  </span>
-  <a id="DotNext_Metaprogramming_CodeGenerator_PreIncrementAssign_" data-uid="DotNext.Metaprogramming.CodeGenerator.PreIncrementAssign*"></a>
-  <h4 id="DotNext_Metaprogramming_CodeGenerator_PreIncrementAssign_System_Linq_Expressions_ParameterExpression_" data-uid="DotNext.Metaprogramming.CodeGenerator.PreIncrementAssign(System.Linq.Expressions.ParameterExpression)">PreIncrementAssign(ParameterExpression)</h4>
+</td>
+      </tr>
+    </tbody>
+  </table>
+  <h5 class="exceptions">Exceptions</h5>
+  <table class="table table-bordered table-striped table-condensed">
+    <thead>
+      <tr>
+        <th>Type</th>
+        <th>Condition</th>
+      </tr>
+    </thead>
+    <tbody>
+      <tr>
+        <td><a class="xref" href="https://docs.microsoft.com/dotnet/api/system.invalidoperationexception">InvalidOperationException</a></td>
+        <td><p>Attempts to call this method out of lexical scope.</p>
+</td>
+      </tr>
+    </tbody>
+  </table>
+  <span class="small pull-right mobile-hide">
+    <span class="divider">|</span>
+    <a href="https://github.com/sakno/DotNext/new/gh-pages/apiSpec/new?filename=DotNext_Metaprogramming_CodeGenerator_PreIncrementAssign_System_Linq_Expressions_ParameterExpression_.md&amp;value=---%0Auid%3A%20DotNext.Metaprogramming.CodeGenerator.PreIncrementAssign(System.Linq.Expressions.ParameterExpression)%0Asummary%3A%20'*You%20can%20override%20summary%20for%20the%20API%20here%20using%20*MARKDOWN*%20syntax'%0A---%0A%0A*Please%20type%20below%20more%20information%20about%20this%20API%3A*%0A%0A">Improve this Doc</a>
+  </span>
+  <span class="small pull-right mobile-hide">
+    <a href="https://github.com/sakno/DotNext/blob/gh-pages/src/DotNext.Metaprogramming/Metaprogramming/CodeGenerator.cs/#L101">View Source</a>
+  </span>
+  <a id="DotNext_Metaprogramming_CodeGenerator_PreIncrementAssign_" data-uid="DotNext.Metaprogramming.CodeGenerator.PreIncrementAssign*"></a>
+  <h4 id="DotNext_Metaprogramming_CodeGenerator_PreIncrementAssign_System_Linq_Expressions_ParameterExpression_" data-uid="DotNext.Metaprogramming.CodeGenerator.PreIncrementAssign(System.Linq.Expressions.ParameterExpression)">PreIncrementAssign(ParameterExpression)</h4>
   <div class="markdown level1 summary"><p>Adds an expression that increments given variable by 1 and assigns the result back to the variable.</p>
-</div>
-  <div class="markdown level1 conceptual"></div>
-  <h5 class="decalaration">Declaration</h5>
-  <div class="codewrapper">
-    <pre><code class="lang-csharp hljs">public static void PreIncrementAssign(ParameterExpression variable)</code></pre>
-  </div>
-  <h5 class="parameters">Parameters</h5>
-  <table class="table table-bordered table-striped table-condensed">
-    <thead>
-      <tr>
-        <th>Type</th>
-        <th>Name</th>
-        <th>Description</th>
-      </tr>
-    </thead>
-    <tbody>
-      <tr>
-        <td><a class="xref" href="https://docs.microsoft.com/dotnet/api/system.linq.expressions.parameterexpression">ParameterExpression</a></td>
-        <td><span class="parametername">variable</span></td>
+</div>
+  <div class="markdown level1 conceptual"></div>
+  <h5 class="decalaration">Declaration</h5>
+  <div class="codewrapper">
+    <pre><code class="lang-csharp hljs">public static void PreIncrementAssign(ParameterExpression variable)</code></pre>
+  </div>
+  <h5 class="parameters">Parameters</h5>
+  <table class="table table-bordered table-striped table-condensed">
+    <thead>
+      <tr>
+        <th>Type</th>
+        <th>Name</th>
+        <th>Description</th>
+      </tr>
+    </thead>
+    <tbody>
+      <tr>
+        <td><a class="xref" href="https://docs.microsoft.com/dotnet/api/system.linq.expressions.parameterexpression">ParameterExpression</a></td>
+        <td><span class="parametername">variable</span></td>
         <td><p>The variable to be modified.</p>
-</td>
-      </tr>
-    </tbody>
-  </table>
-  <h5 class="exceptions">Exceptions</h5>
-  <table class="table table-bordered table-striped table-condensed">
-    <thead>
-      <tr>
-        <th>Type</th>
-        <th>Condition</th>
-      </tr>
-    </thead>
-    <tbody>
-      <tr>
-        <td><a class="xref" href="https://docs.microsoft.com/dotnet/api/system.invalidoperationexception">InvalidOperationException</a></td>
-        <td><p>Attempts to call this method out of lexical scope.</p>
-</td>
-      </tr>
-    </tbody>
-  </table>
-  <span class="small pull-right mobile-hide">
-    <span class="divider">|</span>
-    <a href="https://github.com/sakno/dotNext/new/gh-pages/apiSpec/new?filename=DotNext_Metaprogramming_CodeGenerator_Rethrow.md&amp;value=---%0Auid%3A%20DotNext.Metaprogramming.CodeGenerator.Rethrow%0Asummary%3A%20'*You%20can%20override%20summary%20for%20the%20API%20here%20using%20*MARKDOWN*%20syntax'%0A---%0A%0A*Please%20type%20below%20more%20information%20about%20this%20API%3A*%0A%0A">Improve this Doc</a>
-  </span>
-  <span class="small pull-right mobile-hide">
-    <a href="https://github.com/sakno/dotNext/blob/gh-pages/src/DotNext.Metaprogramming/Metaprogramming/CodeGenerator.cs/#L691">View Source</a>
-  </span>
-  <a id="DotNext_Metaprogramming_CodeGenerator_Rethrow_" data-uid="DotNext.Metaprogramming.CodeGenerator.Rethrow*"></a>
-  <h4 id="DotNext_Metaprogramming_CodeGenerator_Rethrow" data-uid="DotNext.Metaprogramming.CodeGenerator.Rethrow">Rethrow()</h4>
+</td>
+      </tr>
+    </tbody>
+  </table>
+  <h5 class="exceptions">Exceptions</h5>
+  <table class="table table-bordered table-striped table-condensed">
+    <thead>
+      <tr>
+        <th>Type</th>
+        <th>Condition</th>
+      </tr>
+    </thead>
+    <tbody>
+      <tr>
+        <td><a class="xref" href="https://docs.microsoft.com/dotnet/api/system.invalidoperationexception">InvalidOperationException</a></td>
+        <td><p>Attempts to call this method out of lexical scope.</p>
+</td>
+      </tr>
+    </tbody>
+  </table>
+  <span class="small pull-right mobile-hide">
+    <span class="divider">|</span>
+    <a href="https://github.com/sakno/DotNext/new/gh-pages/apiSpec/new?filename=DotNext_Metaprogramming_CodeGenerator_Rethrow.md&amp;value=---%0Auid%3A%20DotNext.Metaprogramming.CodeGenerator.Rethrow%0Asummary%3A%20'*You%20can%20override%20summary%20for%20the%20API%20here%20using%20*MARKDOWN*%20syntax'%0A---%0A%0A*Please%20type%20below%20more%20information%20about%20this%20API%3A*%0A%0A">Improve this Doc</a>
+  </span>
+  <span class="small pull-right mobile-hide">
+    <a href="https://github.com/sakno/DotNext/blob/gh-pages/src/DotNext.Metaprogramming/Metaprogramming/CodeGenerator.cs/#L691">View Source</a>
+  </span>
+  <a id="DotNext_Metaprogramming_CodeGenerator_Rethrow_" data-uid="DotNext.Metaprogramming.CodeGenerator.Rethrow*"></a>
+  <h4 id="DotNext_Metaprogramming_CodeGenerator_Rethrow" data-uid="DotNext.Metaprogramming.CodeGenerator.Rethrow">Rethrow()</h4>
   <div class="markdown level1 summary"><p>Adds re-throw statement.</p>
-</div>
-  <div class="markdown level1 conceptual"></div>
-  <h5 class="decalaration">Declaration</h5>
-  <div class="codewrapper">
-    <pre><code class="lang-csharp hljs">public static void Rethrow()</code></pre>
-  </div>
-  <h5 class="exceptions">Exceptions</h5>
-  <table class="table table-bordered table-striped table-condensed">
-    <thead>
-      <tr>
-        <th>Type</th>
-        <th>Condition</th>
-      </tr>
-    </thead>
-    <tbody>
-      <tr>
-        <td><a class="xref" href="https://docs.microsoft.com/dotnet/api/system.invalidoperationexception">InvalidOperationException</a></td>
+</div>
+  <div class="markdown level1 conceptual"></div>
+  <h5 class="decalaration">Declaration</h5>
+  <div class="codewrapper">
+    <pre><code class="lang-csharp hljs">public static void Rethrow()</code></pre>
+  </div>
+  <h5 class="exceptions">Exceptions</h5>
+  <table class="table table-bordered table-striped table-condensed">
+    <thead>
+      <tr>
+        <th>Type</th>
+        <th>Condition</th>
+      </tr>
+    </thead>
+    <tbody>
+      <tr>
+        <td><a class="xref" href="https://docs.microsoft.com/dotnet/api/system.invalidoperationexception">InvalidOperationException</a></td>
         <td><p>Attempts to call this method out of catch clause.</p>
-</td>
-      </tr>
-    </tbody>
-  </table>
-  <span class="small pull-right mobile-hide">
-    <span class="divider">|</span>
-    <a href="https://github.com/sakno/dotNext/new/gh-pages/apiSpec/new?filename=DotNext_Metaprogramming_CodeGenerator_Return_System_Linq_Expressions_Expression_.md&amp;value=---%0Auid%3A%20DotNext.Metaprogramming.CodeGenerator.Return(System.Linq.Expressions.Expression)%0Asummary%3A%20'*You%20can%20override%20summary%20for%20the%20API%20here%20using%20*MARKDOWN*%20syntax'%0A---%0A%0A*Please%20type%20below%20more%20information%20about%20this%20API%3A*%0A%0A">Improve this Doc</a>
-  </span>
-  <span class="small pull-right mobile-hide">
-    <a href="https://github.com/sakno/dotNext/blob/gh-pages/src/DotNext.Metaprogramming/Metaprogramming/CodeGenerator.cs/#L1126">View Source</a>
-  </span>
-  <a id="DotNext_Metaprogramming_CodeGenerator_Return_" data-uid="DotNext.Metaprogramming.CodeGenerator.Return*"></a>
-  <h4 id="DotNext_Metaprogramming_CodeGenerator_Return_System_Linq_Expressions_Expression_" data-uid="DotNext.Metaprogramming.CodeGenerator.Return(System.Linq.Expressions.Expression)">Return(Expression)</h4>
+</td>
+      </tr>
+    </tbody>
+  </table>
+  <span class="small pull-right mobile-hide">
+    <span class="divider">|</span>
+    <a href="https://github.com/sakno/DotNext/new/gh-pages/apiSpec/new?filename=DotNext_Metaprogramming_CodeGenerator_Return_System_Linq_Expressions_Expression_.md&amp;value=---%0Auid%3A%20DotNext.Metaprogramming.CodeGenerator.Return(System.Linq.Expressions.Expression)%0Asummary%3A%20'*You%20can%20override%20summary%20for%20the%20API%20here%20using%20*MARKDOWN*%20syntax'%0A---%0A%0A*Please%20type%20below%20more%20information%20about%20this%20API%3A*%0A%0A">Improve this Doc</a>
+  </span>
+  <span class="small pull-right mobile-hide">
+    <a href="https://github.com/sakno/DotNext/blob/gh-pages/src/DotNext.Metaprogramming/Metaprogramming/CodeGenerator.cs/#L1126">View Source</a>
+  </span>
+  <a id="DotNext_Metaprogramming_CodeGenerator_Return_" data-uid="DotNext.Metaprogramming.CodeGenerator.Return*"></a>
+  <h4 id="DotNext_Metaprogramming_CodeGenerator_Return_System_Linq_Expressions_Expression_" data-uid="DotNext.Metaprogramming.CodeGenerator.Return(System.Linq.Expressions.Expression)">Return(Expression)</h4>
   <div class="markdown level1 summary"><p>Adds <code>return</code> instruction to return from
 underlying lambda function having non-<a class="xref" href="https://docs.microsoft.com/dotnet/api/system.void">Void</a>
 return type.</p>
-</div>
-  <div class="markdown level1 conceptual"></div>
-  <h5 class="decalaration">Declaration</h5>
-  <div class="codewrapper">
-    <pre><code class="lang-csharp hljs">public static void Return(Expression result = null)</code></pre>
-  </div>
-  <h5 class="parameters">Parameters</h5>
-  <table class="table table-bordered table-striped table-condensed">
-    <thead>
-      <tr>
-        <th>Type</th>
-        <th>Name</th>
-        <th>Description</th>
-      </tr>
-    </thead>
-    <tbody>
-      <tr>
-        <td><a class="xref" href="https://docs.microsoft.com/dotnet/api/system.linq.expressions.expression">Expression</a></td>
-        <td><span class="parametername">result</span></td>
+</div>
+  <div class="markdown level1 conceptual"></div>
+  <h5 class="decalaration">Declaration</h5>
+  <div class="codewrapper">
+    <pre><code class="lang-csharp hljs">public static void Return(Expression result = null)</code></pre>
+  </div>
+  <h5 class="parameters">Parameters</h5>
+  <table class="table table-bordered table-striped table-condensed">
+    <thead>
+      <tr>
+        <th>Type</th>
+        <th>Name</th>
+        <th>Description</th>
+      </tr>
+    </thead>
+    <tbody>
+      <tr>
+        <td><a class="xref" href="https://docs.microsoft.com/dotnet/api/system.linq.expressions.expression">Expression</a></td>
+        <td><span class="parametername">result</span></td>
         <td><p>Optional value to be returned from the lambda function.</p>
-</td>
-      </tr>
-    </tbody>
-  </table>
-  <h5 class="exceptions">Exceptions</h5>
-  <table class="table table-bordered table-striped table-condensed">
-    <thead>
-      <tr>
-        <th>Type</th>
-        <th>Condition</th>
-      </tr>
-    </thead>
-    <tbody>
-      <tr>
-        <td><a class="xref" href="https://docs.microsoft.com/dotnet/api/system.invalidoperationexception">InvalidOperationException</a></td>
+</td>
+      </tr>
+    </tbody>
+  </table>
+  <h5 class="exceptions">Exceptions</h5>
+  <table class="table table-bordered table-striped table-condensed">
+    <thead>
+      <tr>
+        <th>Type</th>
+        <th>Condition</th>
+      </tr>
+    </thead>
+    <tbody>
+      <tr>
+        <td><a class="xref" href="https://docs.microsoft.com/dotnet/api/system.invalidoperationexception">InvalidOperationException</a></td>
         <td><p>This method is not called from within body of lambda function.</p>
-</td>
-      </tr>
-    </tbody>
-  </table>
-  <span class="small pull-right mobile-hide">
-    <span class="divider">|</span>
-    <a href="https://github.com/sakno/dotNext/new/gh-pages/apiSpec/new?filename=DotNext_Metaprogramming_CodeGenerator_Switch_System_Linq_Expressions_Expression_.md&amp;value=---%0Auid%3A%20DotNext.Metaprogramming.CodeGenerator.Switch(System.Linq.Expressions.Expression)%0Asummary%3A%20'*You%20can%20override%20summary%20for%20the%20API%20here%20using%20*MARKDOWN*%20syntax'%0A---%0A%0A*Please%20type%20below%20more%20information%20about%20this%20API%3A*%0A%0A">Improve this Doc</a>
-  </span>
-  <span class="small pull-right mobile-hide">
-    <a href="https://github.com/sakno/dotNext/blob/gh-pages/src/DotNext.Metaprogramming/Metaprogramming/CodeGenerator.cs/#L774">View Source</a>
-  </span>
-  <a id="DotNext_Metaprogramming_CodeGenerator_Switch_" data-uid="DotNext.Metaprogramming.CodeGenerator.Switch*"></a>
-  <h4 id="DotNext_Metaprogramming_CodeGenerator_Switch_System_Linq_Expressions_Expression_" data-uid="DotNext.Metaprogramming.CodeGenerator.Switch(System.Linq.Expressions.Expression)">Switch(Expression)</h4>
+</td>
+      </tr>
+    </tbody>
+  </table>
+  <span class="small pull-right mobile-hide">
+    <span class="divider">|</span>
+    <a href="https://github.com/sakno/DotNext/new/gh-pages/apiSpec/new?filename=DotNext_Metaprogramming_CodeGenerator_Switch_System_Linq_Expressions_Expression_.md&amp;value=---%0Auid%3A%20DotNext.Metaprogramming.CodeGenerator.Switch(System.Linq.Expressions.Expression)%0Asummary%3A%20'*You%20can%20override%20summary%20for%20the%20API%20here%20using%20*MARKDOWN*%20syntax'%0A---%0A%0A*Please%20type%20below%20more%20information%20about%20this%20API%3A*%0A%0A">Improve this Doc</a>
+  </span>
+  <span class="small pull-right mobile-hide">
+    <a href="https://github.com/sakno/DotNext/blob/gh-pages/src/DotNext.Metaprogramming/Metaprogramming/CodeGenerator.cs/#L774">View Source</a>
+  </span>
+  <a id="DotNext_Metaprogramming_CodeGenerator_Switch_" data-uid="DotNext.Metaprogramming.CodeGenerator.Switch*"></a>
+  <h4 id="DotNext_Metaprogramming_CodeGenerator_Switch_System_Linq_Expressions_Expression_" data-uid="DotNext.Metaprogramming.CodeGenerator.Switch(System.Linq.Expressions.Expression)">Switch(Expression)</h4>
   <div class="markdown level1 summary"><p>Adds selection expression.</p>
-</div>
-  <div class="markdown level1 conceptual"></div>
-  <h5 class="decalaration">Declaration</h5>
-  <div class="codewrapper">
-    <pre><code class="lang-csharp hljs">public static SwitchBuilder Switch(Expression value)</code></pre>
-  </div>
-  <h5 class="parameters">Parameters</h5>
-  <table class="table table-bordered table-striped table-condensed">
-    <thead>
-      <tr>
-        <th>Type</th>
-        <th>Name</th>
-        <th>Description</th>
-      </tr>
-    </thead>
-    <tbody>
-      <tr>
-        <td><a class="xref" href="https://docs.microsoft.com/dotnet/api/system.linq.expressions.expression">Expression</a></td>
-        <td><span class="parametername">value</span></td>
+</div>
+  <div class="markdown level1 conceptual"></div>
+  <h5 class="decalaration">Declaration</h5>
+  <div class="codewrapper">
+    <pre><code class="lang-csharp hljs">public static SwitchBuilder Switch(Expression value)</code></pre>
+  </div>
+  <h5 class="parameters">Parameters</h5>
+  <table class="table table-bordered table-striped table-condensed">
+    <thead>
+      <tr>
+        <th>Type</th>
+        <th>Name</th>
+        <th>Description</th>
+      </tr>
+    </thead>
+    <tbody>
+      <tr>
+        <td><a class="xref" href="https://docs.microsoft.com/dotnet/api/system.linq.expressions.expression">Expression</a></td>
+        <td><span class="parametername">value</span></td>
         <td><p>The value to be handled by the selection expression.</p>
-</td>
-      </tr>
-    </tbody>
-  </table>
-  <h5 class="returns">Returns</h5>
-  <table class="table table-bordered table-striped table-condensed">
-    <thead>
-      <tr>
-        <th>Type</th>
-        <th>Description</th>
-      </tr>
-    </thead>
-    <tbody>
-      <tr>
-        <td><a class="xref" href="DotNext.Metaprogramming.SwitchBuilder.html">SwitchBuilder</a></td>
+</td>
+      </tr>
+    </tbody>
+  </table>
+  <h5 class="returns">Returns</h5>
+  <table class="table table-bordered table-striped table-condensed">
+    <thead>
+      <tr>
+        <th>Type</th>
+        <th>Description</th>
+      </tr>
+    </thead>
+    <tbody>
+      <tr>
+        <td><a class="xref" href="DotNext.Metaprogramming.SwitchBuilder.html">SwitchBuilder</a></td>
         <td><p>A new instance of selection expression builder.</p>
-</td>
-      </tr>
-    </tbody>
-  </table>
-  <h5 class="exceptions">Exceptions</h5>
-  <table class="table table-bordered table-striped table-condensed">
-    <thead>
-      <tr>
-        <th>Type</th>
-        <th>Condition</th>
-      </tr>
-    </thead>
-    <tbody>
-      <tr>
-        <td><a class="xref" href="https://docs.microsoft.com/dotnet/api/system.invalidoperationexception">InvalidOperationException</a></td>
-        <td><p>Attempts to call this method out of lexical scope.</p>
-</td>
-      </tr>
-    </tbody>
-  </table>
-  <h5 id="DotNext_Metaprogramming_CodeGenerator_Switch_System_Linq_Expressions_Expression__seealso">See Also</h5>
-  <div class="seealso">
-      <div><span><a href="https://docs.microsoft.com/en-us/dotnet/csharp/language-reference/keywords/switch">switch Statement</a></span></div>
-  </div>
-  <span class="small pull-right mobile-hide">
-    <span class="divider">|</span>
-    <a href="https://github.com/sakno/dotNext/new/gh-pages/apiSpec/new?filename=DotNext_Metaprogramming_CodeGenerator_Then_DotNext_Metaprogramming_ConditionalBuilder_System_Action_.md&amp;value=---%0Auid%3A%20DotNext.Metaprogramming.CodeGenerator.Then(DotNext.Metaprogramming.ConditionalBuilder%2CSystem.Action)%0Asummary%3A%20'*You%20can%20override%20summary%20for%20the%20API%20here%20using%20*MARKDOWN*%20syntax'%0A---%0A%0A*Please%20type%20below%20more%20information%20about%20this%20API%3A*%0A%0A">Improve this Doc</a>
-  </span>
-  <span class="small pull-right mobile-hide">
-    <a href="https://github.com/sakno/dotNext/blob/gh-pages/src/DotNext.Metaprogramming/Metaprogramming/CodeGenerator.cs/#L496">View Source</a>
-  </span>
-  <a id="DotNext_Metaprogramming_CodeGenerator_Then_" data-uid="DotNext.Metaprogramming.CodeGenerator.Then*"></a>
-  <h4 id="DotNext_Metaprogramming_CodeGenerator_Then_DotNext_Metaprogramming_ConditionalBuilder_System_Action_" data-uid="DotNext.Metaprogramming.CodeGenerator.Then(DotNext.Metaprogramming.ConditionalBuilder,System.Action)">Then(ConditionalBuilder, Action)</h4>
+</td>
+      </tr>
+    </tbody>
+  </table>
+  <h5 class="exceptions">Exceptions</h5>
+  <table class="table table-bordered table-striped table-condensed">
+    <thead>
+      <tr>
+        <th>Type</th>
+        <th>Condition</th>
+      </tr>
+    </thead>
+    <tbody>
+      <tr>
+        <td><a class="xref" href="https://docs.microsoft.com/dotnet/api/system.invalidoperationexception">InvalidOperationException</a></td>
+        <td><p>Attempts to call this method out of lexical scope.</p>
+</td>
+      </tr>
+    </tbody>
+  </table>
+  <h5 id="DotNext_Metaprogramming_CodeGenerator_Switch_System_Linq_Expressions_Expression__seealso">See Also</h5>
+  <div class="seealso">
+      <div><span><a href="https://docs.microsoft.com/en-us/dotnet/csharp/language-reference/keywords/switch">switch Statement</a></span></div>
+  </div>
+  <span class="small pull-right mobile-hide">
+    <span class="divider">|</span>
+    <a href="https://github.com/sakno/DotNext/new/gh-pages/apiSpec/new?filename=DotNext_Metaprogramming_CodeGenerator_Then_DotNext_Metaprogramming_ConditionalBuilder_System_Action_.md&amp;value=---%0Auid%3A%20DotNext.Metaprogramming.CodeGenerator.Then(DotNext.Metaprogramming.ConditionalBuilder%2CSystem.Action)%0Asummary%3A%20'*You%20can%20override%20summary%20for%20the%20API%20here%20using%20*MARKDOWN*%20syntax'%0A---%0A%0A*Please%20type%20below%20more%20information%20about%20this%20API%3A*%0A%0A">Improve this Doc</a>
+  </span>
+  <span class="small pull-right mobile-hide">
+    <a href="https://github.com/sakno/DotNext/blob/gh-pages/src/DotNext.Metaprogramming/Metaprogramming/CodeGenerator.cs/#L496">View Source</a>
+  </span>
+  <a id="DotNext_Metaprogramming_CodeGenerator_Then_" data-uid="DotNext.Metaprogramming.CodeGenerator.Then*"></a>
+  <h4 id="DotNext_Metaprogramming_CodeGenerator_Then_DotNext_Metaprogramming_ConditionalBuilder_System_Action_" data-uid="DotNext.Metaprogramming.CodeGenerator.Then(DotNext.Metaprogramming.ConditionalBuilder,System.Action)">Then(ConditionalBuilder, Action)</h4>
   <div class="markdown level1 summary"><p>Constructs positive branch of the conditional expression.</p>
-</div>
-  <div class="markdown level1 conceptual"></div>
-  <h5 class="decalaration">Declaration</h5>
-  <div class="codewrapper">
-    <pre><code class="lang-csharp hljs">public static ConditionalBuilder Then(this ConditionalBuilder builder, Action body)</code></pre>
-  </div>
-  <h5 class="parameters">Parameters</h5>
-  <table class="table table-bordered table-striped table-condensed">
-    <thead>
-      <tr>
-        <th>Type</th>
-        <th>Name</th>
-        <th>Description</th>
-      </tr>
-    </thead>
-    <tbody>
-      <tr>
-        <td><a class="xref" href="DotNext.Metaprogramming.ConditionalBuilder.html">ConditionalBuilder</a></td>
-        <td><span class="parametername">builder</span></td>
+</div>
+  <div class="markdown level1 conceptual"></div>
+  <h5 class="decalaration">Declaration</h5>
+  <div class="codewrapper">
+    <pre><code class="lang-csharp hljs">public static ConditionalBuilder Then(this ConditionalBuilder builder, Action body)</code></pre>
+  </div>
+  <h5 class="parameters">Parameters</h5>
+  <table class="table table-bordered table-striped table-condensed">
+    <thead>
+      <tr>
+        <th>Type</th>
+        <th>Name</th>
+        <th>Description</th>
+      </tr>
+    </thead>
+    <tbody>
+      <tr>
+        <td><a class="xref" href="DotNext.Metaprogramming.ConditionalBuilder.html">ConditionalBuilder</a></td>
+        <td><span class="parametername">builder</span></td>
         <td><p>Conditional statement builder.</p>
-</td>
-      </tr>
-      <tr>
-        <td><a class="xref" href="https://docs.microsoft.com/dotnet/api/system.action">Action</a></td>
-        <td><span class="parametername">body</span></td>
+</td>
+      </tr>
+      <tr>
+        <td><a class="xref" href="https://docs.microsoft.com/dotnet/api/system.action">Action</a></td>
+        <td><span class="parametername">body</span></td>
         <td><p>Branch builder.</p>
-</td>
-      </tr>
-    </tbody>
-  </table>
-  <h5 class="returns">Returns</h5>
-  <table class="table table-bordered table-striped table-condensed">
-    <thead>
-      <tr>
-        <th>Type</th>
-        <th>Description</th>
-      </tr>
-    </thead>
-    <tbody>
-      <tr>
-        <td><a class="xref" href="DotNext.Metaprogramming.ConditionalBuilder.html">ConditionalBuilder</a></td>
+</td>
+      </tr>
+    </tbody>
+  </table>
+  <h5 class="returns">Returns</h5>
+  <table class="table table-bordered table-striped table-condensed">
+    <thead>
+      <tr>
+        <th>Type</th>
+        <th>Description</th>
+      </tr>
+    </thead>
+    <tbody>
+      <tr>
+        <td><a class="xref" href="DotNext.Metaprogramming.ConditionalBuilder.html">ConditionalBuilder</a></td>
         <td><p>Conditional expression builder.</p>
-</td>
-      </tr>
-    </tbody>
-  </table>
-  <h5 class="exceptions">Exceptions</h5>
-  <table class="table table-bordered table-striped table-condensed">
-    <thead>
-      <tr>
-        <th>Type</th>
-        <th>Condition</th>
-      </tr>
-    </thead>
-    <tbody>
-      <tr>
-        <td><a class="xref" href="https://docs.microsoft.com/dotnet/api/system.invalidoperationexception">InvalidOperationException</a></td>
-        <td><p>Attempts to call this method out of lexical scope.</p>
-</td>
-      </tr>
-    </tbody>
-  </table>
-  <span class="small pull-right mobile-hide">
-    <span class="divider">|</span>
-    <a href="https://github.com/sakno/dotNext/new/gh-pages/apiSpec/new?filename=DotNext_Metaprogramming_CodeGenerator_Throw_System_Linq_Expressions_Expression_.md&amp;value=---%0Auid%3A%20DotNext.Metaprogramming.CodeGenerator.Throw(System.Linq.Expressions.Expression)%0Asummary%3A%20'*You%20can%20override%20summary%20for%20the%20API%20here%20using%20*MARKDOWN*%20syntax'%0A---%0A%0A*Please%20type%20below%20more%20information%20about%20this%20API%3A*%0A%0A">Improve this Doc</a>
-  </span>
-  <span class="small pull-right mobile-hide">
-    <a href="https://github.com/sakno/dotNext/blob/gh-pages/src/DotNext.Metaprogramming/Metaprogramming/CodeGenerator.cs/#L678">View Source</a>
-  </span>
-  <a id="DotNext_Metaprogramming_CodeGenerator_Throw_" data-uid="DotNext.Metaprogramming.CodeGenerator.Throw*"></a>
-  <h4 id="DotNext_Metaprogramming_CodeGenerator_Throw_System_Linq_Expressions_Expression_" data-uid="DotNext.Metaprogramming.CodeGenerator.Throw(System.Linq.Expressions.Expression)">Throw(Expression)</h4>
+</td>
+      </tr>
+    </tbody>
+  </table>
+  <h5 class="exceptions">Exceptions</h5>
+  <table class="table table-bordered table-striped table-condensed">
+    <thead>
+      <tr>
+        <th>Type</th>
+        <th>Condition</th>
+      </tr>
+    </thead>
+    <tbody>
+      <tr>
+        <td><a class="xref" href="https://docs.microsoft.com/dotnet/api/system.invalidoperationexception">InvalidOperationException</a></td>
+        <td><p>Attempts to call this method out of lexical scope.</p>
+</td>
+      </tr>
+    </tbody>
+  </table>
+  <span class="small pull-right mobile-hide">
+    <span class="divider">|</span>
+    <a href="https://github.com/sakno/DotNext/new/gh-pages/apiSpec/new?filename=DotNext_Metaprogramming_CodeGenerator_Throw_System_Linq_Expressions_Expression_.md&amp;value=---%0Auid%3A%20DotNext.Metaprogramming.CodeGenerator.Throw(System.Linq.Expressions.Expression)%0Asummary%3A%20'*You%20can%20override%20summary%20for%20the%20API%20here%20using%20*MARKDOWN*%20syntax'%0A---%0A%0A*Please%20type%20below%20more%20information%20about%20this%20API%3A*%0A%0A">Improve this Doc</a>
+  </span>
+  <span class="small pull-right mobile-hide">
+    <a href="https://github.com/sakno/DotNext/blob/gh-pages/src/DotNext.Metaprogramming/Metaprogramming/CodeGenerator.cs/#L678">View Source</a>
+  </span>
+  <a id="DotNext_Metaprogramming_CodeGenerator_Throw_" data-uid="DotNext.Metaprogramming.CodeGenerator.Throw*"></a>
+  <h4 id="DotNext_Metaprogramming_CodeGenerator_Throw_System_Linq_Expressions_Expression_" data-uid="DotNext.Metaprogramming.CodeGenerator.Throw(System.Linq.Expressions.Expression)">Throw(Expression)</h4>
   <div class="markdown level1 summary"><p>Adds <code>throw</code> statement to the compound statement.</p>
-</div>
-  <div class="markdown level1 conceptual"></div>
-  <h5 class="decalaration">Declaration</h5>
-  <div class="codewrapper">
-    <pre><code class="lang-csharp hljs">public static void Throw(Expression exception)</code></pre>
-  </div>
-  <h5 class="parameters">Parameters</h5>
-  <table class="table table-bordered table-striped table-condensed">
-    <thead>
-      <tr>
-        <th>Type</th>
-        <th>Name</th>
-        <th>Description</th>
-      </tr>
-    </thead>
-    <tbody>
-      <tr>
-        <td><a class="xref" href="https://docs.microsoft.com/dotnet/api/system.linq.expressions.expression">Expression</a></td>
-        <td><span class="parametername">exception</span></td>
+</div>
+  <div class="markdown level1 conceptual"></div>
+  <h5 class="decalaration">Declaration</h5>
+  <div class="codewrapper">
+    <pre><code class="lang-csharp hljs">public static void Throw(Expression exception)</code></pre>
+  </div>
+  <h5 class="parameters">Parameters</h5>
+  <table class="table table-bordered table-striped table-condensed">
+    <thead>
+      <tr>
+        <th>Type</th>
+        <th>Name</th>
+        <th>Description</th>
+      </tr>
+    </thead>
+    <tbody>
+      <tr>
+        <td><a class="xref" href="https://docs.microsoft.com/dotnet/api/system.linq.expressions.expression">Expression</a></td>
+        <td><span class="parametername">exception</span></td>
         <td><p>The exception to be thrown.</p>
-</td>
-      </tr>
-    </tbody>
-  </table>
-  <h5 class="exceptions">Exceptions</h5>
-  <table class="table table-bordered table-striped table-condensed">
-    <thead>
-      <tr>
-        <th>Type</th>
-        <th>Condition</th>
-      </tr>
-    </thead>
-    <tbody>
-      <tr>
-        <td><a class="xref" href="https://docs.microsoft.com/dotnet/api/system.invalidoperationexception">InvalidOperationException</a></td>
-        <td><p>Attempts to call this method out of lexical scope.</p>
-</td>
-      </tr>
-    </tbody>
-  </table>
-  <span class="small pull-right mobile-hide">
-    <span class="divider">|</span>
-    <a href="https://github.com/sakno/dotNext/new/gh-pages/apiSpec/new?filename=DotNext_Metaprogramming_CodeGenerator_Throw__1.md&amp;value=---%0Auid%3A%20DotNext.Metaprogramming.CodeGenerator.Throw%60%601%0Asummary%3A%20'*You%20can%20override%20summary%20for%20the%20API%20here%20using%20*MARKDOWN*%20syntax'%0A---%0A%0A*Please%20type%20below%20more%20information%20about%20this%20API%3A*%0A%0A">Improve this Doc</a>
-  </span>
-  <span class="small pull-right mobile-hide">
-    <a href="https://github.com/sakno/dotNext/blob/gh-pages/src/DotNext.Metaprogramming/Metaprogramming/CodeGenerator.cs/#L685">View Source</a>
-  </span>
-  <a id="DotNext_Metaprogramming_CodeGenerator_Throw_" data-uid="DotNext.Metaprogramming.CodeGenerator.Throw*"></a>
-  <h4 id="DotNext_Metaprogramming_CodeGenerator_Throw__1" data-uid="DotNext.Metaprogramming.CodeGenerator.Throw``1">Throw&lt;E&gt;()</h4>
+</td>
+      </tr>
+    </tbody>
+  </table>
+  <h5 class="exceptions">Exceptions</h5>
+  <table class="table table-bordered table-striped table-condensed">
+    <thead>
+      <tr>
+        <th>Type</th>
+        <th>Condition</th>
+      </tr>
+    </thead>
+    <tbody>
+      <tr>
+        <td><a class="xref" href="https://docs.microsoft.com/dotnet/api/system.invalidoperationexception">InvalidOperationException</a></td>
+        <td><p>Attempts to call this method out of lexical scope.</p>
+</td>
+      </tr>
+    </tbody>
+  </table>
+  <span class="small pull-right mobile-hide">
+    <span class="divider">|</span>
+    <a href="https://github.com/sakno/DotNext/new/gh-pages/apiSpec/new?filename=DotNext_Metaprogramming_CodeGenerator_Throw__1.md&amp;value=---%0Auid%3A%20DotNext.Metaprogramming.CodeGenerator.Throw%60%601%0Asummary%3A%20'*You%20can%20override%20summary%20for%20the%20API%20here%20using%20*MARKDOWN*%20syntax'%0A---%0A%0A*Please%20type%20below%20more%20information%20about%20this%20API%3A*%0A%0A">Improve this Doc</a>
+  </span>
+  <span class="small pull-right mobile-hide">
+    <a href="https://github.com/sakno/DotNext/blob/gh-pages/src/DotNext.Metaprogramming/Metaprogramming/CodeGenerator.cs/#L685">View Source</a>
+  </span>
+  <a id="DotNext_Metaprogramming_CodeGenerator_Throw_" data-uid="DotNext.Metaprogramming.CodeGenerator.Throw*"></a>
+  <h4 id="DotNext_Metaprogramming_CodeGenerator_Throw__1" data-uid="DotNext.Metaprogramming.CodeGenerator.Throw``1">Throw&lt;E&gt;()</h4>
   <div class="markdown level1 summary"><p>Adds <code>throw</code> statement to the compound statement.</p>
-</div>
-  <div class="markdown level1 conceptual"></div>
-  <h5 class="decalaration">Declaration</h5>
-  <div class="codewrapper">
+</div>
+  <div class="markdown level1 conceptual"></div>
+  <h5 class="decalaration">Declaration</h5>
+  <div class="codewrapper">
     <pre><code class="lang-csharp hljs">public static void Throw&lt;E&gt;()
-    where E : Exception, new()</code></pre>
-  </div>
-  <h5 class="typeParameters">Type Parameters</h5>
-  <table class="table table-bordered table-striped table-condensed">
-    <thead>
-      <tr>
-        <th>Name</th>
-        <th>Description</th>
-      </tr>
-    </thead>
-    <tbody>
-      <tr>
-        <td><span class="parametername">E</span></td>
+
+    where E : Exception, new()</code></pre>
+  </div>
+  <h5 class="typeParameters">Type Parameters</h5>
+  <table class="table table-bordered table-striped table-condensed">
+    <thead>
+      <tr>
+        <th>Name</th>
+        <th>Description</th>
+      </tr>
+    </thead>
+    <tbody>
+      <tr>
+        <td><span class="parametername">E</span></td>
         <td><p>The exception to be thrown.</p>
-</td>
-      </tr>
-    </tbody>
-  </table>
-  <h5 class="exceptions">Exceptions</h5>
-  <table class="table table-bordered table-striped table-condensed">
-    <thead>
-      <tr>
-        <th>Type</th>
-        <th>Condition</th>
-      </tr>
-    </thead>
-    <tbody>
-      <tr>
-        <td><a class="xref" href="https://docs.microsoft.com/dotnet/api/system.invalidoperationexception">InvalidOperationException</a></td>
-        <td><p>Attempts to call this method out of lexical scope.</p>
-</td>
-      </tr>
-    </tbody>
-  </table>
-  <span class="small pull-right mobile-hide">
-    <span class="divider">|</span>
-    <a href="https://github.com/sakno/dotNext/new/gh-pages/apiSpec/new?filename=DotNext_Metaprogramming_CodeGenerator_Try_System_Action_.md&amp;value=---%0Auid%3A%20DotNext.Metaprogramming.CodeGenerator.Try(System.Action)%0Asummary%3A%20'*You%20can%20override%20summary%20for%20the%20API%20here%20using%20*MARKDOWN*%20syntax'%0A---%0A%0A*Please%20type%20below%20more%20information%20about%20this%20API%3A*%0A%0A">Improve this Doc</a>
-  </span>
-  <span class="small pull-right mobile-hide">
-    <a href="https://github.com/sakno/dotNext/blob/gh-pages/src/DotNext.Metaprogramming/Metaprogramming/CodeGenerator.cs/#L1057">View Source</a>
-  </span>
-  <a id="DotNext_Metaprogramming_CodeGenerator_Try_" data-uid="DotNext.Metaprogramming.CodeGenerator.Try*"></a>
-  <h4 id="DotNext_Metaprogramming_CodeGenerator_Try_System_Action_" data-uid="DotNext.Metaprogramming.CodeGenerator.Try(System.Action)">Try(Action)</h4>
+</td>
+      </tr>
+    </tbody>
+  </table>
+  <h5 class="exceptions">Exceptions</h5>
+  <table class="table table-bordered table-striped table-condensed">
+    <thead>
+      <tr>
+        <th>Type</th>
+        <th>Condition</th>
+      </tr>
+    </thead>
+    <tbody>
+      <tr>
+        <td><a class="xref" href="https://docs.microsoft.com/dotnet/api/system.invalidoperationexception">InvalidOperationException</a></td>
+        <td><p>Attempts to call this method out of lexical scope.</p>
+</td>
+      </tr>
+    </tbody>
+  </table>
+  <span class="small pull-right mobile-hide">
+    <span class="divider">|</span>
+    <a href="https://github.com/sakno/DotNext/new/gh-pages/apiSpec/new?filename=DotNext_Metaprogramming_CodeGenerator_Try_System_Action_.md&amp;value=---%0Auid%3A%20DotNext.Metaprogramming.CodeGenerator.Try(System.Action)%0Asummary%3A%20'*You%20can%20override%20summary%20for%20the%20API%20here%20using%20*MARKDOWN*%20syntax'%0A---%0A%0A*Please%20type%20below%20more%20information%20about%20this%20API%3A*%0A%0A">Improve this Doc</a>
+  </span>
+  <span class="small pull-right mobile-hide">
+    <a href="https://github.com/sakno/DotNext/blob/gh-pages/src/DotNext.Metaprogramming/Metaprogramming/CodeGenerator.cs/#L1057">View Source</a>
+  </span>
+  <a id="DotNext_Metaprogramming_CodeGenerator_Try_" data-uid="DotNext.Metaprogramming.CodeGenerator.Try*"></a>
+  <h4 id="DotNext_Metaprogramming_CodeGenerator_Try_System_Action_" data-uid="DotNext.Metaprogramming.CodeGenerator.Try(System.Action)">Try(Action)</h4>
   <div class="markdown level1 summary"><p>Adds structured exception handling statement.</p>
-</div>
-  <div class="markdown level1 conceptual"></div>
-  <h5 class="decalaration">Declaration</h5>
-  <div class="codewrapper">
-    <pre><code class="lang-csharp hljs">public static TryBuilder Try(Action scope)</code></pre>
-  </div>
-  <h5 class="parameters">Parameters</h5>
-  <table class="table table-bordered table-striped table-condensed">
-    <thead>
-      <tr>
-        <th>Type</th>
-        <th>Name</th>
-        <th>Description</th>
-      </tr>
-    </thead>
-    <tbody>
-      <tr>
-        <td><a class="xref" href="https://docs.microsoft.com/dotnet/api/system.action">Action</a></td>
-        <td><span class="parametername">scope</span></td>
+</div>
+  <div class="markdown level1 conceptual"></div>
+  <h5 class="decalaration">Declaration</h5>
+  <div class="codewrapper">
+    <pre><code class="lang-csharp hljs">public static TryBuilder Try(Action scope)</code></pre>
+  </div>
+  <h5 class="parameters">Parameters</h5>
+  <table class="table table-bordered table-striped table-condensed">
+    <thead>
+      <tr>
+        <th>Type</th>
+        <th>Name</th>
+        <th>Description</th>
+      </tr>
+    </thead>
+    <tbody>
+      <tr>
+        <td><a class="xref" href="https://docs.microsoft.com/dotnet/api/system.action">Action</a></td>
+        <td><span class="parametername">scope</span></td>
         <td><p><code>try</code> block builder.</p>
-</td>
-      </tr>
-    </tbody>
-  </table>
-  <h5 class="returns">Returns</h5>
-  <table class="table table-bordered table-striped table-condensed">
-    <thead>
-      <tr>
-        <th>Type</th>
-        <th>Description</th>
-      </tr>
-    </thead>
-    <tbody>
-      <tr>
-        <td><a class="xref" href="DotNext.Metaprogramming.TryBuilder.html">TryBuilder</a></td>
+</td>
+      </tr>
+    </tbody>
+  </table>
+  <h5 class="returns">Returns</h5>
+  <table class="table table-bordered table-striped table-condensed">
+    <thead>
+      <tr>
+        <th>Type</th>
+        <th>Description</th>
+      </tr>
+    </thead>
+    <tbody>
+      <tr>
+        <td><a class="xref" href="DotNext.Metaprogramming.TryBuilder.html">TryBuilder</a></td>
         <td><p>Structured exception handling builder.</p>
-</td>
-      </tr>
-    </tbody>
-  </table>
-  <h5 class="exceptions">Exceptions</h5>
-  <table class="table table-bordered table-striped table-condensed">
-    <thead>
-      <tr>
-        <th>Type</th>
-        <th>Condition</th>
-      </tr>
-    </thead>
-    <tbody>
-      <tr>
-        <td><a class="xref" href="https://docs.microsoft.com/dotnet/api/system.invalidoperationexception">InvalidOperationException</a></td>
-        <td><p>Attempts to call this method out of lexical scope.</p>
-</td>
-      </tr>
-    </tbody>
-  </table>
-  <h5 id="DotNext_Metaprogramming_CodeGenerator_Try_System_Action__seealso">See Also</h5>
-  <div class="seealso">
-      <div><span><a href="https://docs.microsoft.com/en-us/dotnet/csharp/language-reference/keywords/try-catch-finally">try-catch-finally Statement</a></span></div>
-  </div>
-  <span class="small pull-right mobile-hide">
-    <span class="divider">|</span>
-    <a href="https://github.com/sakno/dotNext/new/gh-pages/apiSpec/new?filename=DotNext_Metaprogramming_CodeGenerator_Try_System_Linq_Expressions_Expression_.md&amp;value=---%0Auid%3A%20DotNext.Metaprogramming.CodeGenerator.Try(System.Linq.Expressions.Expression)%0Asummary%3A%20'*You%20can%20override%20summary%20for%20the%20API%20here%20using%20*MARKDOWN*%20syntax'%0A---%0A%0A*Please%20type%20below%20more%20information%20about%20this%20API%3A*%0A%0A">Improve this Doc</a>
-  </span>
-  <span class="small pull-right mobile-hide">
-    <a href="https://github.com/sakno/dotNext/blob/gh-pages/src/DotNext.Metaprogramming/Metaprogramming/CodeGenerator.cs/#L1070">View Source</a>
-  </span>
-  <a id="DotNext_Metaprogramming_CodeGenerator_Try_" data-uid="DotNext.Metaprogramming.CodeGenerator.Try*"></a>
-  <h4 id="DotNext_Metaprogramming_CodeGenerator_Try_System_Linq_Expressions_Expression_" data-uid="DotNext.Metaprogramming.CodeGenerator.Try(System.Linq.Expressions.Expression)">Try(Expression)</h4>
+</td>
+      </tr>
+    </tbody>
+  </table>
+  <h5 class="exceptions">Exceptions</h5>
+  <table class="table table-bordered table-striped table-condensed">
+    <thead>
+      <tr>
+        <th>Type</th>
+        <th>Condition</th>
+      </tr>
+    </thead>
+    <tbody>
+      <tr>
+        <td><a class="xref" href="https://docs.microsoft.com/dotnet/api/system.invalidoperationexception">InvalidOperationException</a></td>
+        <td><p>Attempts to call this method out of lexical scope.</p>
+</td>
+      </tr>
+    </tbody>
+  </table>
+  <h5 id="DotNext_Metaprogramming_CodeGenerator_Try_System_Action__seealso">See Also</h5>
+  <div class="seealso">
+      <div><span><a href="https://docs.microsoft.com/en-us/dotnet/csharp/language-reference/keywords/try-catch-finally">try-catch-finally Statement</a></span></div>
+  </div>
+  <span class="small pull-right mobile-hide">
+    <span class="divider">|</span>
+    <a href="https://github.com/sakno/DotNext/new/gh-pages/apiSpec/new?filename=DotNext_Metaprogramming_CodeGenerator_Try_System_Linq_Expressions_Expression_.md&amp;value=---%0Auid%3A%20DotNext.Metaprogramming.CodeGenerator.Try(System.Linq.Expressions.Expression)%0Asummary%3A%20'*You%20can%20override%20summary%20for%20the%20API%20here%20using%20*MARKDOWN*%20syntax'%0A---%0A%0A*Please%20type%20below%20more%20information%20about%20this%20API%3A*%0A%0A">Improve this Doc</a>
+  </span>
+  <span class="small pull-right mobile-hide">
+    <a href="https://github.com/sakno/DotNext/blob/gh-pages/src/DotNext.Metaprogramming/Metaprogramming/CodeGenerator.cs/#L1070">View Source</a>
+  </span>
+  <a id="DotNext_Metaprogramming_CodeGenerator_Try_" data-uid="DotNext.Metaprogramming.CodeGenerator.Try*"></a>
+  <h4 id="DotNext_Metaprogramming_CodeGenerator_Try_System_Linq_Expressions_Expression_" data-uid="DotNext.Metaprogramming.CodeGenerator.Try(System.Linq.Expressions.Expression)">Try(Expression)</h4>
   <div class="markdown level1 summary"><p>Adds structured exception handling statement.</p>
-</div>
-  <div class="markdown level1 conceptual"></div>
-  <h5 class="decalaration">Declaration</h5>
-  <div class="codewrapper">
-    <pre><code class="lang-csharp hljs">public static TryBuilder Try(Expression body)</code></pre>
-  </div>
-  <h5 class="parameters">Parameters</h5>
-  <table class="table table-bordered table-striped table-condensed">
-    <thead>
-      <tr>
-        <th>Type</th>
-        <th>Name</th>
-        <th>Description</th>
-      </tr>
-    </thead>
-    <tbody>
-      <tr>
-        <td><a class="xref" href="https://docs.microsoft.com/dotnet/api/system.linq.expressions.expression">Expression</a></td>
-        <td><span class="parametername">body</span></td>
+</div>
+  <div class="markdown level1 conceptual"></div>
+  <h5 class="decalaration">Declaration</h5>
+  <div class="codewrapper">
+    <pre><code class="lang-csharp hljs">public static TryBuilder Try(Expression body)</code></pre>
+  </div>
+  <h5 class="parameters">Parameters</h5>
+  <table class="table table-bordered table-striped table-condensed">
+    <thead>
+      <tr>
+        <th>Type</th>
+        <th>Name</th>
+        <th>Description</th>
+      </tr>
+    </thead>
+    <tbody>
+      <tr>
+        <td><a class="xref" href="https://docs.microsoft.com/dotnet/api/system.linq.expressions.expression">Expression</a></td>
+        <td><span class="parametername">body</span></td>
         <td><p><code>try</code> block.</p>
-</td>
-      </tr>
-    </tbody>
-  </table>
-  <h5 class="returns">Returns</h5>
-  <table class="table table-bordered table-striped table-condensed">
-    <thead>
-      <tr>
-        <th>Type</th>
-        <th>Description</th>
-      </tr>
-    </thead>
-    <tbody>
-      <tr>
-        <td><a class="xref" href="DotNext.Metaprogramming.TryBuilder.html">TryBuilder</a></td>
+</td>
+      </tr>
+    </tbody>
+  </table>
+  <h5 class="returns">Returns</h5>
+  <table class="table table-bordered table-striped table-condensed">
+    <thead>
+      <tr>
+        <th>Type</th>
+        <th>Description</th>
+      </tr>
+    </thead>
+    <tbody>
+      <tr>
+        <td><a class="xref" href="DotNext.Metaprogramming.TryBuilder.html">TryBuilder</a></td>
         <td><p>Structured exception handling builder.</p>
-</td>
-      </tr>
-    </tbody>
-  </table>
-  <h5 class="exceptions">Exceptions</h5>
-  <table class="table table-bordered table-striped table-condensed">
-    <thead>
-      <tr>
-        <th>Type</th>
-        <th>Condition</th>
-      </tr>
-    </thead>
-    <tbody>
-      <tr>
-        <td><a class="xref" href="https://docs.microsoft.com/dotnet/api/system.invalidoperationexception">InvalidOperationException</a></td>
-        <td><p>Attempts to call this method out of lexical scope.</p>
-</td>
-      </tr>
-    </tbody>
-  </table>
-  <h5 id="DotNext_Metaprogramming_CodeGenerator_Try_System_Linq_Expressions_Expression__seealso">See Also</h5>
-  <div class="seealso">
-      <div><span><a href="https://docs.microsoft.com/en-us/dotnet/csharp/language-reference/keywords/try-catch-finally">try-catch-finally Statement</a></span></div>
-  </div>
-  <span class="small pull-right mobile-hide">
-    <span class="divider">|</span>
-    <a href="https://github.com/sakno/dotNext/new/gh-pages/apiSpec/new?filename=DotNext_Metaprogramming_CodeGenerator_Using_System_Linq_Expressions_Expression_System_Action_.md&amp;value=---%0Auid%3A%20DotNext.Metaprogramming.CodeGenerator.Using(System.Linq.Expressions.Expression%2CSystem.Action)%0Asummary%3A%20'*You%20can%20override%20summary%20for%20the%20API%20here%20using%20*MARKDOWN*%20syntax'%0A---%0A%0A*Please%20type%20below%20more%20information%20about%20this%20API%3A*%0A%0A">Improve this Doc</a>
-  </span>
-  <span class="small pull-right mobile-hide">
-    <a href="https://github.com/sakno/dotNext/blob/gh-pages/src/DotNext.Metaprogramming/Metaprogramming/CodeGenerator.cs/#L720">View Source</a>
-  </span>
-  <a id="DotNext_Metaprogramming_CodeGenerator_Using_" data-uid="DotNext.Metaprogramming.CodeGenerator.Using*"></a>
-  <h4 id="DotNext_Metaprogramming_CodeGenerator_Using_System_Linq_Expressions_Expression_System_Action_" data-uid="DotNext.Metaprogramming.CodeGenerator.Using(System.Linq.Expressions.Expression,System.Action)">Using(Expression, Action)</h4>
+</td>
+      </tr>
+    </tbody>
+  </table>
+  <h5 class="exceptions">Exceptions</h5>
+  <table class="table table-bordered table-striped table-condensed">
+    <thead>
+      <tr>
+        <th>Type</th>
+        <th>Condition</th>
+      </tr>
+    </thead>
+    <tbody>
+      <tr>
+        <td><a class="xref" href="https://docs.microsoft.com/dotnet/api/system.invalidoperationexception">InvalidOperationException</a></td>
+        <td><p>Attempts to call this method out of lexical scope.</p>
+</td>
+      </tr>
+    </tbody>
+  </table>
+  <h5 id="DotNext_Metaprogramming_CodeGenerator_Try_System_Linq_Expressions_Expression__seealso">See Also</h5>
+  <div class="seealso">
+      <div><span><a href="https://docs.microsoft.com/en-us/dotnet/csharp/language-reference/keywords/try-catch-finally">try-catch-finally Statement</a></span></div>
+  </div>
+  <span class="small pull-right mobile-hide">
+    <span class="divider">|</span>
+    <a href="https://github.com/sakno/DotNext/new/gh-pages/apiSpec/new?filename=DotNext_Metaprogramming_CodeGenerator_Using_System_Linq_Expressions_Expression_System_Action_.md&amp;value=---%0Auid%3A%20DotNext.Metaprogramming.CodeGenerator.Using(System.Linq.Expressions.Expression%2CSystem.Action)%0Asummary%3A%20'*You%20can%20override%20summary%20for%20the%20API%20here%20using%20*MARKDOWN*%20syntax'%0A---%0A%0A*Please%20type%20below%20more%20information%20about%20this%20API%3A*%0A%0A">Improve this Doc</a>
+  </span>
+  <span class="small pull-right mobile-hide">
+    <a href="https://github.com/sakno/DotNext/blob/gh-pages/src/DotNext.Metaprogramming/Metaprogramming/CodeGenerator.cs/#L720">View Source</a>
+  </span>
+  <a id="DotNext_Metaprogramming_CodeGenerator_Using_" data-uid="DotNext.Metaprogramming.CodeGenerator.Using*"></a>
+  <h4 id="DotNext_Metaprogramming_CodeGenerator_Using_System_Linq_Expressions_Expression_System_Action_" data-uid="DotNext.Metaprogramming.CodeGenerator.Using(System.Linq.Expressions.Expression,System.Action)">Using(Expression, Action)</h4>
   <div class="markdown level1 summary"><p>Adds <code>using</code> statement.</p>
-</div>
-  <div class="markdown level1 conceptual"></div>
-  <h5 class="decalaration">Declaration</h5>
-  <div class="codewrapper">
-    <pre><code class="lang-csharp hljs">public static void Using(Expression resource, Action body)</code></pre>
-  </div>
-  <h5 class="parameters">Parameters</h5>
-  <table class="table table-bordered table-striped table-condensed">
-    <thead>
-      <tr>
-        <th>Type</th>
-        <th>Name</th>
-        <th>Description</th>
-      </tr>
-    </thead>
-    <tbody>
-      <tr>
-        <td><a class="xref" href="https://docs.microsoft.com/dotnet/api/system.linq.expressions.expression">Expression</a></td>
-        <td><span class="parametername">resource</span></td>
+</div>
+  <div class="markdown level1 conceptual"></div>
+  <h5 class="decalaration">Declaration</h5>
+  <div class="codewrapper">
+    <pre><code class="lang-csharp hljs">public static void Using(Expression resource, Action body)</code></pre>
+  </div>
+  <h5 class="parameters">Parameters</h5>
+  <table class="table table-bordered table-striped table-condensed">
+    <thead>
+      <tr>
+        <th>Type</th>
+        <th>Name</th>
+        <th>Description</th>
+      </tr>
+    </thead>
+    <tbody>
+      <tr>
+        <td><a class="xref" href="https://docs.microsoft.com/dotnet/api/system.linq.expressions.expression">Expression</a></td>
+        <td><span class="parametername">resource</span></td>
         <td><p>The expression representing disposable resource.</p>
-</td>
-      </tr>
-      <tr>
-        <td><a class="xref" href="https://docs.microsoft.com/dotnet/api/system.action">Action</a></td>
-        <td><span class="parametername">body</span></td>
+</td>
+      </tr>
+      <tr>
+        <td><a class="xref" href="https://docs.microsoft.com/dotnet/api/system.action">Action</a></td>
+        <td><span class="parametername">body</span></td>
         <td><p>The body of the statement.</p>
-</td>
-      </tr>
-    </tbody>
-  </table>
-  <h5 class="exceptions">Exceptions</h5>
-  <table class="table table-bordered table-striped table-condensed">
-    <thead>
-      <tr>
-        <th>Type</th>
-        <th>Condition</th>
-      </tr>
-    </thead>
-    <tbody>
-      <tr>
-        <td><a class="xref" href="https://docs.microsoft.com/dotnet/api/system.invalidoperationexception">InvalidOperationException</a></td>
-        <td><p>Attempts to call this method out of lexical scope.</p>
-</td>
-      </tr>
-    </tbody>
-  </table>
-  <h5 id="DotNext_Metaprogramming_CodeGenerator_Using_System_Linq_Expressions_Expression_System_Action__seealso">See Also</h5>
-  <div class="seealso">
-      <div><span><a href="https://docs.microsoft.com/en-us/dotnet/csharp/language-reference/keywords/using-statement">using Statement</a></span></div>
-  </div>
-  <span class="small pull-right mobile-hide">
-    <span class="divider">|</span>
-    <a href="https://github.com/sakno/dotNext/new/gh-pages/apiSpec/new?filename=DotNext_Metaprogramming_CodeGenerator_Using_System_Linq_Expressions_Expression_System_Action_System_Linq_Expressions_ParameterExpression__.md&amp;value=---%0Auid%3A%20DotNext.Metaprogramming.CodeGenerator.Using(System.Linq.Expressions.Expression%2CSystem.Action%7BSystem.Linq.Expressions.ParameterExpression%7D)%0Asummary%3A%20'*You%20can%20override%20summary%20for%20the%20API%20here%20using%20*MARKDOWN*%20syntax'%0A---%0A%0A*Please%20type%20below%20more%20information%20about%20this%20API%3A*%0A%0A">Improve this Doc</a>
-  </span>
-  <span class="small pull-right mobile-hide">
-    <a href="https://github.com/sakno/dotNext/blob/gh-pages/src/DotNext.Metaprogramming/Metaprogramming/CodeGenerator.cs/#L707">View Source</a>
-  </span>
-  <a id="DotNext_Metaprogramming_CodeGenerator_Using_" data-uid="DotNext.Metaprogramming.CodeGenerator.Using*"></a>
-  <h4 id="DotNext_Metaprogramming_CodeGenerator_Using_System_Linq_Expressions_Expression_System_Action_System_Linq_Expressions_ParameterExpression__" data-uid="DotNext.Metaprogramming.CodeGenerator.Using(System.Linq.Expressions.Expression,System.Action{System.Linq.Expressions.ParameterExpression})">Using(Expression, Action&lt;ParameterExpression&gt;)</h4>
+</td>
+      </tr>
+    </tbody>
+  </table>
+  <h5 class="exceptions">Exceptions</h5>
+  <table class="table table-bordered table-striped table-condensed">
+    <thead>
+      <tr>
+        <th>Type</th>
+        <th>Condition</th>
+      </tr>
+    </thead>
+    <tbody>
+      <tr>
+        <td><a class="xref" href="https://docs.microsoft.com/dotnet/api/system.invalidoperationexception">InvalidOperationException</a></td>
+        <td><p>Attempts to call this method out of lexical scope.</p>
+</td>
+      </tr>
+    </tbody>
+  </table>
+  <h5 id="DotNext_Metaprogramming_CodeGenerator_Using_System_Linq_Expressions_Expression_System_Action__seealso">See Also</h5>
+  <div class="seealso">
+      <div><span><a href="https://docs.microsoft.com/en-us/dotnet/csharp/language-reference/keywords/using-statement">using Statement</a></span></div>
+  </div>
+  <span class="small pull-right mobile-hide">
+    <span class="divider">|</span>
+    <a href="https://github.com/sakno/DotNext/new/gh-pages/apiSpec/new?filename=DotNext_Metaprogramming_CodeGenerator_Using_System_Linq_Expressions_Expression_System_Action_System_Linq_Expressions_ParameterExpression__.md&amp;value=---%0Auid%3A%20DotNext.Metaprogramming.CodeGenerator.Using(System.Linq.Expressions.Expression%2CSystem.Action%7BSystem.Linq.Expressions.ParameterExpression%7D)%0Asummary%3A%20'*You%20can%20override%20summary%20for%20the%20API%20here%20using%20*MARKDOWN*%20syntax'%0A---%0A%0A*Please%20type%20below%20more%20information%20about%20this%20API%3A*%0A%0A">Improve this Doc</a>
+  </span>
+  <span class="small pull-right mobile-hide">
+    <a href="https://github.com/sakno/DotNext/blob/gh-pages/src/DotNext.Metaprogramming/Metaprogramming/CodeGenerator.cs/#L707">View Source</a>
+  </span>
+  <a id="DotNext_Metaprogramming_CodeGenerator_Using_" data-uid="DotNext.Metaprogramming.CodeGenerator.Using*"></a>
+  <h4 id="DotNext_Metaprogramming_CodeGenerator_Using_System_Linq_Expressions_Expression_System_Action_System_Linq_Expressions_ParameterExpression__" data-uid="DotNext.Metaprogramming.CodeGenerator.Using(System.Linq.Expressions.Expression,System.Action{System.Linq.Expressions.ParameterExpression})">Using(Expression, Action&lt;ParameterExpression&gt;)</h4>
   <div class="markdown level1 summary"><p>Adds <code>using</code> statement.</p>
-</div>
-  <div class="markdown level1 conceptual"></div>
-  <h5 class="decalaration">Declaration</h5>
-  <div class="codewrapper">
-    <pre><code class="lang-csharp hljs">public static void Using(Expression resource, Action&lt;ParameterExpression&gt; body)</code></pre>
-  </div>
-  <h5 class="parameters">Parameters</h5>
-  <table class="table table-bordered table-striped table-condensed">
-    <thead>
-      <tr>
-        <th>Type</th>
-        <th>Name</th>
-        <th>Description</th>
-      </tr>
-    </thead>
-    <tbody>
-      <tr>
-        <td><a class="xref" href="https://docs.microsoft.com/dotnet/api/system.linq.expressions.expression">Expression</a></td>
-        <td><span class="parametername">resource</span></td>
+</div>
+  <div class="markdown level1 conceptual"></div>
+  <h5 class="decalaration">Declaration</h5>
+  <div class="codewrapper">
+    <pre><code class="lang-csharp hljs">public static void Using(Expression resource, Action&lt;ParameterExpression&gt; body)</code></pre>
+  </div>
+  <h5 class="parameters">Parameters</h5>
+  <table class="table table-bordered table-striped table-condensed">
+    <thead>
+      <tr>
+        <th>Type</th>
+        <th>Name</th>
+        <th>Description</th>
+      </tr>
+    </thead>
+    <tbody>
+      <tr>
+        <td><a class="xref" href="https://docs.microsoft.com/dotnet/api/system.linq.expressions.expression">Expression</a></td>
+        <td><span class="parametername">resource</span></td>
         <td><p>The expression representing disposable resource.</p>
-</td>
-      </tr>
-      <tr>
-        <td><a class="xref" href="https://docs.microsoft.com/dotnet/api/system.action-1">Action</a>&lt;<a class="xref" href="https://docs.microsoft.com/dotnet/api/system.linq.expressions.parameterexpression">ParameterExpression</a>&gt;</td>
-        <td><span class="parametername">body</span></td>
+</td>
+      </tr>
+      <tr>
+        <td><a class="xref" href="https://docs.microsoft.com/dotnet/api/system.action-1">Action</a>&lt;<a class="xref" href="https://docs.microsoft.com/dotnet/api/system.linq.expressions.parameterexpression">ParameterExpression</a>&gt;</td>
+        <td><span class="parametername">body</span></td>
         <td><p>The body of the statement.</p>
-</td>
-      </tr>
-    </tbody>
-  </table>
-  <h5 class="exceptions">Exceptions</h5>
-  <table class="table table-bordered table-striped table-condensed">
-    <thead>
-      <tr>
-        <th>Type</th>
-        <th>Condition</th>
-      </tr>
-    </thead>
-    <tbody>
-      <tr>
-        <td><a class="xref" href="https://docs.microsoft.com/dotnet/api/system.invalidoperationexception">InvalidOperationException</a></td>
-        <td><p>Attempts to call this method out of lexical scope.</p>
-</td>
-      </tr>
-    </tbody>
-  </table>
-  <h5 id="DotNext_Metaprogramming_CodeGenerator_Using_System_Linq_Expressions_Expression_System_Action_System_Linq_Expressions_ParameterExpression___seealso">See Also</h5>
-  <div class="seealso">
-      <div><span><a href="https://docs.microsoft.com/en-us/dotnet/csharp/language-reference/keywords/using-statement">using Statement</a></span></div>
-  </div>
-  <span class="small pull-right mobile-hide">
-    <span class="divider">|</span>
-    <a href="https://github.com/sakno/dotNext/new/gh-pages/apiSpec/new?filename=DotNext_Metaprogramming_CodeGenerator_Variable_System_String_.md&amp;value=---%0Auid%3A%20DotNext.Metaprogramming.CodeGenerator.Variable(System.String)%0Asummary%3A%20'*You%20can%20override%20summary%20for%20the%20API%20here%20using%20*MARKDOWN*%20syntax'%0A---%0A%0A*Please%20type%20below%20more%20information%20about%20this%20API%3A*%0A%0A">Improve this Doc</a>
-  </span>
-  <span class="small pull-right mobile-hide">
-    <a href="https://github.com/sakno/dotNext/blob/gh-pages/src/DotNext.Metaprogramming/Metaprogramming/CodeGenerator.cs/#L26">View Source</a>
-  </span>
-  <a id="DotNext_Metaprogramming_CodeGenerator_Variable_" data-uid="DotNext.Metaprogramming.CodeGenerator.Variable*"></a>
-  <h4 id="DotNext_Metaprogramming_CodeGenerator_Variable_System_String_" data-uid="DotNext.Metaprogramming.CodeGenerator.Variable(System.String)">Variable(String)</h4>
+</td>
+      </tr>
+    </tbody>
+  </table>
+  <h5 class="exceptions">Exceptions</h5>
+  <table class="table table-bordered table-striped table-condensed">
+    <thead>
+      <tr>
+        <th>Type</th>
+        <th>Condition</th>
+      </tr>
+    </thead>
+    <tbody>
+      <tr>
+        <td><a class="xref" href="https://docs.microsoft.com/dotnet/api/system.invalidoperationexception">InvalidOperationException</a></td>
+        <td><p>Attempts to call this method out of lexical scope.</p>
+</td>
+      </tr>
+    </tbody>
+  </table>
+  <h5 id="DotNext_Metaprogramming_CodeGenerator_Using_System_Linq_Expressions_Expression_System_Action_System_Linq_Expressions_ParameterExpression___seealso">See Also</h5>
+  <div class="seealso">
+      <div><span><a href="https://docs.microsoft.com/en-us/dotnet/csharp/language-reference/keywords/using-statement">using Statement</a></span></div>
+  </div>
+  <span class="small pull-right mobile-hide">
+    <span class="divider">|</span>
+    <a href="https://github.com/sakno/DotNext/new/gh-pages/apiSpec/new?filename=DotNext_Metaprogramming_CodeGenerator_Variable_System_String_.md&amp;value=---%0Auid%3A%20DotNext.Metaprogramming.CodeGenerator.Variable(System.String)%0Asummary%3A%20'*You%20can%20override%20summary%20for%20the%20API%20here%20using%20*MARKDOWN*%20syntax'%0A---%0A%0A*Please%20type%20below%20more%20information%20about%20this%20API%3A*%0A%0A">Improve this Doc</a>
+  </span>
+  <span class="small pull-right mobile-hide">
+    <a href="https://github.com/sakno/DotNext/blob/gh-pages/src/DotNext.Metaprogramming/Metaprogramming/CodeGenerator.cs/#L26">View Source</a>
+  </span>
+  <a id="DotNext_Metaprogramming_CodeGenerator_Variable_" data-uid="DotNext.Metaprogramming.CodeGenerator.Variable*"></a>
+  <h4 id="DotNext_Metaprogramming_CodeGenerator_Variable_System_String_" data-uid="DotNext.Metaprogramming.CodeGenerator.Variable(System.String)">Variable(String)</h4>
   <div class="markdown level1 summary"><p>Obtains local variable declared in the current or outer lexical scope.</p>
-</div>
-  <div class="markdown level1 conceptual"></div>
-  <h5 class="decalaration">Declaration</h5>
-  <div class="codewrapper">
-    <pre><code class="lang-csharp hljs">public static ParameterExpression Variable(string name)</code></pre>
-  </div>
-  <h5 class="parameters">Parameters</h5>
-  <table class="table table-bordered table-striped table-condensed">
-    <thead>
-      <tr>
-        <th>Type</th>
-        <th>Name</th>
-        <th>Description</th>
-      </tr>
-    </thead>
-    <tbody>
-      <tr>
-        <td><a class="xref" href="https://docs.microsoft.com/dotnet/api/system.string">String</a></td>
-        <td><span class="parametername">name</span></td>
+</div>
+  <div class="markdown level1 conceptual"></div>
+  <h5 class="decalaration">Declaration</h5>
+  <div class="codewrapper">
+    <pre><code class="lang-csharp hljs">public static ParameterExpression Variable(string name)</code></pre>
+  </div>
+  <h5 class="parameters">Parameters</h5>
+  <table class="table table-bordered table-striped table-condensed">
+    <thead>
+      <tr>
+        <th>Type</th>
+        <th>Name</th>
+        <th>Description</th>
+      </tr>
+    </thead>
+    <tbody>
+      <tr>
+        <td><a class="xref" href="https://docs.microsoft.com/dotnet/api/system.string">String</a></td>
+        <td><span class="parametername">name</span></td>
         <td><p>The name of the local variable.</p>
-</td>
-      </tr>
-    </tbody>
-  </table>
-  <h5 class="returns">Returns</h5>
-  <table class="table table-bordered table-striped table-condensed">
-    <thead>
-      <tr>
-        <th>Type</th>
-        <th>Description</th>
-      </tr>
-    </thead>
-    <tbody>
-      <tr>
-        <td><a class="xref" href="https://docs.microsoft.com/dotnet/api/system.linq.expressions.parameterexpression">ParameterExpression</a></td>
+</td>
+      </tr>
+    </tbody>
+  </table>
+  <h5 class="returns">Returns</h5>
+  <table class="table table-bordered table-striped table-condensed">
+    <thead>
+      <tr>
+        <th>Type</th>
+        <th>Description</th>
+      </tr>
+    </thead>
+    <tbody>
+      <tr>
+        <td><a class="xref" href="https://docs.microsoft.com/dotnet/api/system.linq.expressions.parameterexpression">ParameterExpression</a></td>
         <td><p>Declared local variable; or <span class="xref">null</span>, if there is no declared local variable with the given name.</p>
-</td>
-      </tr>
-    </tbody>
-  </table>
-  <span class="small pull-right mobile-hide">
-    <span class="divider">|</span>
-    <a href="https://github.com/sakno/dotNext/new/gh-pages/apiSpec/new?filename=DotNext_Metaprogramming_CodeGenerator_While_System_Linq_Expressions_Expression_System_Action_.md&amp;value=---%0Auid%3A%20DotNext.Metaprogramming.CodeGenerator.While(System.Linq.Expressions.Expression%2CSystem.Action)%0Asummary%3A%20'*You%20can%20override%20summary%20for%20the%20API%20here%20using%20*MARKDOWN*%20syntax'%0A---%0A%0A*Please%20type%20below%20more%20information%20about%20this%20API%3A*%0A%0A">Improve this Doc</a>
-  </span>
-  <span class="small pull-right mobile-hide">
-    <a href="https://github.com/sakno/dotNext/blob/gh-pages/src/DotNext.Metaprogramming/Metaprogramming/CodeGenerator.cs/#L554">View Source</a>
-  </span>
-  <a id="DotNext_Metaprogramming_CodeGenerator_While_" data-uid="DotNext.Metaprogramming.CodeGenerator.While*"></a>
-  <h4 id="DotNext_Metaprogramming_CodeGenerator_While_System_Linq_Expressions_Expression_System_Action_" data-uid="DotNext.Metaprogramming.CodeGenerator.While(System.Linq.Expressions.Expression,System.Action)">While(Expression, Action)</h4>
+</td>
+      </tr>
+    </tbody>
+  </table>
+  <span class="small pull-right mobile-hide">
+    <span class="divider">|</span>
+    <a href="https://github.com/sakno/DotNext/new/gh-pages/apiSpec/new?filename=DotNext_Metaprogramming_CodeGenerator_While_System_Linq_Expressions_Expression_System_Action_.md&amp;value=---%0Auid%3A%20DotNext.Metaprogramming.CodeGenerator.While(System.Linq.Expressions.Expression%2CSystem.Action)%0Asummary%3A%20'*You%20can%20override%20summary%20for%20the%20API%20here%20using%20*MARKDOWN*%20syntax'%0A---%0A%0A*Please%20type%20below%20more%20information%20about%20this%20API%3A*%0A%0A">Improve this Doc</a>
+  </span>
+  <span class="small pull-right mobile-hide">
+    <a href="https://github.com/sakno/DotNext/blob/gh-pages/src/DotNext.Metaprogramming/Metaprogramming/CodeGenerator.cs/#L554">View Source</a>
+  </span>
+  <a id="DotNext_Metaprogramming_CodeGenerator_While_" data-uid="DotNext.Metaprogramming.CodeGenerator.While*"></a>
+  <h4 id="DotNext_Metaprogramming_CodeGenerator_While_System_Linq_Expressions_Expression_System_Action_" data-uid="DotNext.Metaprogramming.CodeGenerator.While(System.Linq.Expressions.Expression,System.Action)">While(Expression, Action)</h4>
   <div class="markdown level1 summary"><p>Adds <code>while</code> loop statement.</p>
-</div>
-  <div class="markdown level1 conceptual"></div>
-  <h5 class="decalaration">Declaration</h5>
-  <div class="codewrapper">
-    <pre><code class="lang-csharp hljs">public static void While(Expression test, Action body)</code></pre>
-  </div>
-  <h5 class="parameters">Parameters</h5>
-  <table class="table table-bordered table-striped table-condensed">
-    <thead>
-      <tr>
-        <th>Type</th>
-        <th>Name</th>
-        <th>Description</th>
-      </tr>
-    </thead>
-    <tbody>
-      <tr>
-        <td><a class="xref" href="https://docs.microsoft.com/dotnet/api/system.linq.expressions.expression">Expression</a></td>
-        <td><span class="parametername">test</span></td>
+</div>
+  <div class="markdown level1 conceptual"></div>
+  <h5 class="decalaration">Declaration</h5>
+  <div class="codewrapper">
+    <pre><code class="lang-csharp hljs">public static void While(Expression test, Action body)</code></pre>
+  </div>
+  <h5 class="parameters">Parameters</h5>
+  <table class="table table-bordered table-striped table-condensed">
+    <thead>
+      <tr>
+        <th>Type</th>
+        <th>Name</th>
+        <th>Description</th>
+      </tr>
+    </thead>
+    <tbody>
+      <tr>
+        <td><a class="xref" href="https://docs.microsoft.com/dotnet/api/system.linq.expressions.expression">Expression</a></td>
+        <td><span class="parametername">test</span></td>
         <td><p>Loop continuation condition.</p>
-</td>
-      </tr>
-      <tr>
-        <td><a class="xref" href="https://docs.microsoft.com/dotnet/api/system.action">Action</a></td>
-        <td><span class="parametername">body</span></td>
+</td>
+      </tr>
+      <tr>
+        <td><a class="xref" href="https://docs.microsoft.com/dotnet/api/system.action">Action</a></td>
+        <td><span class="parametername">body</span></td>
         <td><p>Loop body.</p>
-</td>
-      </tr>
-    </tbody>
-  </table>
-  <h5 class="exceptions">Exceptions</h5>
-  <table class="table table-bordered table-striped table-condensed">
-    <thead>
-      <tr>
-        <th>Type</th>
-        <th>Condition</th>
-      </tr>
-    </thead>
-    <tbody>
-      <tr>
-        <td><a class="xref" href="https://docs.microsoft.com/dotnet/api/system.invalidoperationexception">InvalidOperationException</a></td>
-        <td><p>Attempts to call this method out of lexical scope.</p>
-</td>
-      </tr>
-    </tbody>
-  </table>
-  <h5 id="DotNext_Metaprogramming_CodeGenerator_While_System_Linq_Expressions_Expression_System_Action__seealso">See Also</h5>
-  <div class="seealso">
-      <div><span><a href="https://docs.microsoft.com/en-us/dotnet/csharp/language-reference/keywords/while">while Statement</a></span></div>
-  </div>
-  <span class="small pull-right mobile-hide">
-    <span class="divider">|</span>
-    <a href="https://github.com/sakno/dotNext/new/gh-pages/apiSpec/new?filename=DotNext_Metaprogramming_CodeGenerator_While_System_Linq_Expressions_Expression_System_Action_DotNext_Metaprogramming_LoopContext__.md&amp;value=---%0Auid%3A%20DotNext.Metaprogramming.CodeGenerator.While(System.Linq.Expressions.Expression%2CSystem.Action%7BDotNext.Metaprogramming.LoopContext%7D)%0Asummary%3A%20'*You%20can%20override%20summary%20for%20the%20API%20here%20using%20*MARKDOWN*%20syntax'%0A---%0A%0A*Please%20type%20below%20more%20information%20about%20this%20API%3A*%0A%0A">Improve this Doc</a>
-  </span>
-  <span class="small pull-right mobile-hide">
-    <a href="https://github.com/sakno/dotNext/blob/gh-pages/src/DotNext.Metaprogramming/Metaprogramming/CodeGenerator.cs/#L541">View Source</a>
-  </span>
-  <a id="DotNext_Metaprogramming_CodeGenerator_While_" data-uid="DotNext.Metaprogramming.CodeGenerator.While*"></a>
-  <h4 id="DotNext_Metaprogramming_CodeGenerator_While_System_Linq_Expressions_Expression_System_Action_DotNext_Metaprogramming_LoopContext__" data-uid="DotNext.Metaprogramming.CodeGenerator.While(System.Linq.Expressions.Expression,System.Action{DotNext.Metaprogramming.LoopContext})">While(Expression, Action&lt;LoopContext&gt;)</h4>
+</td>
+      </tr>
+    </tbody>
+  </table>
+  <h5 class="exceptions">Exceptions</h5>
+  <table class="table table-bordered table-striped table-condensed">
+    <thead>
+      <tr>
+        <th>Type</th>
+        <th>Condition</th>
+      </tr>
+    </thead>
+    <tbody>
+      <tr>
+        <td><a class="xref" href="https://docs.microsoft.com/dotnet/api/system.invalidoperationexception">InvalidOperationException</a></td>
+        <td><p>Attempts to call this method out of lexical scope.</p>
+</td>
+      </tr>
+    </tbody>
+  </table>
+  <h5 id="DotNext_Metaprogramming_CodeGenerator_While_System_Linq_Expressions_Expression_System_Action__seealso">See Also</h5>
+  <div class="seealso">
+      <div><span><a href="https://docs.microsoft.com/en-us/dotnet/csharp/language-reference/keywords/while">while Statement</a></span></div>
+  </div>
+  <span class="small pull-right mobile-hide">
+    <span class="divider">|</span>
+    <a href="https://github.com/sakno/DotNext/new/gh-pages/apiSpec/new?filename=DotNext_Metaprogramming_CodeGenerator_While_System_Linq_Expressions_Expression_System_Action_DotNext_Metaprogramming_LoopContext__.md&amp;value=---%0Auid%3A%20DotNext.Metaprogramming.CodeGenerator.While(System.Linq.Expressions.Expression%2CSystem.Action%7BDotNext.Metaprogramming.LoopContext%7D)%0Asummary%3A%20'*You%20can%20override%20summary%20for%20the%20API%20here%20using%20*MARKDOWN*%20syntax'%0A---%0A%0A*Please%20type%20below%20more%20information%20about%20this%20API%3A*%0A%0A">Improve this Doc</a>
+  </span>
+  <span class="small pull-right mobile-hide">
+    <a href="https://github.com/sakno/DotNext/blob/gh-pages/src/DotNext.Metaprogramming/Metaprogramming/CodeGenerator.cs/#L541">View Source</a>
+  </span>
+  <a id="DotNext_Metaprogramming_CodeGenerator_While_" data-uid="DotNext.Metaprogramming.CodeGenerator.While*"></a>
+  <h4 id="DotNext_Metaprogramming_CodeGenerator_While_System_Linq_Expressions_Expression_System_Action_DotNext_Metaprogramming_LoopContext__" data-uid="DotNext.Metaprogramming.CodeGenerator.While(System.Linq.Expressions.Expression,System.Action{DotNext.Metaprogramming.LoopContext})">While(Expression, Action&lt;LoopContext&gt;)</h4>
   <div class="markdown level1 summary"><p>Adds <code>while</code> loop statement.</p>
-</div>
-  <div class="markdown level1 conceptual"></div>
-  <h5 class="decalaration">Declaration</h5>
-  <div class="codewrapper">
-    <pre><code class="lang-csharp hljs">public static void While(Expression test, Action&lt;LoopContext&gt; body)</code></pre>
-  </div>
-  <h5 class="parameters">Parameters</h5>
-  <table class="table table-bordered table-striped table-condensed">
-    <thead>
-      <tr>
-        <th>Type</th>
-        <th>Name</th>
-        <th>Description</th>
-      </tr>
-    </thead>
-    <tbody>
-      <tr>
-        <td><a class="xref" href="https://docs.microsoft.com/dotnet/api/system.linq.expressions.expression">Expression</a></td>
-        <td><span class="parametername">test</span></td>
+</div>
+  <div class="markdown level1 conceptual"></div>
+  <h5 class="decalaration">Declaration</h5>
+  <div class="codewrapper">
+    <pre><code class="lang-csharp hljs">public static void While(Expression test, Action&lt;LoopContext&gt; body)</code></pre>
+  </div>
+  <h5 class="parameters">Parameters</h5>
+  <table class="table table-bordered table-striped table-condensed">
+    <thead>
+      <tr>
+        <th>Type</th>
+        <th>Name</th>
+        <th>Description</th>
+      </tr>
+    </thead>
+    <tbody>
+      <tr>
+        <td><a class="xref" href="https://docs.microsoft.com/dotnet/api/system.linq.expressions.expression">Expression</a></td>
+        <td><span class="parametername">test</span></td>
         <td><p>Loop continuation condition.</p>
-</td>
-      </tr>
-      <tr>
-        <td><a class="xref" href="https://docs.microsoft.com/dotnet/api/system.action-1">Action</a>&lt;<a class="xref" href="DotNext.Metaprogramming.LoopContext.html">LoopContext</a>&gt;</td>
-        <td><span class="parametername">body</span></td>
+</td>
+      </tr>
+      <tr>
+        <td><a class="xref" href="https://docs.microsoft.com/dotnet/api/system.action-1">Action</a>&lt;<a class="xref" href="DotNext.Metaprogramming.LoopContext.html">LoopContext</a>&gt;</td>
+        <td><span class="parametername">body</span></td>
         <td><p>Loop body.</p>
-</td>
-      </tr>
-    </tbody>
-  </table>
-  <h5 class="exceptions">Exceptions</h5>
-  <table class="table table-bordered table-striped table-condensed">
-    <thead>
-      <tr>
-        <th>Type</th>
-        <th>Condition</th>
-      </tr>
-    </thead>
-    <tbody>
-      <tr>
-        <td><a class="xref" href="https://docs.microsoft.com/dotnet/api/system.invalidoperationexception">InvalidOperationException</a></td>
-        <td><p>Attempts to call this method out of lexical scope.</p>
-</td>
-      </tr>
-    </tbody>
-  </table>
-  <h5 id="DotNext_Metaprogramming_CodeGenerator_While_System_Linq_Expressions_Expression_System_Action_DotNext_Metaprogramming_LoopContext___seealso">See Also</h5>
-  <div class="seealso">
-      <div><span><a href="https://docs.microsoft.com/en-us/dotnet/csharp/language-reference/keywords/while">while Statement</a></span></div>
-  </div>
-  <span class="small pull-right mobile-hide">
-    <span class="divider">|</span>
-    <a href="https://github.com/sakno/dotNext/new/gh-pages/apiSpec/new?filename=DotNext_Metaprogramming_CodeGenerator_With_System_Linq_Expressions_Expression_System_Action_System_Linq_Expressions_ParameterExpression__.md&amp;value=---%0Auid%3A%20DotNext.Metaprogramming.CodeGenerator.With(System.Linq.Expressions.Expression%2CSystem.Action%7BSystem.Linq.Expressions.ParameterExpression%7D)%0Asummary%3A%20'*You%20can%20override%20summary%20for%20the%20API%20here%20using%20*MARKDOWN*%20syntax'%0A---%0A%0A*Please%20type%20below%20more%20information%20about%20this%20API%3A*%0A%0A">Improve this Doc</a>
-  </span>
-  <span class="small pull-right mobile-hide">
-    <a href="https://github.com/sakno/dotNext/blob/gh-pages/src/DotNext.Metaprogramming/Metaprogramming/CodeGenerator.cs/#L761">View Source</a>
-  </span>
-  <a id="DotNext_Metaprogramming_CodeGenerator_With_" data-uid="DotNext.Metaprogramming.CodeGenerator.With*"></a>
-  <h4 id="DotNext_Metaprogramming_CodeGenerator_With_System_Linq_Expressions_Expression_System_Action_System_Linq_Expressions_ParameterExpression__" data-uid="DotNext.Metaprogramming.CodeGenerator.With(System.Linq.Expressions.Expression,System.Action{System.Linq.Expressions.ParameterExpression})">With(Expression, Action&lt;ParameterExpression&gt;)</h4>
+</td>
+      </tr>
+    </tbody>
+  </table>
+  <h5 class="exceptions">Exceptions</h5>
+  <table class="table table-bordered table-striped table-condensed">
+    <thead>
+      <tr>
+        <th>Type</th>
+        <th>Condition</th>
+      </tr>
+    </thead>
+    <tbody>
+      <tr>
+        <td><a class="xref" href="https://docs.microsoft.com/dotnet/api/system.invalidoperationexception">InvalidOperationException</a></td>
+        <td><p>Attempts to call this method out of lexical scope.</p>
+</td>
+      </tr>
+    </tbody>
+  </table>
+  <h5 id="DotNext_Metaprogramming_CodeGenerator_While_System_Linq_Expressions_Expression_System_Action_DotNext_Metaprogramming_LoopContext___seealso">See Also</h5>
+  <div class="seealso">
+      <div><span><a href="https://docs.microsoft.com/en-us/dotnet/csharp/language-reference/keywords/while">while Statement</a></span></div>
+  </div>
+  <span class="small pull-right mobile-hide">
+    <span class="divider">|</span>
+    <a href="https://github.com/sakno/DotNext/new/gh-pages/apiSpec/new?filename=DotNext_Metaprogramming_CodeGenerator_With_System_Linq_Expressions_Expression_System_Action_System_Linq_Expressions_ParameterExpression__.md&amp;value=---%0Auid%3A%20DotNext.Metaprogramming.CodeGenerator.With(System.Linq.Expressions.Expression%2CSystem.Action%7BSystem.Linq.Expressions.ParameterExpression%7D)%0Asummary%3A%20'*You%20can%20override%20summary%20for%20the%20API%20here%20using%20*MARKDOWN*%20syntax'%0A---%0A%0A*Please%20type%20below%20more%20information%20about%20this%20API%3A*%0A%0A">Improve this Doc</a>
+  </span>
+  <span class="small pull-right mobile-hide">
+    <a href="https://github.com/sakno/DotNext/blob/gh-pages/src/DotNext.Metaprogramming/Metaprogramming/CodeGenerator.cs/#L761">View Source</a>
+  </span>
+  <a id="DotNext_Metaprogramming_CodeGenerator_With_" data-uid="DotNext.Metaprogramming.CodeGenerator.With*"></a>
+  <h4 id="DotNext_Metaprogramming_CodeGenerator_With_System_Linq_Expressions_Expression_System_Action_System_Linq_Expressions_ParameterExpression__" data-uid="DotNext.Metaprogramming.CodeGenerator.With(System.Linq.Expressions.Expression,System.Action{System.Linq.Expressions.ParameterExpression})">With(Expression, Action&lt;ParameterExpression&gt;)</h4>
   <div class="markdown level1 summary"><p>Adds compound statement hat repeatedly refer to a single object or
 structure so that the statements can use a simplified syntax when accessing members
 of the object or structure.</p>
-</div>
-  <div class="markdown level1 conceptual"></div>
-  <h5 class="decalaration">Declaration</h5>
-  <div class="codewrapper">
-    <pre><code class="lang-csharp hljs">public static void With(Expression expression, Action&lt;ParameterExpression&gt; body)</code></pre>
-  </div>
-  <h5 class="parameters">Parameters</h5>
-  <table class="table table-bordered table-striped table-condensed">
-    <thead>
-      <tr>
-        <th>Type</th>
-        <th>Name</th>
-        <th>Description</th>
-      </tr>
-    </thead>
-    <tbody>
-      <tr>
-        <td><a class="xref" href="https://docs.microsoft.com/dotnet/api/system.linq.expressions.expression">Expression</a></td>
-        <td><span class="parametername">expression</span></td>
+</div>
+  <div class="markdown level1 conceptual"></div>
+  <h5 class="decalaration">Declaration</h5>
+  <div class="codewrapper">
+    <pre><code class="lang-csharp hljs">public static void With(Expression expression, Action&lt;ParameterExpression&gt; body)</code></pre>
+  </div>
+  <h5 class="parameters">Parameters</h5>
+  <table class="table table-bordered table-striped table-condensed">
+    <thead>
+      <tr>
+        <th>Type</th>
+        <th>Name</th>
+        <th>Description</th>
+      </tr>
+    </thead>
+    <tbody>
+      <tr>
+        <td><a class="xref" href="https://docs.microsoft.com/dotnet/api/system.linq.expressions.expression">Expression</a></td>
+        <td><span class="parametername">expression</span></td>
         <td><p>The implicitly referenced object.</p>
-</td>
-      </tr>
-      <tr>
-        <td><a class="xref" href="https://docs.microsoft.com/dotnet/api/system.action-1">Action</a>&lt;<a class="xref" href="https://docs.microsoft.com/dotnet/api/system.linq.expressions.parameterexpression">ParameterExpression</a>&gt;</td>
-        <td><span class="parametername">body</span></td>
+</td>
+      </tr>
+      <tr>
+        <td><a class="xref" href="https://docs.microsoft.com/dotnet/api/system.action-1">Action</a>&lt;<a class="xref" href="https://docs.microsoft.com/dotnet/api/system.linq.expressions.parameterexpression">ParameterExpression</a>&gt;</td>
+        <td><span class="parametername">body</span></td>
         <td><p>The statement body.</p>
-</td>
-      </tr>
-    </tbody>
-  </table>
-  <h5 class="exceptions">Exceptions</h5>
-  <table class="table table-bordered table-striped table-condensed">
-    <thead>
-      <tr>
-        <th>Type</th>
-        <th>Condition</th>
-      </tr>
-    </thead>
-    <tbody>
-      <tr>
-        <td><a class="xref" href="https://docs.microsoft.com/dotnet/api/system.invalidoperationexception">InvalidOperationException</a></td>
-        <td><p>Attempts to call this method out of lexical scope.</p>
-</td>
-      </tr>
-    </tbody>
-  </table>
-  <h5 id="DotNext_Metaprogramming_CodeGenerator_With_System_Linq_Expressions_Expression_System_Action_System_Linq_Expressions_ParameterExpression___seealso">See Also</h5>
-  <div class="seealso">
-      <div><span><a href="https://docs.microsoft.com/en-us/dotnet/visual-basic/language-reference/statements/with-end-with-statement">With..End Statement</a></span></div>
-  </div>
-  <span class="small pull-right mobile-hide">
-    <span class="divider">|</span>
-    <a href="https://github.com/sakno/dotNext/new/gh-pages/apiSpec/new?filename=DotNext_Metaprogramming_CodeGenerator_WriteError_System_Linq_Expressions_Expression_.md&amp;value=---%0Auid%3A%20DotNext.Metaprogramming.CodeGenerator.WriteError(System.Linq.Expressions.Expression)%0Asummary%3A%20'*You%20can%20override%20summary%20for%20the%20API%20here%20using%20*MARKDOWN*%20syntax'%0A---%0A%0A*Please%20type%20below%20more%20information%20about%20this%20API%3A*%0A%0A">Improve this Doc</a>
-  </span>
-  <span class="small pull-right mobile-hide">
-    <a href="https://github.com/sakno/dotNext/blob/gh-pages/src/DotNext.Metaprogramming/Metaprogramming/CodeGenerator.cs/#L53">View Source</a>
-  </span>
-  <a id="DotNext_Metaprogramming_CodeGenerator_WriteError_" data-uid="DotNext.Metaprogramming.CodeGenerator.WriteError*"></a>
-  <h4 id="DotNext_Metaprogramming_CodeGenerator_WriteError_System_Linq_Expressions_Expression_" data-uid="DotNext.Metaprogramming.CodeGenerator.WriteError(System.Linq.Expressions.Expression)">WriteError(Expression)</h4>
+</td>
+      </tr>
+    </tbody>
+  </table>
+  <h5 class="exceptions">Exceptions</h5>
+  <table class="table table-bordered table-striped table-condensed">
+    <thead>
+      <tr>
+        <th>Type</th>
+        <th>Condition</th>
+      </tr>
+    </thead>
+    <tbody>
+      <tr>
+        <td><a class="xref" href="https://docs.microsoft.com/dotnet/api/system.invalidoperationexception">InvalidOperationException</a></td>
+        <td><p>Attempts to call this method out of lexical scope.</p>
+</td>
+      </tr>
+    </tbody>
+  </table>
+  <h5 id="DotNext_Metaprogramming_CodeGenerator_With_System_Linq_Expressions_Expression_System_Action_System_Linq_Expressions_ParameterExpression___seealso">See Also</h5>
+  <div class="seealso">
+      <div><span><a href="https://docs.microsoft.com/en-us/dotnet/visual-basic/language-reference/statements/with-end-with-statement">With..End Statement</a></span></div>
+  </div>
+  <span class="small pull-right mobile-hide">
+    <span class="divider">|</span>
+    <a href="https://github.com/sakno/DotNext/new/gh-pages/apiSpec/new?filename=DotNext_Metaprogramming_CodeGenerator_WriteError_System_Linq_Expressions_Expression_.md&amp;value=---%0Auid%3A%20DotNext.Metaprogramming.CodeGenerator.WriteError(System.Linq.Expressions.Expression)%0Asummary%3A%20'*You%20can%20override%20summary%20for%20the%20API%20here%20using%20*MARKDOWN*%20syntax'%0A---%0A%0A*Please%20type%20below%20more%20information%20about%20this%20API%3A*%0A%0A">Improve this Doc</a>
+  </span>
+  <span class="small pull-right mobile-hide">
+    <a href="https://github.com/sakno/DotNext/blob/gh-pages/src/DotNext.Metaprogramming/Metaprogramming/CodeGenerator.cs/#L53">View Source</a>
+  </span>
+  <a id="DotNext_Metaprogramming_CodeGenerator_WriteError_" data-uid="DotNext.Metaprogramming.CodeGenerator.WriteError*"></a>
+  <h4 id="DotNext_Metaprogramming_CodeGenerator_WriteError_System_Linq_Expressions_Expression_" data-uid="DotNext.Metaprogramming.CodeGenerator.WriteError(System.Linq.Expressions.Expression)">WriteError(Expression)</h4>
   <div class="markdown level1 summary"><p>Writes line of the text into <a class="xref" href="https://docs.microsoft.com/dotnet/api/system.console.error#System_Console_Error">Error</a>.</p>
-</div>
-  <div class="markdown level1 conceptual"></div>
-  <h5 class="decalaration">Declaration</h5>
-  <div class="codewrapper">
-    <pre><code class="lang-csharp hljs">public static void WriteError(Expression value)</code></pre>
-  </div>
-  <h5 class="parameters">Parameters</h5>
-  <table class="table table-bordered table-striped table-condensed">
-    <thead>
-      <tr>
-        <th>Type</th>
-        <th>Name</th>
-        <th>Description</th>
-      </tr>
-    </thead>
-    <tbody>
-      <tr>
-        <td><a class="xref" href="https://docs.microsoft.com/dotnet/api/system.linq.expressions.expression">Expression</a></td>
-        <td><span class="parametername">value</span></td>
+</div>
+  <div class="markdown level1 conceptual"></div>
+  <h5 class="decalaration">Declaration</h5>
+  <div class="codewrapper">
+    <pre><code class="lang-csharp hljs">public static void WriteError(Expression value)</code></pre>
+  </div>
+  <h5 class="parameters">Parameters</h5>
+  <table class="table table-bordered table-striped table-condensed">
+    <thead>
+      <tr>
+        <th>Type</th>
+        <th>Name</th>
+        <th>Description</th>
+      </tr>
+    </thead>
+    <tbody>
+      <tr>
+        <td><a class="xref" href="https://docs.microsoft.com/dotnet/api/system.linq.expressions.expression">Expression</a></td>
+        <td><span class="parametername">value</span></td>
         <td><p>The value to be written into stderr.</p>
-</td>
-      </tr>
-    </tbody>
-  </table>
-  <span class="small pull-right mobile-hide">
-    <span class="divider">|</span>
-    <a href="https://github.com/sakno/dotNext/new/gh-pages/apiSpec/new?filename=DotNext_Metaprogramming_CodeGenerator_WriteLine_System_Linq_Expressions_Expression_.md&amp;value=---%0Auid%3A%20DotNext.Metaprogramming.CodeGenerator.WriteLine(System.Linq.Expressions.Expression)%0Asummary%3A%20'*You%20can%20override%20summary%20for%20the%20API%20here%20using%20*MARKDOWN*%20syntax'%0A---%0A%0A*Please%20type%20below%20more%20information%20about%20this%20API%3A*%0A%0A">Improve this Doc</a>
-  </span>
-  <span class="small pull-right mobile-hide">
-    <a href="https://github.com/sakno/dotNext/blob/gh-pages/src/DotNext.Metaprogramming/Metaprogramming/CodeGenerator.cs/#L47">View Source</a>
-  </span>
-  <a id="DotNext_Metaprogramming_CodeGenerator_WriteLine_" data-uid="DotNext.Metaprogramming.CodeGenerator.WriteLine*"></a>
-  <h4 id="DotNext_Metaprogramming_CodeGenerator_WriteLine_System_Linq_Expressions_Expression_" data-uid="DotNext.Metaprogramming.CodeGenerator.WriteLine(System.Linq.Expressions.Expression)">WriteLine(Expression)</h4>
+</td>
+      </tr>
+    </tbody>
+  </table>
+  <span class="small pull-right mobile-hide">
+    <span class="divider">|</span>
+    <a href="https://github.com/sakno/DotNext/new/gh-pages/apiSpec/new?filename=DotNext_Metaprogramming_CodeGenerator_WriteLine_System_Linq_Expressions_Expression_.md&amp;value=---%0Auid%3A%20DotNext.Metaprogramming.CodeGenerator.WriteLine(System.Linq.Expressions.Expression)%0Asummary%3A%20'*You%20can%20override%20summary%20for%20the%20API%20here%20using%20*MARKDOWN*%20syntax'%0A---%0A%0A*Please%20type%20below%20more%20information%20about%20this%20API%3A*%0A%0A">Improve this Doc</a>
+  </span>
+  <span class="small pull-right mobile-hide">
+    <a href="https://github.com/sakno/DotNext/blob/gh-pages/src/DotNext.Metaprogramming/Metaprogramming/CodeGenerator.cs/#L47">View Source</a>
+  </span>
+  <a id="DotNext_Metaprogramming_CodeGenerator_WriteLine_" data-uid="DotNext.Metaprogramming.CodeGenerator.WriteLine*"></a>
+  <h4 id="DotNext_Metaprogramming_CodeGenerator_WriteLine_System_Linq_Expressions_Expression_" data-uid="DotNext.Metaprogramming.CodeGenerator.WriteLine(System.Linq.Expressions.Expression)">WriteLine(Expression)</h4>
   <div class="markdown level1 summary"><p>Writes line of the text into <a class="xref" href="https://docs.microsoft.com/dotnet/api/system.console.out#System_Console_Out">Out</a>.</p>
-</div>
-  <div class="markdown level1 conceptual"></div>
-  <h5 class="decalaration">Declaration</h5>
-  <div class="codewrapper">
-    <pre><code class="lang-csharp hljs">public static void WriteLine(Expression value)</code></pre>
-  </div>
-  <h5 class="parameters">Parameters</h5>
-  <table class="table table-bordered table-striped table-condensed">
-    <thead>
-      <tr>
-        <th>Type</th>
-        <th>Name</th>
-        <th>Description</th>
-      </tr>
-    </thead>
-    <tbody>
-      <tr>
-        <td><a class="xref" href="https://docs.microsoft.com/dotnet/api/system.linq.expressions.expression">Expression</a></td>
-        <td><span class="parametername">value</span></td>
+</div>
+  <div class="markdown level1 conceptual"></div>
+  <h5 class="decalaration">Declaration</h5>
+  <div class="codewrapper">
+    <pre><code class="lang-csharp hljs">public static void WriteLine(Expression value)</code></pre>
+  </div>
+  <h5 class="parameters">Parameters</h5>
+  <table class="table table-bordered table-striped table-condensed">
+    <thead>
+      <tr>
+        <th>Type</th>
+        <th>Name</th>
+        <th>Description</th>
+      </tr>
+    </thead>
+    <tbody>
+      <tr>
+        <td><a class="xref" href="https://docs.microsoft.com/dotnet/api/system.linq.expressions.expression">Expression</a></td>
+        <td><span class="parametername">value</span></td>
         <td><p>The value to be written into stdout.</p>
-</td>
-      </tr>
-    </tbody>
-  </table>
-</article>
-          </div>
-          
-          <div class="hidden-sm col-md-2" role="complementary">
-            <div class="sideaffix">
-              <div class="contribution">
-                <ul class="nav">
-                  <li>
-                    <a href="https://github.com/sakno/dotNext/new/gh-pages/apiSpec/new?filename=DotNext_Metaprogramming_CodeGenerator.md&amp;value=---%0Auid%3A%20DotNext.Metaprogramming.CodeGenerator%0Asummary%3A%20'*You%20can%20override%20summary%20for%20the%20API%20here%20using%20*MARKDOWN*%20syntax'%0A---%0A%0A*Please%20type%20below%20more%20information%20about%20this%20API%3A*%0A%0A" class="contribution-link">Improve this Doc</a>
-                  </li>
-                  <li>
-                    <a href="https://github.com/sakno/dotNext/blob/gh-pages/src/DotNext.Metaprogramming/Metaprogramming/CodeGenerator.cs/#L14" class="contribution-link">View Source</a>
-                  </li>
-                </ul>
-              </div>
-              <nav class="bs-docs-sidebar hidden-print hidden-xs hidden-sm affix" id="affix">
-              <!-- <p><a class="back-to-top" href="#top">Back to top</a><p> -->
-              </nav>
-            </div>
-          </div>
-        </div>
-      </div>
-      
-      <footer>
-        <div class="grad-bottom"></div>
-        <div class="footer">
-          <div class="container">
-            <span class="pull-right">
-              <a href="#top">Back to top</a>
-            </span>
-            
-            <span>Generated by <strong>DocFX</strong></span>
-          </div>
-        </div>
-      </footer>
-    </div>
-    
-    <script type="text/javascript" src="../styles/docfx.vendor.js"></script>
-    <script type="text/javascript" src="../styles/docfx.js"></script>
-    <script type="text/javascript" src="../styles/main.js"></script>
-  </body>
-</html>
+</td>
+      </tr>
+    </tbody>
+  </table>
+</article>
+          </div>
+          
+          <div class="hidden-sm col-md-2" role="complementary">
+            <div class="sideaffix">
+              <div class="contribution">
+                <ul class="nav">
+                  <li>
+                    <a href="https://github.com/sakno/DotNext/new/gh-pages/apiSpec/new?filename=DotNext_Metaprogramming_CodeGenerator.md&amp;value=---%0Auid%3A%20DotNext.Metaprogramming.CodeGenerator%0Asummary%3A%20'*You%20can%20override%20summary%20for%20the%20API%20here%20using%20*MARKDOWN*%20syntax'%0A---%0A%0A*Please%20type%20below%20more%20information%20about%20this%20API%3A*%0A%0A" class="contribution-link">Improve this Doc</a>
+                  </li>
+                  <li>
+                    <a href="https://github.com/sakno/DotNext/blob/gh-pages/src/DotNext.Metaprogramming/Metaprogramming/CodeGenerator.cs/#L14" class="contribution-link">View Source</a>
+                  </li>
+                </ul>
+              </div>
+              <nav class="bs-docs-sidebar hidden-print hidden-xs hidden-sm affix" id="affix">
+              <!-- <p><a class="back-to-top" href="#top">Back to top</a><p> -->
+              </nav>
+            </div>
+          </div>
+        </div>
+      </div>
+      
+      <footer>
+        <div class="grad-bottom"></div>
+        <div class="footer">
+          <div class="container">
+            <span class="pull-right">
+              <a href="#top">Back to top</a>
+            </span>
+            
+            <span>Generated by <strong>DocFX</strong></span>
+          </div>
+        </div>
+      </footer>
+    </div>
+    
+    <script type="text/javascript" src="../styles/docfx.vendor.js"></script>
+    <script type="text/javascript" src="../styles/docfx.js"></script>
+    <script type="text/javascript" src="../styles/main.js"></script>
+  </body>
+</html>