﻿<!DOCTYPE html>
<!--[if IE]><![endif]-->
<html>
  
  <head>
    <meta charset="utf-8">
    <meta http-equiv="X-UA-Compatible" content="IE=edge,chrome=1">
    <title>Class ObjectExtensions
   | .NEXT </title>
    <meta name="viewport" content="width=device-width">
    <meta name="title" content="Class ObjectExtensions
<<<<<<< HEAD
   | .NEXT ">
    <meta name="generator" content="docfx 2.50.0.0">
    
    <link rel="shortcut icon" href="../fav.ico">
    <link rel="stylesheet" href="../styles/docfx.vendor.css">
    <link rel="stylesheet" href="../styles/docfx.css">
    <link rel="stylesheet" href="../styles/main.css">
    <link href="https://fonts.googleapis.com/css?family=Open+Sans" rel="stylesheet">
    <meta property="docfx:navrel" content="../toc.html">
    <meta property="docfx:tocrel" content="toc.html">
    
    
    
=======
   | .NEXT ">
    <meta name="generator" content="docfx 2.49.0.0">
    
    <link rel="shortcut icon" href="../fav.ico">
    <link rel="stylesheet" href="../styles/docfx.vendor.css">
    <link rel="stylesheet" href="../styles/docfx.css">
    <link rel="stylesheet" href="../styles/main.css">
    <link href="https://fonts.googleapis.com/css?family=Open+Sans" rel="stylesheet">
    <meta property="docfx:navrel" content="../toc.html">
    <meta property="docfx:tocrel" content="toc.html">
    
    
    
>>>>>>> ceac8404
  </head>  <body data-spy="scroll" data-target="#affix" data-offset="120">
    <div id="wrapper">
      <header>
        
        <nav id="autocollapse" class="navbar navbar-inverse ng-scope" role="navigation">
          <div class="container">
            <div class="navbar-header">
              <button type="button" class="navbar-toggle" data-toggle="collapse" data-target="#navbar">
                <span class="sr-only">Toggle navigation</span>
                <span class="icon-bar"></span>
                <span class="icon-bar"></span>
                <span class="icon-bar"></span>
              </button>
              
              <a class="navbar-brand" href="../index.html">
                <img id="logo" class="svg" src="../doc_logo.png" alt="">
              </a>
            </div>
            <div class="collapse navbar-collapse" id="navbar">
              <form class="navbar-form navbar-right" role="search" id="search">
                <div class="form-group">
                  <input type="text" class="form-control" id="search-query" placeholder="Search" autocomplete="off">
                </div>
              </form>
            </div>
          </div>
        </nav>
        
        <div class="subnav navbar navbar-default">
          <div class="container hide-when-search" id="breadcrumb">
            <ul class="breadcrumb">
              <li></li>
            </ul>
          </div>
        </div>
      </header>
      <div role="main" class="container body-content hide-when-search">
        
        <div class="sidenav hide-when-search">
          <a class="btn toc-toggle collapse" data-toggle="collapse" href="#sidetoggle" aria-expanded="false" aria-controls="sidetoggle">Show / Hide Table of Contents</a>
          <div class="sidetoggle collapse" id="sidetoggle">
            <div id="sidetoc"></div>
          </div>
        </div>
        <div class="article row grid-right">
          <div class="col-md-10">
            <article class="content wrap" id="_content" data-uid="DotNext.ObjectExtensions">
  
  
  <h1 id="DotNext_ObjectExtensions" data-uid="DotNext.ObjectExtensions" class="text-break">Class ObjectExtensions
  </h1>
  <div class="markdown level0 summary"><p>Various extension methods for reference types.</p>
</div>
  <div class="markdown level0 conceptual"></div>
  <div class="inheritance">
    <h5>Inheritance</h5>
    <div class="level0"><a class="xref" href="https://docs.microsoft.com/dotnet/api/system.object">Object</a></div>
    <div class="level1"><span class="xref">ObjectExtensions</span></div>
  </div>
  <div class="inheritedMembers">
    <h5>Inherited Members</h5>
    <div>
      <a class="xref" href="https://docs.microsoft.com/dotnet/api/system.object.equals#System_Object_Equals_System_Object_">Object.Equals(Object)</a>
    </div>
    <div>
      <a class="xref" href="https://docs.microsoft.com/dotnet/api/system.object.equals#System_Object_Equals_System_Object_System_Object_">Object.Equals(Object, Object)</a>
    </div>
    <div>
      <a class="xref" href="https://docs.microsoft.com/dotnet/api/system.object.gethashcode#System_Object_GetHashCode">Object.GetHashCode()</a>
    </div>
    <div>
      <a class="xref" href="https://docs.microsoft.com/dotnet/api/system.object.gettype#System_Object_GetType">Object.GetType()</a>
    </div>
    <div>
      <a class="xref" href="https://docs.microsoft.com/dotnet/api/system.object.memberwiseclone#System_Object_MemberwiseClone">Object.MemberwiseClone()</a>
    </div>
    <div>
      <a class="xref" href="https://docs.microsoft.com/dotnet/api/system.object.referenceequals#System_Object_ReferenceEquals_System_Object_System_Object_">Object.ReferenceEquals(Object, Object)</a>
    </div>
    <div>
      <a class="xref" href="https://docs.microsoft.com/dotnet/api/system.object.tostring#System_Object_ToString">Object.ToString()</a>
    </div>
  </div>
  <h6><strong>Namespace</strong>: <a class="xref" href="DotNext.html">DotNext</a></h6>
  <h6><strong>Assembly</strong>: DotNext.dll</h6>
  <h5 id="DotNext_ObjectExtensions_syntax">Syntax</h5>
  <div class="codewrapper">
    <pre><code class="lang-csharp hljs">public static class ObjectExtensions</code></pre>
  </div>
  <h3 id="methods">Methods
  </h3>
  <span class="small pull-right mobile-hide">
    <span class="divider">|</span>
    <a href="https://github.com/sakno/dotNext/new/gh-pages/apiSpec/new?filename=DotNext_ObjectExtensions_Decompose__3___0_DotNext_ValueFunc___0___1___DotNext_ValueFunc___0___2___.md&amp;value=---%0Auid%3A%20DotNext.ObjectExtensions.Decompose%60%603(%60%600%2CDotNext.ValueFunc%7B%60%600%2C%60%601%7D%40%2CDotNext.ValueFunc%7B%60%600%2C%60%602%7D%40)%0Asummary%3A%20'*You%20can%20override%20summary%20for%20the%20API%20here%20using%20*MARKDOWN*%20syntax'%0A---%0A%0A*Please%20type%20below%20more%20information%20about%20this%20API%3A*%0A%0A">Improve this Doc</a>
  </span>
  <span class="small pull-right mobile-hide">
    <a href="https://github.com/sakno/dotNext/blob/gh-pages/src/DotNext/ObjectExtensions.cs/#L128">View Source</a>
  </span>
  <a id="DotNext_ObjectExtensions_Decompose_" data-uid="DotNext.ObjectExtensions.Decompose*"></a>
  <h4 id="DotNext_ObjectExtensions_Decompose__3___0_DotNext_ValueFunc___0___1___DotNext_ValueFunc___0___2___" data-uid="DotNext.ObjectExtensions.Decompose``3(``0,DotNext.ValueFunc{``0,``1}@,DotNext.ValueFunc{``0,``2}@)">Decompose&lt;T, R1, R2&gt;(T, ValueFunc&lt;T, R1&gt;, ValueFunc&lt;T, R2&gt;)</h4>
  <div class="markdown level1 summary"><p>Performs decomposition of object into tuple.</p>
</div>
  <div class="markdown level1 conceptual"></div>
  <h5 class="decalaration">Declaration</h5>
  <div class="codewrapper">
    <pre><code class="lang-csharp hljs">public static (R1, R2) Decompose&lt;T, R1, R2&gt;(this T obj, in ValueFunc&lt;T, R1&gt; decomposer1, in ValueFunc&lt;T, R2&gt; decomposer2)
    where T : class</code></pre>
  </div>
  <h5 class="parameters">Parameters</h5>
  <table class="table table-bordered table-striped table-condensed">
    <thead>
      <tr>
        <th>Type</th>
        <th>Name</th>
        <th>Description</th>
      </tr>
    </thead>
    <tbody>
      <tr>
        <td><span class="xref">T</span></td>
        <td><span class="parametername">obj</span></td>
        <td><p>An object to decompose.</p>
</td>
      </tr>
      <tr>
        <td><a class="xref" href="DotNext.ValueFunc-2.html">ValueFunc</a>&lt;T, R1&gt;</td>
        <td><span class="parametername">decomposer1</span></td>
        <td><p>First decomposition function.</p>
</td>
      </tr>
      <tr>
        <td><a class="xref" href="DotNext.ValueFunc-2.html">ValueFunc</a>&lt;T, R2&gt;</td>
        <td><span class="parametername">decomposer2</span></td>
        <td><p>Second decomposition function.</p>
</td>
      </tr>
    </tbody>
  </table>
  <h5 class="returns">Returns</h5>
  <table class="table table-bordered table-striped table-condensed">
    <thead>
      <tr>
        <th>Type</th>
        <th>Description</th>
      </tr>
    </thead>
    <tbody>
      <tr>
        <td><a class="xref" href="https://docs.microsoft.com/dotnet/api/system.valuetuple-2">ValueTuple</a>&lt;R1, R2&gt;</td>
        <td><p>Decomposition result.</p>
</td>
      </tr>
    </tbody>
  </table>
  <h5 class="typeParameters">Type Parameters</h5>
  <table class="table table-bordered table-striped table-condensed">
    <thead>
      <tr>
        <th>Name</th>
        <th>Description</th>
      </tr>
    </thead>
    <tbody>
      <tr>
        <td><span class="parametername">T</span></td>
        <td><p>Type of object to decompose.</p>
</td>
      </tr>
      <tr>
        <td><span class="parametername">R1</span></td>
        <td><p>Type of the first decomposition result.</p>
</td>
      </tr>
      <tr>
        <td><span class="parametername">R2</span></td>
        <td><p>Type of the second decomposition result.</p>
</td>
      </tr>
    </tbody>
  </table>
  <span class="small pull-right mobile-hide">
    <span class="divider">|</span>
    <a href="https://github.com/sakno/dotNext/new/gh-pages/apiSpec/new?filename=DotNext_ObjectExtensions_Decompose__3___0_DotNext_ValueFunc___0___1___DotNext_ValueFunc___0___2_____1____2__.md&amp;value=---%0Auid%3A%20DotNext.ObjectExtensions.Decompose%60%603(%60%600%2CDotNext.ValueFunc%7B%60%600%2C%60%601%7D%40%2CDotNext.ValueFunc%7B%60%600%2C%60%602%7D%40%2C%60%601%40%2C%60%602%40)%0Asummary%3A%20'*You%20can%20override%20summary%20for%20the%20API%20here%20using%20*MARKDOWN*%20syntax'%0A---%0A%0A*Please%20type%20below%20more%20information%20about%20this%20API%3A*%0A%0A">Improve this Doc</a>
  </span>
  <span class="small pull-right mobile-hide">
    <a href="https://github.com/sakno/dotNext/blob/gh-pages/src/DotNext/ObjectExtensions.cs/#L97">View Source</a>
  </span>
  <a id="DotNext_ObjectExtensions_Decompose_" data-uid="DotNext.ObjectExtensions.Decompose*"></a>
  <h4 id="DotNext_ObjectExtensions_Decompose__3___0_DotNext_ValueFunc___0___1___DotNext_ValueFunc___0___2_____1____2__" data-uid="DotNext.ObjectExtensions.Decompose``3(``0,DotNext.ValueFunc{``0,``1}@,DotNext.ValueFunc{``0,``2}@,``1@,``2@)">Decompose&lt;T, R1, R2&gt;(T, ValueFunc&lt;T, R1&gt;, ValueFunc&lt;T, R2&gt;, out R1, out R2)</h4>
  <div class="markdown level1 summary"><p>Performs decomposition of object into two values.</p>
</div>
  <div class="markdown level1 conceptual"></div>
  <h5 class="decalaration">Declaration</h5>
  <div class="codewrapper">
    <pre><code class="lang-csharp hljs">public static void Decompose&lt;T, R1, R2&gt;(this T obj, in ValueFunc&lt;T, R1&gt; decomposer1, in ValueFunc&lt;T, R2&gt; decomposer2, out R1 result1, out R2 result2)
    where T : class</code></pre>
  </div>
  <h5 class="parameters">Parameters</h5>
  <table class="table table-bordered table-striped table-condensed">
    <thead>
      <tr>
        <th>Type</th>
        <th>Name</th>
        <th>Description</th>
      </tr>
    </thead>
    <tbody>
      <tr>
        <td><span class="xref">T</span></td>
        <td><span class="parametername">obj</span></td>
        <td><p>An object to decompose.</p>
</td>
      </tr>
      <tr>
        <td><a class="xref" href="DotNext.ValueFunc-2.html">ValueFunc</a>&lt;T, R1&gt;</td>
        <td><span class="parametername">decomposer1</span></td>
        <td><p>First decomposition function.</p>
</td>
      </tr>
      <tr>
        <td><a class="xref" href="DotNext.ValueFunc-2.html">ValueFunc</a>&lt;T, R2&gt;</td>
        <td><span class="parametername">decomposer2</span></td>
        <td><p>Second decomposition function.</p>
</td>
      </tr>
      <tr>
        <td><span class="xref">R1</span></td>
        <td><span class="parametername">result1</span></td>
        <td><p>First decomposition result.</p>
</td>
      </tr>
      <tr>
        <td><span class="xref">R2</span></td>
        <td><span class="parametername">result2</span></td>
        <td><p>Second decomposition result.</p>
</td>
      </tr>
    </tbody>
  </table>
  <h5 class="typeParameters">Type Parameters</h5>
  <table class="table table-bordered table-striped table-condensed">
    <thead>
      <tr>
        <th>Name</th>
        <th>Description</th>
      </tr>
    </thead>
    <tbody>
      <tr>
        <td><span class="parametername">T</span></td>
        <td><p>Type of object to decompose.</p>
</td>
      </tr>
      <tr>
        <td><span class="parametername">R1</span></td>
        <td><p>Type of the first decomposition result.</p>
</td>
      </tr>
      <tr>
        <td><span class="parametername">R2</span></td>
        <td><p>Type of the second decomposition result.</p>
</td>
      </tr>
    </tbody>
  </table>
  <span class="small pull-right mobile-hide">
    <span class="divider">|</span>
    <a href="https://github.com/sakno/dotNext/new/gh-pages/apiSpec/new?filename=DotNext_ObjectExtensions_Decompose__3___0_System_Func___0___1__System_Func___0___2__.md&amp;value=---%0Auid%3A%20DotNext.ObjectExtensions.Decompose%60%603(%60%600%2CSystem.Func%7B%60%600%2C%60%601%7D%2CSystem.Func%7B%60%600%2C%60%602%7D)%0Asummary%3A%20'*You%20can%20override%20summary%20for%20the%20API%20here%20using%20*MARKDOWN*%20syntax'%0A---%0A%0A*Please%20type%20below%20more%20information%20about%20this%20API%3A*%0A%0A">Improve this Doc</a>
  </span>
  <span class="small pull-right mobile-hide">
    <a href="https://github.com/sakno/dotNext/blob/gh-pages/src/DotNext/ObjectExtensions.cs/#L114">View Source</a>
  </span>
  <a id="DotNext_ObjectExtensions_Decompose_" data-uid="DotNext.ObjectExtensions.Decompose*"></a>
  <h4 id="DotNext_ObjectExtensions_Decompose__3___0_System_Func___0___1__System_Func___0___2__" data-uid="DotNext.ObjectExtensions.Decompose``3(``0,System.Func{``0,``1},System.Func{``0,``2})">Decompose&lt;T, R1, R2&gt;(T, Func&lt;T, R1&gt;, Func&lt;T, R2&gt;)</h4>
  <div class="markdown level1 summary"><p>Performs decomposition of object into tuple.</p>
</div>
  <div class="markdown level1 conceptual"></div>
  <h5 class="decalaration">Declaration</h5>
  <div class="codewrapper">
    <pre><code class="lang-csharp hljs">public static (R1, R2) Decompose&lt;T, R1, R2&gt;(this T obj, Func&lt;T, R1&gt; decomposer1, Func&lt;T, R2&gt; decomposer2)
    where T : class</code></pre>
  </div>
  <h5 class="parameters">Parameters</h5>
  <table class="table table-bordered table-striped table-condensed">
    <thead>
      <tr>
        <th>Type</th>
        <th>Name</th>
        <th>Description</th>
      </tr>
    </thead>
    <tbody>
      <tr>
        <td><span class="xref">T</span></td>
        <td><span class="parametername">obj</span></td>
        <td><p>An object to decompose.</p>
</td>
      </tr>
      <tr>
        <td><a class="xref" href="https://docs.microsoft.com/dotnet/api/system.func-2">Func</a>&lt;T, R1&gt;</td>
        <td><span class="parametername">decomposer1</span></td>
        <td><p>First decomposition function.</p>
</td>
      </tr>
      <tr>
        <td><a class="xref" href="https://docs.microsoft.com/dotnet/api/system.func-2">Func</a>&lt;T, R2&gt;</td>
        <td><span class="parametername">decomposer2</span></td>
        <td><p>Second decomposition function.</p>
</td>
      </tr>
    </tbody>
  </table>
  <h5 class="returns">Returns</h5>
  <table class="table table-bordered table-striped table-condensed">
    <thead>
      <tr>
        <th>Type</th>
        <th>Description</th>
      </tr>
    </thead>
    <tbody>
      <tr>
        <td><a class="xref" href="https://docs.microsoft.com/dotnet/api/system.valuetuple-2">ValueTuple</a>&lt;R1, R2&gt;</td>
        <td><p>Decomposition result.</p>
</td>
      </tr>
    </tbody>
  </table>
  <h5 class="typeParameters">Type Parameters</h5>
  <table class="table table-bordered table-striped table-condensed">
    <thead>
      <tr>
        <th>Name</th>
        <th>Description</th>
      </tr>
    </thead>
    <tbody>
      <tr>
        <td><span class="parametername">T</span></td>
        <td><p>Type of object to decompose.</p>
</td>
      </tr>
      <tr>
        <td><span class="parametername">R1</span></td>
        <td><p>Type of the first decomposition result.</p>
</td>
      </tr>
      <tr>
        <td><span class="parametername">R2</span></td>
        <td><p>Type of the second decomposition result.</p>
</td>
      </tr>
    </tbody>
  </table>
  <span class="small pull-right mobile-hide">
    <span class="divider">|</span>
    <a href="https://github.com/sakno/dotNext/new/gh-pages/apiSpec/new?filename=DotNext_ObjectExtensions_Decompose__3___0_System_Func___0___1__System_Func___0___2____1____2__.md&amp;value=---%0Auid%3A%20DotNext.ObjectExtensions.Decompose%60%603(%60%600%2CSystem.Func%7B%60%600%2C%60%601%7D%2CSystem.Func%7B%60%600%2C%60%602%7D%2C%60%601%40%2C%60%602%40)%0Asummary%3A%20'*You%20can%20override%20summary%20for%20the%20API%20here%20using%20*MARKDOWN*%20syntax'%0A---%0A%0A*Please%20type%20below%20more%20information%20about%20this%20API%3A*%0A%0A">Improve this Doc</a>
  </span>
  <span class="small pull-right mobile-hide">
    <a href="https://github.com/sakno/dotNext/blob/gh-pages/src/DotNext/ObjectExtensions.cs/#L82">View Source</a>
  </span>
  <a id="DotNext_ObjectExtensions_Decompose_" data-uid="DotNext.ObjectExtensions.Decompose*"></a>
  <h4 id="DotNext_ObjectExtensions_Decompose__3___0_System_Func___0___1__System_Func___0___2____1____2__" data-uid="DotNext.ObjectExtensions.Decompose``3(``0,System.Func{``0,``1},System.Func{``0,``2},``1@,``2@)">Decompose&lt;T, R1, R2&gt;(T, Func&lt;T, R1&gt;, Func&lt;T, R2&gt;, out R1, out R2)</h4>
  <div class="markdown level1 summary"><p>Performs decomposition of object into two values.</p>
</div>
  <div class="markdown level1 conceptual"></div>
  <h5 class="decalaration">Declaration</h5>
  <div class="codewrapper">
    <pre><code class="lang-csharp hljs">public static void Decompose&lt;T, R1, R2&gt;(this T obj, Func&lt;T, R1&gt; decomposer1, Func&lt;T, R2&gt; decomposer2, out R1 result1, out R2 result2)
    where T : class</code></pre>
  </div>
  <h5 class="parameters">Parameters</h5>
  <table class="table table-bordered table-striped table-condensed">
    <thead>
      <tr>
        <th>Type</th>
        <th>Name</th>
        <th>Description</th>
      </tr>
    </thead>
    <tbody>
      <tr>
        <td><span class="xref">T</span></td>
        <td><span class="parametername">obj</span></td>
        <td><p>An object to decompose.</p>
</td>
      </tr>
      <tr>
        <td><a class="xref" href="https://docs.microsoft.com/dotnet/api/system.func-2">Func</a>&lt;T, R1&gt;</td>
        <td><span class="parametername">decomposer1</span></td>
        <td><p>First decomposition function.</p>
</td>
      </tr>
      <tr>
        <td><a class="xref" href="https://docs.microsoft.com/dotnet/api/system.func-2">Func</a>&lt;T, R2&gt;</td>
        <td><span class="parametername">decomposer2</span></td>
        <td><p>Second decomposition function.</p>
</td>
      </tr>
      <tr>
        <td><span class="xref">R1</span></td>
        <td><span class="parametername">result1</span></td>
        <td><p>First decomposition result.</p>
</td>
      </tr>
      <tr>
        <td><span class="xref">R2</span></td>
        <td><span class="parametername">result2</span></td>
        <td><p>Second decomposition result.</p>
</td>
      </tr>
    </tbody>
  </table>
  <h5 class="typeParameters">Type Parameters</h5>
  <table class="table table-bordered table-striped table-condensed">
    <thead>
      <tr>
        <th>Name</th>
        <th>Description</th>
      </tr>
    </thead>
    <tbody>
      <tr>
        <td><span class="parametername">T</span></td>
        <td><p>Type of object to decompose.</p>
</td>
      </tr>
      <tr>
        <td><span class="parametername">R1</span></td>
        <td><p>Type of the first decomposition result.</p>
</td>
      </tr>
      <tr>
        <td><span class="parametername">R2</span></td>
        <td><p>Type of the second decomposition result.</p>
</td>
      </tr>
    </tbody>
  </table>
  <span class="small pull-right mobile-hide">
    <span class="divider">|</span>
    <a href="https://github.com/sakno/dotNext/new/gh-pages/apiSpec/new?filename=DotNext_ObjectExtensions_GetUserData__1___0_.md&amp;value=---%0Auid%3A%20DotNext.ObjectExtensions.GetUserData%60%601(%60%600)%0Asummary%3A%20'*You%20can%20override%20summary%20for%20the%20API%20here%20using%20*MARKDOWN*%20syntax'%0A---%0A%0A*Please%20type%20below%20more%20information%20about%20this%20API%3A*%0A%0A">Improve this Doc</a>
  </span>
  <span class="small pull-right mobile-hide">
    <a href="https://github.com/sakno/dotNext/blob/gh-pages/src/DotNext/ObjectExtensions.cs/#L29">View Source</a>
  </span>
  <a id="DotNext_ObjectExtensions_GetUserData_" data-uid="DotNext.ObjectExtensions.GetUserData*"></a>
  <h4 id="DotNext_ObjectExtensions_GetUserData__1___0_" data-uid="DotNext.ObjectExtensions.GetUserData``1(``0)">GetUserData&lt;T&gt;(T)</h4>
  <div class="markdown level1 summary"><p>Provides ad-hoc approach to associate some data with the object
without modification of it.</p>
</div>
  <div class="markdown level1 conceptual"></div>
  <h5 class="decalaration">Declaration</h5>
  <div class="codewrapper">
    <pre><code class="lang-csharp hljs">public static UserDataStorage GetUserData&lt;T&gt;(this T obj)
    where T : class</code></pre>
  </div>
  <h5 class="parameters">Parameters</h5>
  <table class="table table-bordered table-striped table-condensed">
    <thead>
      <tr>
        <th>Type</th>
        <th>Name</th>
        <th>Description</th>
      </tr>
    </thead>
    <tbody>
      <tr>
        <td><span class="xref">T</span></td>
        <td><span class="parametername">obj</span></td>
        <td><p>Target object.</p>
</td>
      </tr>
    </tbody>
  </table>
  <h5 class="returns">Returns</h5>
  <table class="table table-bordered table-striped table-condensed">
    <thead>
      <tr>
        <th>Type</th>
        <th>Description</th>
      </tr>
    </thead>
    <tbody>
      <tr>
        <td><a class="xref" href="DotNext.UserDataStorage.html">UserDataStorage</a></td>
        <td><p>User data storage.</p>
</td>
      </tr>
    </tbody>
  </table>
  <h5 class="typeParameters">Type Parameters</h5>
  <table class="table table-bordered table-striped table-condensed">
    <thead>
      <tr>
        <th>Name</th>
        <th>Description</th>
      </tr>
    </thead>
    <tbody>
      <tr>
        <td><span class="parametername">T</span></td>
        <td></td>
      </tr>
    </tbody>
  </table>
  <h5 id="DotNext_ObjectExtensions_GetUserData__1___0__remarks">Remarks</h5>
  <div class="markdown level1 remarks"><p>This method allows to associate arbitrary user data with any object.
User data storage is not a part of object type declaration.
Modification of user data doesn't cause modification of internal state of the object.
The storage is associated with the object reference.
Any user data are transient and can't be passed across process boundaries (i.e. serialization is not supported)</p>
</div>
  <span class="small pull-right mobile-hide">
    <span class="divider">|</span>
    <a href="https://github.com/sakno/dotNext/new/gh-pages/apiSpec/new?filename=DotNext_ObjectExtensions_IsOneOf__1___0___0___.md&amp;value=---%0Auid%3A%20DotNext.ObjectExtensions.IsOneOf%60%601(%60%600%2C%60%600%5B%5D)%0Asummary%3A%20'*You%20can%20override%20summary%20for%20the%20API%20here%20using%20*MARKDOWN*%20syntax'%0A---%0A%0A*Please%20type%20below%20more%20information%20about%20this%20API%3A*%0A%0A">Improve this Doc</a>
  </span>
  <span class="small pull-right mobile-hide">
    <a href="https://github.com/sakno/dotNext/blob/gh-pages/src/DotNext/ObjectExtensions.cs/#L67">View Source</a>
  </span>
  <a id="DotNext_ObjectExtensions_IsOneOf_" data-uid="DotNext.ObjectExtensions.IsOneOf*"></a>
  <h4 id="DotNext_ObjectExtensions_IsOneOf__1___0___0___" data-uid="DotNext.ObjectExtensions.IsOneOf``1(``0,``0[])">IsOneOf&lt;T&gt;(T, T[])</h4>
  <div class="markdown level1 summary"><p>Checks whether the specified object is equal to one
of the specified objects.</p>
</div>
  <div class="markdown level1 conceptual"></div>
  <h5 class="decalaration">Declaration</h5>
  <div class="codewrapper">
    <pre><code class="lang-csharp hljs">public static bool IsOneOf&lt;T&gt;(this T value, params T[] values)
    where T : class</code></pre>
  </div>
  <h5 class="parameters">Parameters</h5>
  <table class="table table-bordered table-striped table-condensed">
    <thead>
      <tr>
        <th>Type</th>
        <th>Name</th>
        <th>Description</th>
      </tr>
    </thead>
    <tbody>
      <tr>
        <td><span class="xref">T</span></td>
        <td><span class="parametername">value</span></td>
        <td><p>The object to compare with other.</p>
</td>
      </tr>
      <tr>
        <td>T[]</td>
        <td><span class="parametername">values</span></td>
        <td><p>Candidate objects.</p>
</td>
      </tr>
    </tbody>
  </table>
  <h5 class="returns">Returns</h5>
  <table class="table table-bordered table-striped table-condensed">
    <thead>
      <tr>
        <th>Type</th>
        <th>Description</th>
      </tr>
    </thead>
    <tbody>
      <tr>
        <td><a class="xref" href="https://docs.microsoft.com/dotnet/api/system.boolean">Boolean</a></td>
        <td><p><span class="xref">true</span>, if <code data-dev-comment-type="paramref" class="paramref">value</code> is equal to one of <code data-dev-comment-type="paramref" class="paramref">values</code>.</p>
</td>
      </tr>
    </tbody>
  </table>
  <h5 class="typeParameters">Type Parameters</h5>
  <table class="table table-bordered table-striped table-condensed">
    <thead>
      <tr>
        <th>Name</th>
        <th>Description</th>
      </tr>
    </thead>
    <tbody>
      <tr>
        <td><span class="parametername">T</span></td>
        <td><p>The type of object to compare.</p>
</td>
      </tr>
    </tbody>
  </table>
  <h5 id="DotNext_ObjectExtensions_IsOneOf__1___0___0____remarks">Remarks</h5>
  <div class="markdown level1 remarks"><p>This method uses <a class="xref" href="https://docs.microsoft.com/dotnet/api/system.object.equals#System_Object_Equals_System_Object_System_Object_">Equals(Object, Object)</a>
to check equality between two objects.</p>
</div>
  <span class="small pull-right mobile-hide">
    <span class="divider">|</span>
    <a href="https://github.com/sakno/dotNext/new/gh-pages/apiSpec/new?filename=DotNext_ObjectExtensions_IsOneOf__1___0_System_Collections_Generic_IEnumerable___0__.md&amp;value=---%0Auid%3A%20DotNext.ObjectExtensions.IsOneOf%60%601(%60%600%2CSystem.Collections.Generic.IEnumerable%7B%60%600%7D)%0Asummary%3A%20'*You%20can%20override%20summary%20for%20the%20API%20here%20using%20*MARKDOWN*%20syntax'%0A---%0A%0A*Please%20type%20below%20more%20information%20about%20this%20API%3A*%0A%0A">Improve this Doc</a>
  </span>
  <span class="small pull-right mobile-hide">
    <a href="https://github.com/sakno/dotNext/blob/gh-pages/src/DotNext/ObjectExtensions.cs/#L46">View Source</a>
  </span>
  <a id="DotNext_ObjectExtensions_IsOneOf_" data-uid="DotNext.ObjectExtensions.IsOneOf*"></a>
  <h4 id="DotNext_ObjectExtensions_IsOneOf__1___0_System_Collections_Generic_IEnumerable___0__" data-uid="DotNext.ObjectExtensions.IsOneOf``1(``0,System.Collections.Generic.IEnumerable{``0})">IsOneOf&lt;T&gt;(T, IEnumerable&lt;T&gt;)</h4>
  <div class="markdown level1 summary"><p>Checks whether the specified object is equal to one
of the specified objects.</p>
</div>
  <div class="markdown level1 conceptual"></div>
  <h5 class="decalaration">Declaration</h5>
  <div class="codewrapper">
    <pre><code class="lang-csharp hljs">public static bool IsOneOf&lt;T&gt;(this T value, IEnumerable&lt;T&gt; values)
    where T : class</code></pre>
  </div>
  <h5 class="parameters">Parameters</h5>
  <table class="table table-bordered table-striped table-condensed">
    <thead>
      <tr>
        <th>Type</th>
        <th>Name</th>
        <th>Description</th>
      </tr>
    </thead>
    <tbody>
      <tr>
        <td><span class="xref">T</span></td>
        <td><span class="parametername">value</span></td>
        <td><p>The object to compare with other.</p>
</td>
      </tr>
      <tr>
        <td><a class="xref" href="https://docs.microsoft.com/dotnet/api/system.collections.generic.ienumerable-1">IEnumerable</a>&lt;T&gt;</td>
        <td><span class="parametername">values</span></td>
        <td><p>Candidate objects.</p>
</td>
      </tr>
    </tbody>
  </table>
  <h5 class="returns">Returns</h5>
  <table class="table table-bordered table-striped table-condensed">
    <thead>
      <tr>
        <th>Type</th>
        <th>Description</th>
      </tr>
    </thead>
    <tbody>
      <tr>
        <td><a class="xref" href="https://docs.microsoft.com/dotnet/api/system.boolean">Boolean</a></td>
        <td><p><span class="xref">true</span>, if <code data-dev-comment-type="paramref" class="paramref">value</code> is equal to one of <code data-dev-comment-type="paramref" class="paramref">values</code>.</p>
</td>
      </tr>
    </tbody>
  </table>
  <h5 class="typeParameters">Type Parameters</h5>
  <table class="table table-bordered table-striped table-condensed">
    <thead>
      <tr>
        <th>Name</th>
        <th>Description</th>
      </tr>
    </thead>
    <tbody>
      <tr>
        <td><span class="parametername">T</span></td>
        <td><p>The type of object to compare.</p>
</td>
      </tr>
    </tbody>
  </table>
  <h5 id="DotNext_ObjectExtensions_IsOneOf__1___0_System_Collections_Generic_IEnumerable___0___remarks">Remarks</h5>
  <div class="markdown level1 remarks"><p>This method uses <a class="xref" href="https://docs.microsoft.com/dotnet/api/system.object.equals#System_Object_Equals_System_Object_System_Object_">Equals(Object, Object)</a>
to check equality between two objects.</p>
</div>
</article>
          </div>
          
          <div class="hidden-sm col-md-2" role="complementary">
            <div class="sideaffix">
              <div class="contribution">
                <ul class="nav">
                  <li>
                    <a href="https://github.com/sakno/dotNext/new/gh-pages/apiSpec/new?filename=DotNext_ObjectExtensions.md&amp;value=---%0Auid%3A%20DotNext.ObjectExtensions%0Asummary%3A%20'*You%20can%20override%20summary%20for%20the%20API%20here%20using%20*MARKDOWN*%20syntax'%0A---%0A%0A*Please%20type%20below%20more%20information%20about%20this%20API%3A*%0A%0A" class="contribution-link">Improve this Doc</a>
                  </li>
                  <li>
                    <a href="https://github.com/sakno/dotNext/blob/gh-pages/src/DotNext/ObjectExtensions.cs/#L10" class="contribution-link">View Source</a>
                  </li>
                </ul>
              </div>
              <nav class="bs-docs-sidebar hidden-print hidden-xs hidden-sm affix" id="affix">
              <!-- <p><a class="back-to-top" href="#top">Back to top</a><p> -->
              </nav>
            </div>
          </div>
        </div>
      </div>
      
      <footer>
        <div class="grad-bottom"></div>
        <div class="footer">
          <div class="container">
            <span class="pull-right">
              <a href="#top">Back to top</a>
            </span>
            
            <span>Generated by <strong>DocFX</strong></span>
          </div>
        </div>
      </footer>
    </div>
    
    <script type="text/javascript" src="../styles/docfx.vendor.js"></script>
    <script type="text/javascript" src="../styles/docfx.js"></script>
    <script type="text/javascript" src="../styles/main.js"></script>
  </body>
</html>
<|MERGE_RESOLUTION|>--- conflicted
+++ resolved
@@ -1,15 +1,14 @@
-﻿<!DOCTYPE html>
-<!--[if IE]><![endif]-->
-<html>
+﻿<!DOCTYPE html>
+<!--[if IE]><![endif]-->
+<html>
   
   <head>
     <meta charset="utf-8">
     <meta http-equiv="X-UA-Compatible" content="IE=edge,chrome=1">
-    <title>Class ObjectExtensions
+    <title>Class ObjectExtensions
    | .NEXT </title>
     <meta name="viewport" content="width=device-width">
-    <meta name="title" content="Class ObjectExtensions
-<<<<<<< HEAD
+    <meta name="title" content="Class ObjectExtensions
    | .NEXT ">
     <meta name="generator" content="docfx 2.50.0.0">
     
@@ -23,729 +22,721 @@
     
     
     
-=======
-   | .NEXT ">
-    <meta name="generator" content="docfx 2.49.0.0">
-    
-    <link rel="shortcut icon" href="../fav.ico">
-    <link rel="stylesheet" href="../styles/docfx.vendor.css">
-    <link rel="stylesheet" href="../styles/docfx.css">
-    <link rel="stylesheet" href="../styles/main.css">
-    <link href="https://fonts.googleapis.com/css?family=Open+Sans" rel="stylesheet">
-    <meta property="docfx:navrel" content="../toc.html">
-    <meta property="docfx:tocrel" content="toc.html">
-    
-    
-    
->>>>>>> ceac8404
-  </head>  <body data-spy="scroll" data-target="#affix" data-offset="120">
-    <div id="wrapper">
-      <header>
-        
-        <nav id="autocollapse" class="navbar navbar-inverse ng-scope" role="navigation">
-          <div class="container">
-            <div class="navbar-header">
-              <button type="button" class="navbar-toggle" data-toggle="collapse" data-target="#navbar">
-                <span class="sr-only">Toggle navigation</span>
-                <span class="icon-bar"></span>
-                <span class="icon-bar"></span>
-                <span class="icon-bar"></span>
-              </button>
-              
-              <a class="navbar-brand" href="../index.html">
-                <img id="logo" class="svg" src="../doc_logo.png" alt="">
-              </a>
-            </div>
-            <div class="collapse navbar-collapse" id="navbar">
-              <form class="navbar-form navbar-right" role="search" id="search">
-                <div class="form-group">
-                  <input type="text" class="form-control" id="search-query" placeholder="Search" autocomplete="off">
-                </div>
-              </form>
-            </div>
-          </div>
-        </nav>
-        
-        <div class="subnav navbar navbar-default">
-          <div class="container hide-when-search" id="breadcrumb">
-            <ul class="breadcrumb">
-              <li></li>
-            </ul>
-          </div>
-        </div>
-      </header>
-      <div role="main" class="container body-content hide-when-search">
-        
-        <div class="sidenav hide-when-search">
-          <a class="btn toc-toggle collapse" data-toggle="collapse" href="#sidetoggle" aria-expanded="false" aria-controls="sidetoggle">Show / Hide Table of Contents</a>
-          <div class="sidetoggle collapse" id="sidetoggle">
-            <div id="sidetoc"></div>
-          </div>
-        </div>
-        <div class="article row grid-right">
-          <div class="col-md-10">
-            <article class="content wrap" id="_content" data-uid="DotNext.ObjectExtensions">
-  
-  
-  <h1 id="DotNext_ObjectExtensions" data-uid="DotNext.ObjectExtensions" class="text-break">Class ObjectExtensions
-  </h1>
+  </head>  <body data-spy="scroll" data-target="#affix" data-offset="120">
+    <div id="wrapper">
+      <header>
+        
+        <nav id="autocollapse" class="navbar navbar-inverse ng-scope" role="navigation">
+          <div class="container">
+            <div class="navbar-header">
+              <button type="button" class="navbar-toggle" data-toggle="collapse" data-target="#navbar">
+                <span class="sr-only">Toggle navigation</span>
+                <span class="icon-bar"></span>
+                <span class="icon-bar"></span>
+                <span class="icon-bar"></span>
+              </button>
+              
+              <a class="navbar-brand" href="../index.html">
+                <img id="logo" class="svg" src="../doc_logo.png" alt="">
+              </a>
+            </div>
+            <div class="collapse navbar-collapse" id="navbar">
+              <form class="navbar-form navbar-right" role="search" id="search">
+                <div class="form-group">
+                  <input type="text" class="form-control" id="search-query" placeholder="Search" autocomplete="off">
+                </div>
+              </form>
+            </div>
+          </div>
+        </nav>
+        
+        <div class="subnav navbar navbar-default">
+          <div class="container hide-when-search" id="breadcrumb">
+            <ul class="breadcrumb">
+              <li></li>
+            </ul>
+          </div>
+        </div>
+      </header>
+      <div role="main" class="container body-content hide-when-search">
+        
+        <div class="sidenav hide-when-search">
+          <a class="btn toc-toggle collapse" data-toggle="collapse" href="#sidetoggle" aria-expanded="false" aria-controls="sidetoggle">Show / Hide Table of Contents</a>
+          <div class="sidetoggle collapse" id="sidetoggle">
+            <div id="sidetoc"></div>
+          </div>
+        </div>
+        <div class="article row grid-right">
+          <div class="col-md-10">
+            <article class="content wrap" id="_content" data-uid="DotNext.ObjectExtensions">
+  
+  
+  <h1 id="DotNext_ObjectExtensions" data-uid="DotNext.ObjectExtensions" class="text-break">Class ObjectExtensions
+  </h1>
   <div class="markdown level0 summary"><p>Various extension methods for reference types.</p>
-</div>
-  <div class="markdown level0 conceptual"></div>
-  <div class="inheritance">
-    <h5>Inheritance</h5>
-    <div class="level0"><a class="xref" href="https://docs.microsoft.com/dotnet/api/system.object">Object</a></div>
-    <div class="level1"><span class="xref">ObjectExtensions</span></div>
-  </div>
-  <div class="inheritedMembers">
-    <h5>Inherited Members</h5>
-    <div>
-      <a class="xref" href="https://docs.microsoft.com/dotnet/api/system.object.equals#System_Object_Equals_System_Object_">Object.Equals(Object)</a>
-    </div>
-    <div>
-      <a class="xref" href="https://docs.microsoft.com/dotnet/api/system.object.equals#System_Object_Equals_System_Object_System_Object_">Object.Equals(Object, Object)</a>
-    </div>
-    <div>
-      <a class="xref" href="https://docs.microsoft.com/dotnet/api/system.object.gethashcode#System_Object_GetHashCode">Object.GetHashCode()</a>
-    </div>
-    <div>
-      <a class="xref" href="https://docs.microsoft.com/dotnet/api/system.object.gettype#System_Object_GetType">Object.GetType()</a>
-    </div>
-    <div>
-      <a class="xref" href="https://docs.microsoft.com/dotnet/api/system.object.memberwiseclone#System_Object_MemberwiseClone">Object.MemberwiseClone()</a>
-    </div>
-    <div>
-      <a class="xref" href="https://docs.microsoft.com/dotnet/api/system.object.referenceequals#System_Object_ReferenceEquals_System_Object_System_Object_">Object.ReferenceEquals(Object, Object)</a>
-    </div>
-    <div>
-      <a class="xref" href="https://docs.microsoft.com/dotnet/api/system.object.tostring#System_Object_ToString">Object.ToString()</a>
-    </div>
-  </div>
-  <h6><strong>Namespace</strong>: <a class="xref" href="DotNext.html">DotNext</a></h6>
-  <h6><strong>Assembly</strong>: DotNext.dll</h6>
-  <h5 id="DotNext_ObjectExtensions_syntax">Syntax</h5>
-  <div class="codewrapper">
-    <pre><code class="lang-csharp hljs">public static class ObjectExtensions</code></pre>
-  </div>
-  <h3 id="methods">Methods
-  </h3>
-  <span class="small pull-right mobile-hide">
-    <span class="divider">|</span>
-    <a href="https://github.com/sakno/dotNext/new/gh-pages/apiSpec/new?filename=DotNext_ObjectExtensions_Decompose__3___0_DotNext_ValueFunc___0___1___DotNext_ValueFunc___0___2___.md&amp;value=---%0Auid%3A%20DotNext.ObjectExtensions.Decompose%60%603(%60%600%2CDotNext.ValueFunc%7B%60%600%2C%60%601%7D%40%2CDotNext.ValueFunc%7B%60%600%2C%60%602%7D%40)%0Asummary%3A%20'*You%20can%20override%20summary%20for%20the%20API%20here%20using%20*MARKDOWN*%20syntax'%0A---%0A%0A*Please%20type%20below%20more%20information%20about%20this%20API%3A*%0A%0A">Improve this Doc</a>
-  </span>
-  <span class="small pull-right mobile-hide">
-    <a href="https://github.com/sakno/dotNext/blob/gh-pages/src/DotNext/ObjectExtensions.cs/#L128">View Source</a>
-  </span>
-  <a id="DotNext_ObjectExtensions_Decompose_" data-uid="DotNext.ObjectExtensions.Decompose*"></a>
-  <h4 id="DotNext_ObjectExtensions_Decompose__3___0_DotNext_ValueFunc___0___1___DotNext_ValueFunc___0___2___" data-uid="DotNext.ObjectExtensions.Decompose``3(``0,DotNext.ValueFunc{``0,``1}@,DotNext.ValueFunc{``0,``2}@)">Decompose&lt;T, R1, R2&gt;(T, ValueFunc&lt;T, R1&gt;, ValueFunc&lt;T, R2&gt;)</h4>
+</div>
+  <div class="markdown level0 conceptual"></div>
+  <div class="inheritance">
+    <h5>Inheritance</h5>
+    <div class="level0"><a class="xref" href="https://docs.microsoft.com/dotnet/api/system.object">Object</a></div>
+    <div class="level1"><span class="xref">ObjectExtensions</span></div>
+  </div>
+  <div class="inheritedMembers">
+    <h5>Inherited Members</h5>
+    <div>
+      <a class="xref" href="https://docs.microsoft.com/dotnet/api/system.object.equals#System_Object_Equals_System_Object_">Object.Equals(Object)</a>
+    </div>
+    <div>
+      <a class="xref" href="https://docs.microsoft.com/dotnet/api/system.object.equals#System_Object_Equals_System_Object_System_Object_">Object.Equals(Object, Object)</a>
+    </div>
+    <div>
+      <a class="xref" href="https://docs.microsoft.com/dotnet/api/system.object.gethashcode#System_Object_GetHashCode">Object.GetHashCode()</a>
+    </div>
+    <div>
+      <a class="xref" href="https://docs.microsoft.com/dotnet/api/system.object.gettype#System_Object_GetType">Object.GetType()</a>
+    </div>
+    <div>
+      <a class="xref" href="https://docs.microsoft.com/dotnet/api/system.object.memberwiseclone#System_Object_MemberwiseClone">Object.MemberwiseClone()</a>
+    </div>
+    <div>
+      <a class="xref" href="https://docs.microsoft.com/dotnet/api/system.object.referenceequals#System_Object_ReferenceEquals_System_Object_System_Object_">Object.ReferenceEquals(Object, Object)</a>
+    </div>
+    <div>
+      <a class="xref" href="https://docs.microsoft.com/dotnet/api/system.object.tostring#System_Object_ToString">Object.ToString()</a>
+    </div>
+  </div>
+  <h6><strong>Namespace</strong>: <a class="xref" href="DotNext.html">DotNext</a></h6>
+  <h6><strong>Assembly</strong>: DotNext.dll</h6>
+  <h5 id="DotNext_ObjectExtensions_syntax">Syntax</h5>
+  <div class="codewrapper">
+    <pre><code class="lang-csharp hljs">public static class ObjectExtensions</code></pre>
+  </div>
+  <h3 id="methods">Methods
+  </h3>
+  <span class="small pull-right mobile-hide">
+    <span class="divider">|</span>
+    <a href="https://github.com/sakno/DotNext/new/gh-pages/apiSpec/new?filename=DotNext_ObjectExtensions_Decompose__3___0_DotNext_ValueFunc___0___1___DotNext_ValueFunc___0___2___.md&amp;value=---%0Auid%3A%20DotNext.ObjectExtensions.Decompose%60%603(%60%600%2CDotNext.ValueFunc%7B%60%600%2C%60%601%7D%40%2CDotNext.ValueFunc%7B%60%600%2C%60%602%7D%40)%0Asummary%3A%20'*You%20can%20override%20summary%20for%20the%20API%20here%20using%20*MARKDOWN*%20syntax'%0A---%0A%0A*Please%20type%20below%20more%20information%20about%20this%20API%3A*%0A%0A">Improve this Doc</a>
+  </span>
+  <span class="small pull-right mobile-hide">
+    <a href="https://github.com/sakno/DotNext/blob/gh-pages/src/DotNext/ObjectExtensions.cs/#L128">View Source</a>
+  </span>
+  <a id="DotNext_ObjectExtensions_Decompose_" data-uid="DotNext.ObjectExtensions.Decompose*"></a>
+  <h4 id="DotNext_ObjectExtensions_Decompose__3___0_DotNext_ValueFunc___0___1___DotNext_ValueFunc___0___2___" data-uid="DotNext.ObjectExtensions.Decompose``3(``0,DotNext.ValueFunc{``0,``1}@,DotNext.ValueFunc{``0,``2}@)">Decompose&lt;T, R1, R2&gt;(T, ValueFunc&lt;T, R1&gt;, ValueFunc&lt;T, R2&gt;)</h4>
   <div class="markdown level1 summary"><p>Performs decomposition of object into tuple.</p>
-</div>
-  <div class="markdown level1 conceptual"></div>
-  <h5 class="decalaration">Declaration</h5>
-  <div class="codewrapper">
+</div>
+  <div class="markdown level1 conceptual"></div>
+  <h5 class="decalaration">Declaration</h5>
+  <div class="codewrapper">
     <pre><code class="lang-csharp hljs">public static (R1, R2) Decompose&lt;T, R1, R2&gt;(this T obj, in ValueFunc&lt;T, R1&gt; decomposer1, in ValueFunc&lt;T, R2&gt; decomposer2)
-    where T : class</code></pre>
-  </div>
-  <h5 class="parameters">Parameters</h5>
-  <table class="table table-bordered table-striped table-condensed">
-    <thead>
-      <tr>
-        <th>Type</th>
-        <th>Name</th>
-        <th>Description</th>
-      </tr>
-    </thead>
-    <tbody>
-      <tr>
-        <td><span class="xref">T</span></td>
-        <td><span class="parametername">obj</span></td>
+
+    where T : class</code></pre>
+  </div>
+  <h5 class="parameters">Parameters</h5>
+  <table class="table table-bordered table-striped table-condensed">
+    <thead>
+      <tr>
+        <th>Type</th>
+        <th>Name</th>
+        <th>Description</th>
+      </tr>
+    </thead>
+    <tbody>
+      <tr>
+        <td><span class="xref">T</span></td>
+        <td><span class="parametername">obj</span></td>
         <td><p>An object to decompose.</p>
-</td>
-      </tr>
-      <tr>
-        <td><a class="xref" href="DotNext.ValueFunc-2.html">ValueFunc</a>&lt;T, R1&gt;</td>
-        <td><span class="parametername">decomposer1</span></td>
+</td>
+      </tr>
+      <tr>
+        <td><a class="xref" href="DotNext.ValueFunc-2.html">ValueFunc</a>&lt;T, R1&gt;</td>
+        <td><span class="parametername">decomposer1</span></td>
         <td><p>First decomposition function.</p>
-</td>
-      </tr>
-      <tr>
-        <td><a class="xref" href="DotNext.ValueFunc-2.html">ValueFunc</a>&lt;T, R2&gt;</td>
-        <td><span class="parametername">decomposer2</span></td>
+</td>
+      </tr>
+      <tr>
+        <td><a class="xref" href="DotNext.ValueFunc-2.html">ValueFunc</a>&lt;T, R2&gt;</td>
+        <td><span class="parametername">decomposer2</span></td>
         <td><p>Second decomposition function.</p>
-</td>
-      </tr>
-    </tbody>
-  </table>
-  <h5 class="returns">Returns</h5>
-  <table class="table table-bordered table-striped table-condensed">
-    <thead>
-      <tr>
-        <th>Type</th>
-        <th>Description</th>
-      </tr>
-    </thead>
-    <tbody>
-      <tr>
-        <td><a class="xref" href="https://docs.microsoft.com/dotnet/api/system.valuetuple-2">ValueTuple</a>&lt;R1, R2&gt;</td>
+</td>
+      </tr>
+    </tbody>
+  </table>
+  <h5 class="returns">Returns</h5>
+  <table class="table table-bordered table-striped table-condensed">
+    <thead>
+      <tr>
+        <th>Type</th>
+        <th>Description</th>
+      </tr>
+    </thead>
+    <tbody>
+      <tr>
+        <td><a class="xref" href="https://docs.microsoft.com/dotnet/api/system.valuetuple-2">ValueTuple</a>&lt;R1, R2&gt;</td>
         <td><p>Decomposition result.</p>
-</td>
-      </tr>
-    </tbody>
-  </table>
-  <h5 class="typeParameters">Type Parameters</h5>
-  <table class="table table-bordered table-striped table-condensed">
-    <thead>
-      <tr>
-        <th>Name</th>
-        <th>Description</th>
-      </tr>
-    </thead>
-    <tbody>
-      <tr>
-        <td><span class="parametername">T</span></td>
+</td>
+      </tr>
+    </tbody>
+  </table>
+  <h5 class="typeParameters">Type Parameters</h5>
+  <table class="table table-bordered table-striped table-condensed">
+    <thead>
+      <tr>
+        <th>Name</th>
+        <th>Description</th>
+      </tr>
+    </thead>
+    <tbody>
+      <tr>
+        <td><span class="parametername">T</span></td>
         <td><p>Type of object to decompose.</p>
-</td>
-      </tr>
-      <tr>
-        <td><span class="parametername">R1</span></td>
+</td>
+      </tr>
+      <tr>
+        <td><span class="parametername">R1</span></td>
         <td><p>Type of the first decomposition result.</p>
-</td>
-      </tr>
-      <tr>
-        <td><span class="parametername">R2</span></td>
+</td>
+      </tr>
+      <tr>
+        <td><span class="parametername">R2</span></td>
         <td><p>Type of the second decomposition result.</p>
-</td>
-      </tr>
-    </tbody>
-  </table>
-  <span class="small pull-right mobile-hide">
-    <span class="divider">|</span>
-    <a href="https://github.com/sakno/dotNext/new/gh-pages/apiSpec/new?filename=DotNext_ObjectExtensions_Decompose__3___0_DotNext_ValueFunc___0___1___DotNext_ValueFunc___0___2_____1____2__.md&amp;value=---%0Auid%3A%20DotNext.ObjectExtensions.Decompose%60%603(%60%600%2CDotNext.ValueFunc%7B%60%600%2C%60%601%7D%40%2CDotNext.ValueFunc%7B%60%600%2C%60%602%7D%40%2C%60%601%40%2C%60%602%40)%0Asummary%3A%20'*You%20can%20override%20summary%20for%20the%20API%20here%20using%20*MARKDOWN*%20syntax'%0A---%0A%0A*Please%20type%20below%20more%20information%20about%20this%20API%3A*%0A%0A">Improve this Doc</a>
-  </span>
-  <span class="small pull-right mobile-hide">
-    <a href="https://github.com/sakno/dotNext/blob/gh-pages/src/DotNext/ObjectExtensions.cs/#L97">View Source</a>
-  </span>
-  <a id="DotNext_ObjectExtensions_Decompose_" data-uid="DotNext.ObjectExtensions.Decompose*"></a>
-  <h4 id="DotNext_ObjectExtensions_Decompose__3___0_DotNext_ValueFunc___0___1___DotNext_ValueFunc___0___2_____1____2__" data-uid="DotNext.ObjectExtensions.Decompose``3(``0,DotNext.ValueFunc{``0,``1}@,DotNext.ValueFunc{``0,``2}@,``1@,``2@)">Decompose&lt;T, R1, R2&gt;(T, ValueFunc&lt;T, R1&gt;, ValueFunc&lt;T, R2&gt;, out R1, out R2)</h4>
+</td>
+      </tr>
+    </tbody>
+  </table>
+  <span class="small pull-right mobile-hide">
+    <span class="divider">|</span>
+    <a href="https://github.com/sakno/DotNext/new/gh-pages/apiSpec/new?filename=DotNext_ObjectExtensions_Decompose__3___0_DotNext_ValueFunc___0___1___DotNext_ValueFunc___0___2_____1____2__.md&amp;value=---%0Auid%3A%20DotNext.ObjectExtensions.Decompose%60%603(%60%600%2CDotNext.ValueFunc%7B%60%600%2C%60%601%7D%40%2CDotNext.ValueFunc%7B%60%600%2C%60%602%7D%40%2C%60%601%40%2C%60%602%40)%0Asummary%3A%20'*You%20can%20override%20summary%20for%20the%20API%20here%20using%20*MARKDOWN*%20syntax'%0A---%0A%0A*Please%20type%20below%20more%20information%20about%20this%20API%3A*%0A%0A">Improve this Doc</a>
+  </span>
+  <span class="small pull-right mobile-hide">
+    <a href="https://github.com/sakno/DotNext/blob/gh-pages/src/DotNext/ObjectExtensions.cs/#L97">View Source</a>
+  </span>
+  <a id="DotNext_ObjectExtensions_Decompose_" data-uid="DotNext.ObjectExtensions.Decompose*"></a>
+  <h4 id="DotNext_ObjectExtensions_Decompose__3___0_DotNext_ValueFunc___0___1___DotNext_ValueFunc___0___2_____1____2__" data-uid="DotNext.ObjectExtensions.Decompose``3(``0,DotNext.ValueFunc{``0,``1}@,DotNext.ValueFunc{``0,``2}@,``1@,``2@)">Decompose&lt;T, R1, R2&gt;(T, ValueFunc&lt;T, R1&gt;, ValueFunc&lt;T, R2&gt;, out R1, out R2)</h4>
   <div class="markdown level1 summary"><p>Performs decomposition of object into two values.</p>
-</div>
-  <div class="markdown level1 conceptual"></div>
-  <h5 class="decalaration">Declaration</h5>
-  <div class="codewrapper">
+</div>
+  <div class="markdown level1 conceptual"></div>
+  <h5 class="decalaration">Declaration</h5>
+  <div class="codewrapper">
     <pre><code class="lang-csharp hljs">public static void Decompose&lt;T, R1, R2&gt;(this T obj, in ValueFunc&lt;T, R1&gt; decomposer1, in ValueFunc&lt;T, R2&gt; decomposer2, out R1 result1, out R2 result2)
-    where T : class</code></pre>
-  </div>
-  <h5 class="parameters">Parameters</h5>
-  <table class="table table-bordered table-striped table-condensed">
-    <thead>
-      <tr>
-        <th>Type</th>
-        <th>Name</th>
-        <th>Description</th>
-      </tr>
-    </thead>
-    <tbody>
-      <tr>
-        <td><span class="xref">T</span></td>
-        <td><span class="parametername">obj</span></td>
+
+    where T : class</code></pre>
+  </div>
+  <h5 class="parameters">Parameters</h5>
+  <table class="table table-bordered table-striped table-condensed">
+    <thead>
+      <tr>
+        <th>Type</th>
+        <th>Name</th>
+        <th>Description</th>
+      </tr>
+    </thead>
+    <tbody>
+      <tr>
+        <td><span class="xref">T</span></td>
+        <td><span class="parametername">obj</span></td>
         <td><p>An object to decompose.</p>
-</td>
-      </tr>
-      <tr>
-        <td><a class="xref" href="DotNext.ValueFunc-2.html">ValueFunc</a>&lt;T, R1&gt;</td>
-        <td><span class="parametername">decomposer1</span></td>
+</td>
+      </tr>
+      <tr>
+        <td><a class="xref" href="DotNext.ValueFunc-2.html">ValueFunc</a>&lt;T, R1&gt;</td>
+        <td><span class="parametername">decomposer1</span></td>
         <td><p>First decomposition function.</p>
-</td>
-      </tr>
-      <tr>
-        <td><a class="xref" href="DotNext.ValueFunc-2.html">ValueFunc</a>&lt;T, R2&gt;</td>
-        <td><span class="parametername">decomposer2</span></td>
+</td>
+      </tr>
+      <tr>
+        <td><a class="xref" href="DotNext.ValueFunc-2.html">ValueFunc</a>&lt;T, R2&gt;</td>
+        <td><span class="parametername">decomposer2</span></td>
         <td><p>Second decomposition function.</p>
-</td>
-      </tr>
-      <tr>
-        <td><span class="xref">R1</span></td>
-        <td><span class="parametername">result1</span></td>
+</td>
+      </tr>
+      <tr>
+        <td><span class="xref">R1</span></td>
+        <td><span class="parametername">result1</span></td>
         <td><p>First decomposition result.</p>
-</td>
-      </tr>
-      <tr>
-        <td><span class="xref">R2</span></td>
-        <td><span class="parametername">result2</span></td>
+</td>
+      </tr>
+      <tr>
+        <td><span class="xref">R2</span></td>
+        <td><span class="parametername">result2</span></td>
         <td><p>Second decomposition result.</p>
-</td>
-      </tr>
-    </tbody>
-  </table>
-  <h5 class="typeParameters">Type Parameters</h5>
-  <table class="table table-bordered table-striped table-condensed">
-    <thead>
-      <tr>
-        <th>Name</th>
-        <th>Description</th>
-      </tr>
-    </thead>
-    <tbody>
-      <tr>
-        <td><span class="parametername">T</span></td>
+</td>
+      </tr>
+    </tbody>
+  </table>
+  <h5 class="typeParameters">Type Parameters</h5>
+  <table class="table table-bordered table-striped table-condensed">
+    <thead>
+      <tr>
+        <th>Name</th>
+        <th>Description</th>
+      </tr>
+    </thead>
+    <tbody>
+      <tr>
+        <td><span class="parametername">T</span></td>
         <td><p>Type of object to decompose.</p>
-</td>
-      </tr>
-      <tr>
-        <td><span class="parametername">R1</span></td>
+</td>
+      </tr>
+      <tr>
+        <td><span class="parametername">R1</span></td>
         <td><p>Type of the first decomposition result.</p>
-</td>
-      </tr>
-      <tr>
-        <td><span class="parametername">R2</span></td>
+</td>
+      </tr>
+      <tr>
+        <td><span class="parametername">R2</span></td>
         <td><p>Type of the second decomposition result.</p>
-</td>
-      </tr>
-    </tbody>
-  </table>
-  <span class="small pull-right mobile-hide">
-    <span class="divider">|</span>
-    <a href="https://github.com/sakno/dotNext/new/gh-pages/apiSpec/new?filename=DotNext_ObjectExtensions_Decompose__3___0_System_Func___0___1__System_Func___0___2__.md&amp;value=---%0Auid%3A%20DotNext.ObjectExtensions.Decompose%60%603(%60%600%2CSystem.Func%7B%60%600%2C%60%601%7D%2CSystem.Func%7B%60%600%2C%60%602%7D)%0Asummary%3A%20'*You%20can%20override%20summary%20for%20the%20API%20here%20using%20*MARKDOWN*%20syntax'%0A---%0A%0A*Please%20type%20below%20more%20information%20about%20this%20API%3A*%0A%0A">Improve this Doc</a>
-  </span>
-  <span class="small pull-right mobile-hide">
-    <a href="https://github.com/sakno/dotNext/blob/gh-pages/src/DotNext/ObjectExtensions.cs/#L114">View Source</a>
-  </span>
-  <a id="DotNext_ObjectExtensions_Decompose_" data-uid="DotNext.ObjectExtensions.Decompose*"></a>
-  <h4 id="DotNext_ObjectExtensions_Decompose__3___0_System_Func___0___1__System_Func___0___2__" data-uid="DotNext.ObjectExtensions.Decompose``3(``0,System.Func{``0,``1},System.Func{``0,``2})">Decompose&lt;T, R1, R2&gt;(T, Func&lt;T, R1&gt;, Func&lt;T, R2&gt;)</h4>
+</td>
+      </tr>
+    </tbody>
+  </table>
+  <span class="small pull-right mobile-hide">
+    <span class="divider">|</span>
+    <a href="https://github.com/sakno/DotNext/new/gh-pages/apiSpec/new?filename=DotNext_ObjectExtensions_Decompose__3___0_System_Func___0___1__System_Func___0___2__.md&amp;value=---%0Auid%3A%20DotNext.ObjectExtensions.Decompose%60%603(%60%600%2CSystem.Func%7B%60%600%2C%60%601%7D%2CSystem.Func%7B%60%600%2C%60%602%7D)%0Asummary%3A%20'*You%20can%20override%20summary%20for%20the%20API%20here%20using%20*MARKDOWN*%20syntax'%0A---%0A%0A*Please%20type%20below%20more%20information%20about%20this%20API%3A*%0A%0A">Improve this Doc</a>
+  </span>
+  <span class="small pull-right mobile-hide">
+    <a href="https://github.com/sakno/DotNext/blob/gh-pages/src/DotNext/ObjectExtensions.cs/#L114">View Source</a>
+  </span>
+  <a id="DotNext_ObjectExtensions_Decompose_" data-uid="DotNext.ObjectExtensions.Decompose*"></a>
+  <h4 id="DotNext_ObjectExtensions_Decompose__3___0_System_Func___0___1__System_Func___0___2__" data-uid="DotNext.ObjectExtensions.Decompose``3(``0,System.Func{``0,``1},System.Func{``0,``2})">Decompose&lt;T, R1, R2&gt;(T, Func&lt;T, R1&gt;, Func&lt;T, R2&gt;)</h4>
   <div class="markdown level1 summary"><p>Performs decomposition of object into tuple.</p>
-</div>
-  <div class="markdown level1 conceptual"></div>
-  <h5 class="decalaration">Declaration</h5>
-  <div class="codewrapper">
+</div>
+  <div class="markdown level1 conceptual"></div>
+  <h5 class="decalaration">Declaration</h5>
+  <div class="codewrapper">
     <pre><code class="lang-csharp hljs">public static (R1, R2) Decompose&lt;T, R1, R2&gt;(this T obj, Func&lt;T, R1&gt; decomposer1, Func&lt;T, R2&gt; decomposer2)
-    where T : class</code></pre>
-  </div>
-  <h5 class="parameters">Parameters</h5>
-  <table class="table table-bordered table-striped table-condensed">
-    <thead>
-      <tr>
-        <th>Type</th>
-        <th>Name</th>
-        <th>Description</th>
-      </tr>
-    </thead>
-    <tbody>
-      <tr>
-        <td><span class="xref">T</span></td>
-        <td><span class="parametername">obj</span></td>
+
+    where T : class</code></pre>
+  </div>
+  <h5 class="parameters">Parameters</h5>
+  <table class="table table-bordered table-striped table-condensed">
+    <thead>
+      <tr>
+        <th>Type</th>
+        <th>Name</th>
+        <th>Description</th>
+      </tr>
+    </thead>
+    <tbody>
+      <tr>
+        <td><span class="xref">T</span></td>
+        <td><span class="parametername">obj</span></td>
         <td><p>An object to decompose.</p>
-</td>
-      </tr>
-      <tr>
-        <td><a class="xref" href="https://docs.microsoft.com/dotnet/api/system.func-2">Func</a>&lt;T, R1&gt;</td>
-        <td><span class="parametername">decomposer1</span></td>
+</td>
+      </tr>
+      <tr>
+        <td><a class="xref" href="https://docs.microsoft.com/dotnet/api/system.func-2">Func</a>&lt;T, R1&gt;</td>
+        <td><span class="parametername">decomposer1</span></td>
         <td><p>First decomposition function.</p>
-</td>
-      </tr>
-      <tr>
-        <td><a class="xref" href="https://docs.microsoft.com/dotnet/api/system.func-2">Func</a>&lt;T, R2&gt;</td>
-        <td><span class="parametername">decomposer2</span></td>
+</td>
+      </tr>
+      <tr>
+        <td><a class="xref" href="https://docs.microsoft.com/dotnet/api/system.func-2">Func</a>&lt;T, R2&gt;</td>
+        <td><span class="parametername">decomposer2</span></td>
         <td><p>Second decomposition function.</p>
-</td>
-      </tr>
-    </tbody>
-  </table>
-  <h5 class="returns">Returns</h5>
-  <table class="table table-bordered table-striped table-condensed">
-    <thead>
-      <tr>
-        <th>Type</th>
-        <th>Description</th>
-      </tr>
-    </thead>
-    <tbody>
-      <tr>
-        <td><a class="xref" href="https://docs.microsoft.com/dotnet/api/system.valuetuple-2">ValueTuple</a>&lt;R1, R2&gt;</td>
+</td>
+      </tr>
+    </tbody>
+  </table>
+  <h5 class="returns">Returns</h5>
+  <table class="table table-bordered table-striped table-condensed">
+    <thead>
+      <tr>
+        <th>Type</th>
+        <th>Description</th>
+      </tr>
+    </thead>
+    <tbody>
+      <tr>
+        <td><a class="xref" href="https://docs.microsoft.com/dotnet/api/system.valuetuple-2">ValueTuple</a>&lt;R1, R2&gt;</td>
         <td><p>Decomposition result.</p>
-</td>
-      </tr>
-    </tbody>
-  </table>
-  <h5 class="typeParameters">Type Parameters</h5>
-  <table class="table table-bordered table-striped table-condensed">
-    <thead>
-      <tr>
-        <th>Name</th>
-        <th>Description</th>
-      </tr>
-    </thead>
-    <tbody>
-      <tr>
-        <td><span class="parametername">T</span></td>
+</td>
+      </tr>
+    </tbody>
+  </table>
+  <h5 class="typeParameters">Type Parameters</h5>
+  <table class="table table-bordered table-striped table-condensed">
+    <thead>
+      <tr>
+        <th>Name</th>
+        <th>Description</th>
+      </tr>
+    </thead>
+    <tbody>
+      <tr>
+        <td><span class="parametername">T</span></td>
         <td><p>Type of object to decompose.</p>
-</td>
-      </tr>
-      <tr>
-        <td><span class="parametername">R1</span></td>
+</td>
+      </tr>
+      <tr>
+        <td><span class="parametername">R1</span></td>
         <td><p>Type of the first decomposition result.</p>
-</td>
-      </tr>
-      <tr>
-        <td><span class="parametername">R2</span></td>
+</td>
+      </tr>
+      <tr>
+        <td><span class="parametername">R2</span></td>
         <td><p>Type of the second decomposition result.</p>
-</td>
-      </tr>
-    </tbody>
-  </table>
-  <span class="small pull-right mobile-hide">
-    <span class="divider">|</span>
-    <a href="https://github.com/sakno/dotNext/new/gh-pages/apiSpec/new?filename=DotNext_ObjectExtensions_Decompose__3___0_System_Func___0___1__System_Func___0___2____1____2__.md&amp;value=---%0Auid%3A%20DotNext.ObjectExtensions.Decompose%60%603(%60%600%2CSystem.Func%7B%60%600%2C%60%601%7D%2CSystem.Func%7B%60%600%2C%60%602%7D%2C%60%601%40%2C%60%602%40)%0Asummary%3A%20'*You%20can%20override%20summary%20for%20the%20API%20here%20using%20*MARKDOWN*%20syntax'%0A---%0A%0A*Please%20type%20below%20more%20information%20about%20this%20API%3A*%0A%0A">Improve this Doc</a>
-  </span>
-  <span class="small pull-right mobile-hide">
-    <a href="https://github.com/sakno/dotNext/blob/gh-pages/src/DotNext/ObjectExtensions.cs/#L82">View Source</a>
-  </span>
-  <a id="DotNext_ObjectExtensions_Decompose_" data-uid="DotNext.ObjectExtensions.Decompose*"></a>
-  <h4 id="DotNext_ObjectExtensions_Decompose__3___0_System_Func___0___1__System_Func___0___2____1____2__" data-uid="DotNext.ObjectExtensions.Decompose``3(``0,System.Func{``0,``1},System.Func{``0,``2},``1@,``2@)">Decompose&lt;T, R1, R2&gt;(T, Func&lt;T, R1&gt;, Func&lt;T, R2&gt;, out R1, out R2)</h4>
+</td>
+      </tr>
+    </tbody>
+  </table>
+  <span class="small pull-right mobile-hide">
+    <span class="divider">|</span>
+    <a href="https://github.com/sakno/DotNext/new/gh-pages/apiSpec/new?filename=DotNext_ObjectExtensions_Decompose__3___0_System_Func___0___1__System_Func___0___2____1____2__.md&amp;value=---%0Auid%3A%20DotNext.ObjectExtensions.Decompose%60%603(%60%600%2CSystem.Func%7B%60%600%2C%60%601%7D%2CSystem.Func%7B%60%600%2C%60%602%7D%2C%60%601%40%2C%60%602%40)%0Asummary%3A%20'*You%20can%20override%20summary%20for%20the%20API%20here%20using%20*MARKDOWN*%20syntax'%0A---%0A%0A*Please%20type%20below%20more%20information%20about%20this%20API%3A*%0A%0A">Improve this Doc</a>
+  </span>
+  <span class="small pull-right mobile-hide">
+    <a href="https://github.com/sakno/DotNext/blob/gh-pages/src/DotNext/ObjectExtensions.cs/#L82">View Source</a>
+  </span>
+  <a id="DotNext_ObjectExtensions_Decompose_" data-uid="DotNext.ObjectExtensions.Decompose*"></a>
+  <h4 id="DotNext_ObjectExtensions_Decompose__3___0_System_Func___0___1__System_Func___0___2____1____2__" data-uid="DotNext.ObjectExtensions.Decompose``3(``0,System.Func{``0,``1},System.Func{``0,``2},``1@,``2@)">Decompose&lt;T, R1, R2&gt;(T, Func&lt;T, R1&gt;, Func&lt;T, R2&gt;, out R1, out R2)</h4>
   <div class="markdown level1 summary"><p>Performs decomposition of object into two values.</p>
-</div>
-  <div class="markdown level1 conceptual"></div>
-  <h5 class="decalaration">Declaration</h5>
-  <div class="codewrapper">
+</div>
+  <div class="markdown level1 conceptual"></div>
+  <h5 class="decalaration">Declaration</h5>
+  <div class="codewrapper">
     <pre><code class="lang-csharp hljs">public static void Decompose&lt;T, R1, R2&gt;(this T obj, Func&lt;T, R1&gt; decomposer1, Func&lt;T, R2&gt; decomposer2, out R1 result1, out R2 result2)
-    where T : class</code></pre>
-  </div>
-  <h5 class="parameters">Parameters</h5>
-  <table class="table table-bordered table-striped table-condensed">
-    <thead>
-      <tr>
-        <th>Type</th>
-        <th>Name</th>
-        <th>Description</th>
-      </tr>
-    </thead>
-    <tbody>
-      <tr>
-        <td><span class="xref">T</span></td>
-        <td><span class="parametername">obj</span></td>
+
+    where T : class</code></pre>
+  </div>
+  <h5 class="parameters">Parameters</h5>
+  <table class="table table-bordered table-striped table-condensed">
+    <thead>
+      <tr>
+        <th>Type</th>
+        <th>Name</th>
+        <th>Description</th>
+      </tr>
+    </thead>
+    <tbody>
+      <tr>
+        <td><span class="xref">T</span></td>
+        <td><span class="parametername">obj</span></td>
         <td><p>An object to decompose.</p>
-</td>
-      </tr>
-      <tr>
-        <td><a class="xref" href="https://docs.microsoft.com/dotnet/api/system.func-2">Func</a>&lt;T, R1&gt;</td>
-        <td><span class="parametername">decomposer1</span></td>
+</td>
+      </tr>
+      <tr>
+        <td><a class="xref" href="https://docs.microsoft.com/dotnet/api/system.func-2">Func</a>&lt;T, R1&gt;</td>
+        <td><span class="parametername">decomposer1</span></td>
         <td><p>First decomposition function.</p>
-</td>
-      </tr>
-      <tr>
-        <td><a class="xref" href="https://docs.microsoft.com/dotnet/api/system.func-2">Func</a>&lt;T, R2&gt;</td>
-        <td><span class="parametername">decomposer2</span></td>
+</td>
+      </tr>
+      <tr>
+        <td><a class="xref" href="https://docs.microsoft.com/dotnet/api/system.func-2">Func</a>&lt;T, R2&gt;</td>
+        <td><span class="parametername">decomposer2</span></td>
         <td><p>Second decomposition function.</p>
-</td>
-      </tr>
-      <tr>
-        <td><span class="xref">R1</span></td>
-        <td><span class="parametername">result1</span></td>
+</td>
+      </tr>
+      <tr>
+        <td><span class="xref">R1</span></td>
+        <td><span class="parametername">result1</span></td>
         <td><p>First decomposition result.</p>
-</td>
-      </tr>
-      <tr>
-        <td><span class="xref">R2</span></td>
-        <td><span class="parametername">result2</span></td>
+</td>
+      </tr>
+      <tr>
+        <td><span class="xref">R2</span></td>
+        <td><span class="parametername">result2</span></td>
         <td><p>Second decomposition result.</p>
-</td>
-      </tr>
-    </tbody>
-  </table>
-  <h5 class="typeParameters">Type Parameters</h5>
-  <table class="table table-bordered table-striped table-condensed">
-    <thead>
-      <tr>
-        <th>Name</th>
-        <th>Description</th>
-      </tr>
-    </thead>
-    <tbody>
-      <tr>
-        <td><span class="parametername">T</span></td>
+</td>
+      </tr>
+    </tbody>
+  </table>
+  <h5 class="typeParameters">Type Parameters</h5>
+  <table class="table table-bordered table-striped table-condensed">
+    <thead>
+      <tr>
+        <th>Name</th>
+        <th>Description</th>
+      </tr>
+    </thead>
+    <tbody>
+      <tr>
+        <td><span class="parametername">T</span></td>
         <td><p>Type of object to decompose.</p>
-</td>
-      </tr>
-      <tr>
-        <td><span class="parametername">R1</span></td>
+</td>
+      </tr>
+      <tr>
+        <td><span class="parametername">R1</span></td>
         <td><p>Type of the first decomposition result.</p>
-</td>
-      </tr>
-      <tr>
-        <td><span class="parametername">R2</span></td>
+</td>
+      </tr>
+      <tr>
+        <td><span class="parametername">R2</span></td>
         <td><p>Type of the second decomposition result.</p>
-</td>
-      </tr>
-    </tbody>
-  </table>
-  <span class="small pull-right mobile-hide">
-    <span class="divider">|</span>
-    <a href="https://github.com/sakno/dotNext/new/gh-pages/apiSpec/new?filename=DotNext_ObjectExtensions_GetUserData__1___0_.md&amp;value=---%0Auid%3A%20DotNext.ObjectExtensions.GetUserData%60%601(%60%600)%0Asummary%3A%20'*You%20can%20override%20summary%20for%20the%20API%20here%20using%20*MARKDOWN*%20syntax'%0A---%0A%0A*Please%20type%20below%20more%20information%20about%20this%20API%3A*%0A%0A">Improve this Doc</a>
-  </span>
-  <span class="small pull-right mobile-hide">
-    <a href="https://github.com/sakno/dotNext/blob/gh-pages/src/DotNext/ObjectExtensions.cs/#L29">View Source</a>
-  </span>
-  <a id="DotNext_ObjectExtensions_GetUserData_" data-uid="DotNext.ObjectExtensions.GetUserData*"></a>
-  <h4 id="DotNext_ObjectExtensions_GetUserData__1___0_" data-uid="DotNext.ObjectExtensions.GetUserData``1(``0)">GetUserData&lt;T&gt;(T)</h4>
+</td>
+      </tr>
+    </tbody>
+  </table>
+  <span class="small pull-right mobile-hide">
+    <span class="divider">|</span>
+    <a href="https://github.com/sakno/DotNext/new/gh-pages/apiSpec/new?filename=DotNext_ObjectExtensions_GetUserData__1___0_.md&amp;value=---%0Auid%3A%20DotNext.ObjectExtensions.GetUserData%60%601(%60%600)%0Asummary%3A%20'*You%20can%20override%20summary%20for%20the%20API%20here%20using%20*MARKDOWN*%20syntax'%0A---%0A%0A*Please%20type%20below%20more%20information%20about%20this%20API%3A*%0A%0A">Improve this Doc</a>
+  </span>
+  <span class="small pull-right mobile-hide">
+    <a href="https://github.com/sakno/DotNext/blob/gh-pages/src/DotNext/ObjectExtensions.cs/#L29">View Source</a>
+  </span>
+  <a id="DotNext_ObjectExtensions_GetUserData_" data-uid="DotNext.ObjectExtensions.GetUserData*"></a>
+  <h4 id="DotNext_ObjectExtensions_GetUserData__1___0_" data-uid="DotNext.ObjectExtensions.GetUserData``1(``0)">GetUserData&lt;T&gt;(T)</h4>
   <div class="markdown level1 summary"><p>Provides ad-hoc approach to associate some data with the object
 without modification of it.</p>
-</div>
-  <div class="markdown level1 conceptual"></div>
-  <h5 class="decalaration">Declaration</h5>
-  <div class="codewrapper">
+</div>
+  <div class="markdown level1 conceptual"></div>
+  <h5 class="decalaration">Declaration</h5>
+  <div class="codewrapper">
     <pre><code class="lang-csharp hljs">public static UserDataStorage GetUserData&lt;T&gt;(this T obj)
-    where T : class</code></pre>
-  </div>
-  <h5 class="parameters">Parameters</h5>
-  <table class="table table-bordered table-striped table-condensed">
-    <thead>
-      <tr>
-        <th>Type</th>
-        <th>Name</th>
-        <th>Description</th>
-      </tr>
-    </thead>
-    <tbody>
-      <tr>
-        <td><span class="xref">T</span></td>
-        <td><span class="parametername">obj</span></td>
+
+    where T : class</code></pre>
+  </div>
+  <h5 class="parameters">Parameters</h5>
+  <table class="table table-bordered table-striped table-condensed">
+    <thead>
+      <tr>
+        <th>Type</th>
+        <th>Name</th>
+        <th>Description</th>
+      </tr>
+    </thead>
+    <tbody>
+      <tr>
+        <td><span class="xref">T</span></td>
+        <td><span class="parametername">obj</span></td>
         <td><p>Target object.</p>
-</td>
-      </tr>
-    </tbody>
-  </table>
-  <h5 class="returns">Returns</h5>
-  <table class="table table-bordered table-striped table-condensed">
-    <thead>
-      <tr>
-        <th>Type</th>
-        <th>Description</th>
-      </tr>
-    </thead>
-    <tbody>
-      <tr>
-        <td><a class="xref" href="DotNext.UserDataStorage.html">UserDataStorage</a></td>
+</td>
+      </tr>
+    </tbody>
+  </table>
+  <h5 class="returns">Returns</h5>
+  <table class="table table-bordered table-striped table-condensed">
+    <thead>
+      <tr>
+        <th>Type</th>
+        <th>Description</th>
+      </tr>
+    </thead>
+    <tbody>
+      <tr>
+        <td><a class="xref" href="DotNext.UserDataStorage.html">UserDataStorage</a></td>
         <td><p>User data storage.</p>
-</td>
-      </tr>
-    </tbody>
-  </table>
-  <h5 class="typeParameters">Type Parameters</h5>
-  <table class="table table-bordered table-striped table-condensed">
-    <thead>
-      <tr>
-        <th>Name</th>
-        <th>Description</th>
-      </tr>
-    </thead>
-    <tbody>
-      <tr>
-        <td><span class="parametername">T</span></td>
-        <td></td>
-      </tr>
-    </tbody>
-  </table>
-  <h5 id="DotNext_ObjectExtensions_GetUserData__1___0__remarks">Remarks</h5>
+</td>
+      </tr>
+    </tbody>
+  </table>
+  <h5 class="typeParameters">Type Parameters</h5>
+  <table class="table table-bordered table-striped table-condensed">
+    <thead>
+      <tr>
+        <th>Name</th>
+        <th>Description</th>
+      </tr>
+    </thead>
+    <tbody>
+      <tr>
+        <td><span class="parametername">T</span></td>
+        <td></td>
+      </tr>
+    </tbody>
+  </table>
+  <h5 id="DotNext_ObjectExtensions_GetUserData__1___0__remarks">Remarks</h5>
   <div class="markdown level1 remarks"><p>This method allows to associate arbitrary user data with any object.
 User data storage is not a part of object type declaration.
 Modification of user data doesn't cause modification of internal state of the object.
 The storage is associated with the object reference.
 Any user data are transient and can't be passed across process boundaries (i.e. serialization is not supported)</p>
-</div>
-  <span class="small pull-right mobile-hide">
-    <span class="divider">|</span>
-    <a href="https://github.com/sakno/dotNext/new/gh-pages/apiSpec/new?filename=DotNext_ObjectExtensions_IsOneOf__1___0___0___.md&amp;value=---%0Auid%3A%20DotNext.ObjectExtensions.IsOneOf%60%601(%60%600%2C%60%600%5B%5D)%0Asummary%3A%20'*You%20can%20override%20summary%20for%20the%20API%20here%20using%20*MARKDOWN*%20syntax'%0A---%0A%0A*Please%20type%20below%20more%20information%20about%20this%20API%3A*%0A%0A">Improve this Doc</a>
-  </span>
-  <span class="small pull-right mobile-hide">
-    <a href="https://github.com/sakno/dotNext/blob/gh-pages/src/DotNext/ObjectExtensions.cs/#L67">View Source</a>
-  </span>
-  <a id="DotNext_ObjectExtensions_IsOneOf_" data-uid="DotNext.ObjectExtensions.IsOneOf*"></a>
-  <h4 id="DotNext_ObjectExtensions_IsOneOf__1___0___0___" data-uid="DotNext.ObjectExtensions.IsOneOf``1(``0,``0[])">IsOneOf&lt;T&gt;(T, T[])</h4>
+</div>
+  <span class="small pull-right mobile-hide">
+    <span class="divider">|</span>
+    <a href="https://github.com/sakno/DotNext/new/gh-pages/apiSpec/new?filename=DotNext_ObjectExtensions_IsOneOf__1___0___0___.md&amp;value=---%0Auid%3A%20DotNext.ObjectExtensions.IsOneOf%60%601(%60%600%2C%60%600%5B%5D)%0Asummary%3A%20'*You%20can%20override%20summary%20for%20the%20API%20here%20using%20*MARKDOWN*%20syntax'%0A---%0A%0A*Please%20type%20below%20more%20information%20about%20this%20API%3A*%0A%0A">Improve this Doc</a>
+  </span>
+  <span class="small pull-right mobile-hide">
+    <a href="https://github.com/sakno/DotNext/blob/gh-pages/src/DotNext/ObjectExtensions.cs/#L67">View Source</a>
+  </span>
+  <a id="DotNext_ObjectExtensions_IsOneOf_" data-uid="DotNext.ObjectExtensions.IsOneOf*"></a>
+  <h4 id="DotNext_ObjectExtensions_IsOneOf__1___0___0___" data-uid="DotNext.ObjectExtensions.IsOneOf``1(``0,``0[])">IsOneOf&lt;T&gt;(T, T[])</h4>
   <div class="markdown level1 summary"><p>Checks whether the specified object is equal to one
 of the specified objects.</p>
-</div>
-  <div class="markdown level1 conceptual"></div>
-  <h5 class="decalaration">Declaration</h5>
-  <div class="codewrapper">
+</div>
+  <div class="markdown level1 conceptual"></div>
+  <h5 class="decalaration">Declaration</h5>
+  <div class="codewrapper">
     <pre><code class="lang-csharp hljs">public static bool IsOneOf&lt;T&gt;(this T value, params T[] values)
-    where T : class</code></pre>
-  </div>
-  <h5 class="parameters">Parameters</h5>
-  <table class="table table-bordered table-striped table-condensed">
-    <thead>
-      <tr>
-        <th>Type</th>
-        <th>Name</th>
-        <th>Description</th>
-      </tr>
-    </thead>
-    <tbody>
-      <tr>
-        <td><span class="xref">T</span></td>
-        <td><span class="parametername">value</span></td>
+
+    where T : class</code></pre>
+  </div>
+  <h5 class="parameters">Parameters</h5>
+  <table class="table table-bordered table-striped table-condensed">
+    <thead>
+      <tr>
+        <th>Type</th>
+        <th>Name</th>
+        <th>Description</th>
+      </tr>
+    </thead>
+    <tbody>
+      <tr>
+        <td><span class="xref">T</span></td>
+        <td><span class="parametername">value</span></td>
         <td><p>The object to compare with other.</p>
-</td>
-      </tr>
-      <tr>
-        <td>T[]</td>
-        <td><span class="parametername">values</span></td>
+</td>
+      </tr>
+      <tr>
+        <td>T[]</td>
+        <td><span class="parametername">values</span></td>
         <td><p>Candidate objects.</p>
-</td>
-      </tr>
-    </tbody>
-  </table>
-  <h5 class="returns">Returns</h5>
-  <table class="table table-bordered table-striped table-condensed">
-    <thead>
-      <tr>
-        <th>Type</th>
-        <th>Description</th>
-      </tr>
-    </thead>
-    <tbody>
-      <tr>
-        <td><a class="xref" href="https://docs.microsoft.com/dotnet/api/system.boolean">Boolean</a></td>
+</td>
+      </tr>
+    </tbody>
+  </table>
+  <h5 class="returns">Returns</h5>
+  <table class="table table-bordered table-striped table-condensed">
+    <thead>
+      <tr>
+        <th>Type</th>
+        <th>Description</th>
+      </tr>
+    </thead>
+    <tbody>
+      <tr>
+        <td><a class="xref" href="https://docs.microsoft.com/dotnet/api/system.boolean">Boolean</a></td>
         <td><p><span class="xref">true</span>, if <code data-dev-comment-type="paramref" class="paramref">value</code> is equal to one of <code data-dev-comment-type="paramref" class="paramref">values</code>.</p>
-</td>
-      </tr>
-    </tbody>
-  </table>
-  <h5 class="typeParameters">Type Parameters</h5>
-  <table class="table table-bordered table-striped table-condensed">
-    <thead>
-      <tr>
-        <th>Name</th>
-        <th>Description</th>
-      </tr>
-    </thead>
-    <tbody>
-      <tr>
-        <td><span class="parametername">T</span></td>
+</td>
+      </tr>
+    </tbody>
+  </table>
+  <h5 class="typeParameters">Type Parameters</h5>
+  <table class="table table-bordered table-striped table-condensed">
+    <thead>
+      <tr>
+        <th>Name</th>
+        <th>Description</th>
+      </tr>
+    </thead>
+    <tbody>
+      <tr>
+        <td><span class="parametername">T</span></td>
         <td><p>The type of object to compare.</p>
-</td>
-      </tr>
-    </tbody>
-  </table>
-  <h5 id="DotNext_ObjectExtensions_IsOneOf__1___0___0____remarks">Remarks</h5>
+</td>
+      </tr>
+    </tbody>
+  </table>
+  <h5 id="DotNext_ObjectExtensions_IsOneOf__1___0___0____remarks">Remarks</h5>
   <div class="markdown level1 remarks"><p>This method uses <a class="xref" href="https://docs.microsoft.com/dotnet/api/system.object.equals#System_Object_Equals_System_Object_System_Object_">Equals(Object, Object)</a>
 to check equality between two objects.</p>
-</div>
-  <span class="small pull-right mobile-hide">
-    <span class="divider">|</span>
-    <a href="https://github.com/sakno/dotNext/new/gh-pages/apiSpec/new?filename=DotNext_ObjectExtensions_IsOneOf__1___0_System_Collections_Generic_IEnumerable___0__.md&amp;value=---%0Auid%3A%20DotNext.ObjectExtensions.IsOneOf%60%601(%60%600%2CSystem.Collections.Generic.IEnumerable%7B%60%600%7D)%0Asummary%3A%20'*You%20can%20override%20summary%20for%20the%20API%20here%20using%20*MARKDOWN*%20syntax'%0A---%0A%0A*Please%20type%20below%20more%20information%20about%20this%20API%3A*%0A%0A">Improve this Doc</a>
-  </span>
-  <span class="small pull-right mobile-hide">
-    <a href="https://github.com/sakno/dotNext/blob/gh-pages/src/DotNext/ObjectExtensions.cs/#L46">View Source</a>
-  </span>
-  <a id="DotNext_ObjectExtensions_IsOneOf_" data-uid="DotNext.ObjectExtensions.IsOneOf*"></a>
-  <h4 id="DotNext_ObjectExtensions_IsOneOf__1___0_System_Collections_Generic_IEnumerable___0__" data-uid="DotNext.ObjectExtensions.IsOneOf``1(``0,System.Collections.Generic.IEnumerable{``0})">IsOneOf&lt;T&gt;(T, IEnumerable&lt;T&gt;)</h4>
+</div>
+  <span class="small pull-right mobile-hide">
+    <span class="divider">|</span>
+    <a href="https://github.com/sakno/DotNext/new/gh-pages/apiSpec/new?filename=DotNext_ObjectExtensions_IsOneOf__1___0_System_Collections_Generic_IEnumerable___0__.md&amp;value=---%0Auid%3A%20DotNext.ObjectExtensions.IsOneOf%60%601(%60%600%2CSystem.Collections.Generic.IEnumerable%7B%60%600%7D)%0Asummary%3A%20'*You%20can%20override%20summary%20for%20the%20API%20here%20using%20*MARKDOWN*%20syntax'%0A---%0A%0A*Please%20type%20below%20more%20information%20about%20this%20API%3A*%0A%0A">Improve this Doc</a>
+  </span>
+  <span class="small pull-right mobile-hide">
+    <a href="https://github.com/sakno/DotNext/blob/gh-pages/src/DotNext/ObjectExtensions.cs/#L46">View Source</a>
+  </span>
+  <a id="DotNext_ObjectExtensions_IsOneOf_" data-uid="DotNext.ObjectExtensions.IsOneOf*"></a>
+  <h4 id="DotNext_ObjectExtensions_IsOneOf__1___0_System_Collections_Generic_IEnumerable___0__" data-uid="DotNext.ObjectExtensions.IsOneOf``1(``0,System.Collections.Generic.IEnumerable{``0})">IsOneOf&lt;T&gt;(T, IEnumerable&lt;T&gt;)</h4>
   <div class="markdown level1 summary"><p>Checks whether the specified object is equal to one
 of the specified objects.</p>
-</div>
-  <div class="markdown level1 conceptual"></div>
-  <h5 class="decalaration">Declaration</h5>
-  <div class="codewrapper">
+</div>
+  <div class="markdown level1 conceptual"></div>
+  <h5 class="decalaration">Declaration</h5>
+  <div class="codewrapper">
     <pre><code class="lang-csharp hljs">public static bool IsOneOf&lt;T&gt;(this T value, IEnumerable&lt;T&gt; values)
-    where T : class</code></pre>
-  </div>
-  <h5 class="parameters">Parameters</h5>
-  <table class="table table-bordered table-striped table-condensed">
-    <thead>
-      <tr>
-        <th>Type</th>
-        <th>Name</th>
-        <th>Description</th>
-      </tr>
-    </thead>
-    <tbody>
-      <tr>
-        <td><span class="xref">T</span></td>
-        <td><span class="parametername">value</span></td>
+
+    where T : class</code></pre>
+  </div>
+  <h5 class="parameters">Parameters</h5>
+  <table class="table table-bordered table-striped table-condensed">
+    <thead>
+      <tr>
+        <th>Type</th>
+        <th>Name</th>
+        <th>Description</th>
+      </tr>
+    </thead>
+    <tbody>
+      <tr>
+        <td><span class="xref">T</span></td>
+        <td><span class="parametername">value</span></td>
         <td><p>The object to compare with other.</p>
-</td>
-      </tr>
-      <tr>
-        <td><a class="xref" href="https://docs.microsoft.com/dotnet/api/system.collections.generic.ienumerable-1">IEnumerable</a>&lt;T&gt;</td>
-        <td><span class="parametername">values</span></td>
+</td>
+      </tr>
+      <tr>
+        <td><a class="xref" href="https://docs.microsoft.com/dotnet/api/system.collections.generic.ienumerable-1">IEnumerable</a>&lt;T&gt;</td>
+        <td><span class="parametername">values</span></td>
         <td><p>Candidate objects.</p>
-</td>
-      </tr>
-    </tbody>
-  </table>
-  <h5 class="returns">Returns</h5>
-  <table class="table table-bordered table-striped table-condensed">
-    <thead>
-      <tr>
-        <th>Type</th>
-        <th>Description</th>
-      </tr>
-    </thead>
-    <tbody>
-      <tr>
-        <td><a class="xref" href="https://docs.microsoft.com/dotnet/api/system.boolean">Boolean</a></td>
+</td>
+      </tr>
+    </tbody>
+  </table>
+  <h5 class="returns">Returns</h5>
+  <table class="table table-bordered table-striped table-condensed">
+    <thead>
+      <tr>
+        <th>Type</th>
+        <th>Description</th>
+      </tr>
+    </thead>
+    <tbody>
+      <tr>
+        <td><a class="xref" href="https://docs.microsoft.com/dotnet/api/system.boolean">Boolean</a></td>
         <td><p><span class="xref">true</span>, if <code data-dev-comment-type="paramref" class="paramref">value</code> is equal to one of <code data-dev-comment-type="paramref" class="paramref">values</code>.</p>
-</td>
-      </tr>
-    </tbody>
-  </table>
-  <h5 class="typeParameters">Type Parameters</h5>
-  <table class="table table-bordered table-striped table-condensed">
-    <thead>
-      <tr>
-        <th>Name</th>
-        <th>Description</th>
-      </tr>
-    </thead>
-    <tbody>
-      <tr>
-        <td><span class="parametername">T</span></td>
+</td>
+      </tr>
+    </tbody>
+  </table>
+  <h5 class="typeParameters">Type Parameters</h5>
+  <table class="table table-bordered table-striped table-condensed">
+    <thead>
+      <tr>
+        <th>Name</th>
+        <th>Description</th>
+      </tr>
+    </thead>
+    <tbody>
+      <tr>
+        <td><span class="parametername">T</span></td>
         <td><p>The type of object to compare.</p>
-</td>
-      </tr>
-    </tbody>
-  </table>
-  <h5 id="DotNext_ObjectExtensions_IsOneOf__1___0_System_Collections_Generic_IEnumerable___0___remarks">Remarks</h5>
+</td>
+      </tr>
+    </tbody>
+  </table>
+  <h5 id="DotNext_ObjectExtensions_IsOneOf__1___0_System_Collections_Generic_IEnumerable___0___remarks">Remarks</h5>
   <div class="markdown level1 remarks"><p>This method uses <a class="xref" href="https://docs.microsoft.com/dotnet/api/system.object.equals#System_Object_Equals_System_Object_System_Object_">Equals(Object, Object)</a>
 to check equality between two objects.</p>
-</div>
-</article>
-          </div>
-          
-          <div class="hidden-sm col-md-2" role="complementary">
-            <div class="sideaffix">
-              <div class="contribution">
-                <ul class="nav">
-                  <li>
-                    <a href="https://github.com/sakno/dotNext/new/gh-pages/apiSpec/new?filename=DotNext_ObjectExtensions.md&amp;value=---%0Auid%3A%20DotNext.ObjectExtensions%0Asummary%3A%20'*You%20can%20override%20summary%20for%20the%20API%20here%20using%20*MARKDOWN*%20syntax'%0A---%0A%0A*Please%20type%20below%20more%20information%20about%20this%20API%3A*%0A%0A" class="contribution-link">Improve this Doc</a>
-                  </li>
-                  <li>
-                    <a href="https://github.com/sakno/dotNext/blob/gh-pages/src/DotNext/ObjectExtensions.cs/#L10" class="contribution-link">View Source</a>
-                  </li>
-                </ul>
-              </div>
-              <nav class="bs-docs-sidebar hidden-print hidden-xs hidden-sm affix" id="affix">
-              <!-- <p><a class="back-to-top" href="#top">Back to top</a><p> -->
-              </nav>
-            </div>
-          </div>
-        </div>
-      </div>
-      
-      <footer>
-        <div class="grad-bottom"></div>
-        <div class="footer">
-          <div class="container">
-            <span class="pull-right">
-              <a href="#top">Back to top</a>
-            </span>
-            
-            <span>Generated by <strong>DocFX</strong></span>
-          </div>
-        </div>
-      </footer>
-    </div>
-    
-    <script type="text/javascript" src="../styles/docfx.vendor.js"></script>
-    <script type="text/javascript" src="../styles/docfx.js"></script>
-    <script type="text/javascript" src="../styles/main.js"></script>
-  </body>
-</html>
+</div>
+</article>
+          </div>
+          
+          <div class="hidden-sm col-md-2" role="complementary">
+            <div class="sideaffix">
+              <div class="contribution">
+                <ul class="nav">
+                  <li>
+                    <a href="https://github.com/sakno/DotNext/new/gh-pages/apiSpec/new?filename=DotNext_ObjectExtensions.md&amp;value=---%0Auid%3A%20DotNext.ObjectExtensions%0Asummary%3A%20'*You%20can%20override%20summary%20for%20the%20API%20here%20using%20*MARKDOWN*%20syntax'%0A---%0A%0A*Please%20type%20below%20more%20information%20about%20this%20API%3A*%0A%0A" class="contribution-link">Improve this Doc</a>
+                  </li>
+                  <li>
+                    <a href="https://github.com/sakno/DotNext/blob/gh-pages/src/DotNext/ObjectExtensions.cs/#L10" class="contribution-link">View Source</a>
+                  </li>
+                </ul>
+              </div>
+              <nav class="bs-docs-sidebar hidden-print hidden-xs hidden-sm affix" id="affix">
+              <!-- <p><a class="back-to-top" href="#top">Back to top</a><p> -->
+              </nav>
+            </div>
+          </div>
+        </div>
+      </div>
+      
+      <footer>
+        <div class="grad-bottom"></div>
+        <div class="footer">
+          <div class="container">
+            <span class="pull-right">
+              <a href="#top">Back to top</a>
+            </span>
+            
+            <span>Generated by <strong>DocFX</strong></span>
+          </div>
+        </div>
+      </footer>
+    </div>
+    
+    <script type="text/javascript" src="../styles/docfx.vendor.js"></script>
+    <script type="text/javascript" src="../styles/docfx.js"></script>
+    <script type="text/javascript" src="../styles/main.js"></script>
+  </body>
+</html>