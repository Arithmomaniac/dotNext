--- conflicted
+++ resolved
@@ -1,15 +1,14 @@
-﻿<!DOCTYPE html>
-<!--[if IE]><![endif]-->
-<html>
+﻿<!DOCTYPE html>
+<!--[if IE]><![endif]-->
+<html>
   
   <head>
     <meta charset="utf-8">
     <meta http-equiv="X-UA-Compatible" content="IE=edge,chrome=1">
-    <title>Class PersistentState
+    <title>Class PersistentState
    | .NEXT </title>
     <meta name="viewport" content="width=device-width">
-    <meta name="title" content="Class PersistentState
-<<<<<<< HEAD
+    <meta name="title" content="Class PersistentState
    | .NEXT ">
     <meta name="generator" content="docfx 2.50.0.0">
     
@@ -23,2411 +22,2403 @@
     
     
     
-=======
-   | .NEXT ">
-    <meta name="generator" content="docfx 2.49.0.0">
-    
-    <link rel="shortcut icon" href="../fav.ico">
-    <link rel="stylesheet" href="../styles/docfx.vendor.css">
-    <link rel="stylesheet" href="../styles/docfx.css">
-    <link rel="stylesheet" href="../styles/main.css">
-    <link href="https://fonts.googleapis.com/css?family=Open+Sans" rel="stylesheet">
-    <meta property="docfx:navrel" content="../toc.html">
-    <meta property="docfx:tocrel" content="toc.html">
-    
-    
-    
->>>>>>> ceac8404
-  </head>  <body data-spy="scroll" data-target="#affix" data-offset="120">
-    <div id="wrapper">
-      <header>
-        
-        <nav id="autocollapse" class="navbar navbar-inverse ng-scope" role="navigation">
-          <div class="container">
-            <div class="navbar-header">
-              <button type="button" class="navbar-toggle" data-toggle="collapse" data-target="#navbar">
-                <span class="sr-only">Toggle navigation</span>
-                <span class="icon-bar"></span>
-                <span class="icon-bar"></span>
-                <span class="icon-bar"></span>
-              </button>
-              
-              <a class="navbar-brand" href="../index.html">
-                <img id="logo" class="svg" src="../doc_logo.png" alt="">
-              </a>
-            </div>
-            <div class="collapse navbar-collapse" id="navbar">
-              <form class="navbar-form navbar-right" role="search" id="search">
-                <div class="form-group">
-                  <input type="text" class="form-control" id="search-query" placeholder="Search" autocomplete="off">
-                </div>
-              </form>
-            </div>
-          </div>
-        </nav>
-        
-        <div class="subnav navbar navbar-default">
-          <div class="container hide-when-search" id="breadcrumb">
-            <ul class="breadcrumb">
-              <li></li>
-            </ul>
-          </div>
-        </div>
-      </header>
-      <div role="main" class="container body-content hide-when-search">
-        
-        <div class="sidenav hide-when-search">
-          <a class="btn toc-toggle collapse" data-toggle="collapse" href="#sidetoggle" aria-expanded="false" aria-controls="sidetoggle">Show / Hide Table of Contents</a>
-          <div class="sidetoggle collapse" id="sidetoggle">
-            <div id="sidetoc"></div>
-          </div>
-        </div>
-        <div class="article row grid-right">
-          <div class="col-md-10">
-            <article class="content wrap" id="_content" data-uid="DotNext.Net.Cluster.Consensus.Raft.PersistentState">
-  
-  
-  <h1 id="DotNext_Net_Cluster_Consensus_Raft_PersistentState" data-uid="DotNext.Net.Cluster.Consensus.Raft.PersistentState" class="text-break">Class PersistentState
-  </h1>
+  </head>  <body data-spy="scroll" data-target="#affix" data-offset="120">
+    <div id="wrapper">
+      <header>
+        
+        <nav id="autocollapse" class="navbar navbar-inverse ng-scope" role="navigation">
+          <div class="container">
+            <div class="navbar-header">
+              <button type="button" class="navbar-toggle" data-toggle="collapse" data-target="#navbar">
+                <span class="sr-only">Toggle navigation</span>
+                <span class="icon-bar"></span>
+                <span class="icon-bar"></span>
+                <span class="icon-bar"></span>
+              </button>
+              
+              <a class="navbar-brand" href="../index.html">
+                <img id="logo" class="svg" src="../doc_logo.png" alt="">
+              </a>
+            </div>
+            <div class="collapse navbar-collapse" id="navbar">
+              <form class="navbar-form navbar-right" role="search" id="search">
+                <div class="form-group">
+                  <input type="text" class="form-control" id="search-query" placeholder="Search" autocomplete="off">
+                </div>
+              </form>
+            </div>
+          </div>
+        </nav>
+        
+        <div class="subnav navbar navbar-default">
+          <div class="container hide-when-search" id="breadcrumb">
+            <ul class="breadcrumb">
+              <li></li>
+            </ul>
+          </div>
+        </div>
+      </header>
+      <div role="main" class="container body-content hide-when-search">
+        
+        <div class="sidenav hide-when-search">
+          <a class="btn toc-toggle collapse" data-toggle="collapse" href="#sidetoggle" aria-expanded="false" aria-controls="sidetoggle">Show / Hide Table of Contents</a>
+          <div class="sidetoggle collapse" id="sidetoggle">
+            <div id="sidetoc"></div>
+          </div>
+        </div>
+        <div class="article row grid-right">
+          <div class="col-md-10">
+            <article class="content wrap" id="_content" data-uid="DotNext.Net.Cluster.Consensus.Raft.PersistentState">
+  
+  
+  <h1 id="DotNext_Net_Cluster_Consensus_Raft_PersistentState" data-uid="DotNext.Net.Cluster.Consensus.Raft.PersistentState" class="text-break">Class PersistentState
+  </h1>
   <div class="markdown level0 summary"><p>Represents general purpose persistent audit trail compatible with Raft algorithm.</p>
-</div>
-  <div class="markdown level0 conceptual"></div>
-  <div class="inheritance">
-    <h5>Inheritance</h5>
-    <div class="level0"><a class="xref" href="https://docs.microsoft.com/dotnet/api/system.object">Object</a></div>
-    <div class="level1"><a class="xref" href="DotNext.Disposable.html">Disposable</a></div>
-    <div class="level2"><span class="xref">PersistentState</span></div>
-  </div>
-  <div classs="implements">
-    <h5>Implements</h5>
-    <div><a class="xref" href="https://docs.microsoft.com/dotnet/api/system.idisposable">IDisposable</a></div>
-    <div><a class="xref" href="DotNext.Net.Cluster.Consensus.Raft.IPersistentState.html">IPersistentState</a></div>
-    <div><span class="xref">IO.Log.IAuditTrail</span>&lt;<a class="xref" href="DotNext.Net.Cluster.Consensus.Raft.IRaftLogEntry.html">IRaftLogEntry</a>&gt;</div>
-    <div><a class="xref" href="https://docs.microsoft.com/dotnet/api/system.iasyncdisposable">IAsyncDisposable</a></div>
-  </div>
-  <div class="inheritedMembers">
-    <h5>Inherited Members</h5>
-    <div>
-      <a class="xref" href="DotNext.Disposable.html#DotNext_Disposable_IsDisposed">Disposable.IsDisposed</a>
-    </div>
-    <div>
-      <a class="xref" href="DotNext.Disposable.html#DotNext_Disposable_ThrowIfDisposed">Disposable.ThrowIfDisposed()</a>
-    </div>
-    <div>
-      <a class="xref" href="DotNext.Disposable.html#DotNext_Disposable_Dispose">Disposable.Dispose()</a>
-    </div>
-    <div>
-      <a class="xref" href="DotNext.Disposable.html#DotNext_Disposable_QueueDispose_System_IDisposable_">Disposable.QueueDispose(IDisposable)</a>
-    </div>
-    <div>
-      <a class="xref" href="DotNext.Disposable.html#DotNext_Disposable_Dispose_System_Collections_Generic_IEnumerable_System_IDisposable__">Disposable.Dispose(IEnumerable&lt;IDisposable&gt;)</a>
-    </div>
-    <div>
-      <a class="xref" href="DotNext.Disposable.html#DotNext_Disposable_DisposeAsync_System_Collections_Generic_IEnumerable_System_IAsyncDisposable__">Disposable.DisposeAsync(IEnumerable&lt;IAsyncDisposable&gt;)</a>
-    </div>
-    <div>
-      <a class="xref" href="DotNext.Disposable.html#DotNext_Disposable_Dispose_System_IDisposable___">Disposable.Dispose(IDisposable[])</a>
-    </div>
-    <div>
-      <a class="xref" href="DotNext.Disposable.html#DotNext_Disposable_DisposeAsync_System_IAsyncDisposable___">Disposable.DisposeAsync(IAsyncDisposable[])</a>
-    </div>
-    <div>
-      <a class="xref" href="https://docs.microsoft.com/dotnet/api/system.object.equals#System_Object_Equals_System_Object_">Object.Equals(Object)</a>
-    </div>
-    <div>
-      <a class="xref" href="https://docs.microsoft.com/dotnet/api/system.object.equals#System_Object_Equals_System_Object_System_Object_">Object.Equals(Object, Object)</a>
-    </div>
-    <div>
-      <a class="xref" href="https://docs.microsoft.com/dotnet/api/system.object.gethashcode#System_Object_GetHashCode">Object.GetHashCode()</a>
-    </div>
-    <div>
-      <a class="xref" href="https://docs.microsoft.com/dotnet/api/system.object.gettype#System_Object_GetType">Object.GetType()</a>
-    </div>
-    <div>
-      <a class="xref" href="https://docs.microsoft.com/dotnet/api/system.object.memberwiseclone#System_Object_MemberwiseClone">Object.MemberwiseClone()</a>
-    </div>
-    <div>
-      <a class="xref" href="https://docs.microsoft.com/dotnet/api/system.object.referenceequals#System_Object_ReferenceEquals_System_Object_System_Object_">Object.ReferenceEquals(Object, Object)</a>
-    </div>
-    <div>
-      <a class="xref" href="https://docs.microsoft.com/dotnet/api/system.object.tostring#System_Object_ToString">Object.ToString()</a>
-    </div>
-  </div>
-  <h6><strong>Namespace</strong>: <a class="xref" href="DotNext.Net.Cluster.Consensus.Raft.html">DotNext.Net.Cluster.Consensus.Raft</a></h6>
-  <h6><strong>Assembly</strong>: DotNext.Net.Cluster.dll</h6>
-  <h5 id="DotNext_Net_Cluster_Consensus_Raft_PersistentState_syntax">Syntax</h5>
-  <div class="codewrapper">
-    <pre><code class="lang-csharp hljs">public class PersistentState : Disposable, IDisposable, IPersistentState, IO.Log.IAuditTrail&lt;IRaftLogEntry&gt;, IAsyncDisposable</code></pre>
-  </div>
-  <h5 id="DotNext_Net_Cluster_Consensus_Raft_PersistentState_remarks"><strong>Remarks</strong></h5>
+</div>
+  <div class="markdown level0 conceptual"></div>
+  <div class="inheritance">
+    <h5>Inheritance</h5>
+    <div class="level0"><a class="xref" href="https://docs.microsoft.com/dotnet/api/system.object">Object</a></div>
+    <div class="level1"><a class="xref" href="DotNext.Disposable.html">Disposable</a></div>
+    <div class="level2"><span class="xref">PersistentState</span></div>
+  </div>
+  <div classs="implements">
+    <h5>Implements</h5>
+    <div><a class="xref" href="https://docs.microsoft.com/dotnet/api/system.idisposable">IDisposable</a></div>
+    <div><a class="xref" href="DotNext.Net.Cluster.Consensus.Raft.IPersistentState.html">IPersistentState</a></div>
+    <div><a class="xref" href="DotNext.IO.Log.IAuditTrail-1.html">Log.IAuditTrail</a>&lt;<a class="xref" href="DotNext.Net.Cluster.Consensus.Raft.IRaftLogEntry.html">IRaftLogEntry</a>&gt;</div>
+    <div><a class="xref" href="https://docs.microsoft.com/dotnet/api/system.iasyncdisposable">IAsyncDisposable</a></div>
+  </div>
+  <div class="inheritedMembers">
+    <h5>Inherited Members</h5>
+    <div>
+      <a class="xref" href="DotNext.Disposable.html#DotNext_Disposable_IsDisposed">Disposable.IsDisposed</a>
+    </div>
+    <div>
+      <a class="xref" href="DotNext.Disposable.html#DotNext_Disposable_ThrowIfDisposed">Disposable.ThrowIfDisposed()</a>
+    </div>
+    <div>
+      <a class="xref" href="DotNext.Disposable.html#DotNext_Disposable_Dispose">Disposable.Dispose()</a>
+    </div>
+    <div>
+      <a class="xref" href="DotNext.Disposable.html#DotNext_Disposable_QueueDispose_System_IDisposable_">Disposable.QueueDispose(IDisposable)</a>
+    </div>
+    <div>
+      <a class="xref" href="DotNext.Disposable.html#DotNext_Disposable_Dispose_System_Collections_Generic_IEnumerable_System_IDisposable__">Disposable.Dispose(IEnumerable&lt;IDisposable&gt;)</a>
+    </div>
+    <div>
+      <a class="xref" href="DotNext.Disposable.html#DotNext_Disposable_DisposeAsync_System_Collections_Generic_IEnumerable_System_IAsyncDisposable__">Disposable.DisposeAsync(IEnumerable&lt;IAsyncDisposable&gt;)</a>
+    </div>
+    <div>
+      <a class="xref" href="DotNext.Disposable.html#DotNext_Disposable_Dispose_System_IDisposable___">Disposable.Dispose(IDisposable[])</a>
+    </div>
+    <div>
+      <a class="xref" href="DotNext.Disposable.html#DotNext_Disposable_DisposeAsync_System_IAsyncDisposable___">Disposable.DisposeAsync(IAsyncDisposable[])</a>
+    </div>
+    <div>
+      <a class="xref" href="https://docs.microsoft.com/dotnet/api/system.object.equals#System_Object_Equals_System_Object_">Object.Equals(Object)</a>
+    </div>
+    <div>
+      <a class="xref" href="https://docs.microsoft.com/dotnet/api/system.object.equals#System_Object_Equals_System_Object_System_Object_">Object.Equals(Object, Object)</a>
+    </div>
+    <div>
+      <a class="xref" href="https://docs.microsoft.com/dotnet/api/system.object.gethashcode#System_Object_GetHashCode">Object.GetHashCode()</a>
+    </div>
+    <div>
+      <a class="xref" href="https://docs.microsoft.com/dotnet/api/system.object.gettype#System_Object_GetType">Object.GetType()</a>
+    </div>
+    <div>
+      <a class="xref" href="https://docs.microsoft.com/dotnet/api/system.object.memberwiseclone#System_Object_MemberwiseClone">Object.MemberwiseClone()</a>
+    </div>
+    <div>
+      <a class="xref" href="https://docs.microsoft.com/dotnet/api/system.object.referenceequals#System_Object_ReferenceEquals_System_Object_System_Object_">Object.ReferenceEquals(Object, Object)</a>
+    </div>
+    <div>
+      <a class="xref" href="https://docs.microsoft.com/dotnet/api/system.object.tostring#System_Object_ToString">Object.ToString()</a>
+    </div>
+  </div>
+  <h6><strong>Namespace</strong>: <a class="xref" href="DotNext.Net.Cluster.Consensus.Raft.html">DotNext.Net.Cluster.Consensus.Raft</a></h6>
+  <h6><strong>Assembly</strong>: DotNext.Net.Cluster.dll</h6>
+  <h5 id="DotNext_Net_Cluster_Consensus_Raft_PersistentState_syntax">Syntax</h5>
+  <div class="codewrapper">
+    <pre><code class="lang-csharp hljs">public class PersistentState : Disposable, IDisposable, IPersistentState, Log.IAuditTrail&lt;IRaftLogEntry&gt;, IAsyncDisposable</code></pre>
+  </div>
+  <h5 id="DotNext_Net_Cluster_Consensus_Raft_PersistentState_remarks"><strong>Remarks</strong></h5>
   <div class="markdown level0 remarks"><p>The layout of of the audit trail file system:</p>
 <table><tbody><tr><td>node.state</td><td>file containing internal state of Raft node</td></tr><tr><td>&lt;partition></td><td>file containing log partition with log records</td></tr><tr><td>snapshot</td><td>file containing snapshot</td></tr></tbody></table>
 The audit trail supports log compaction. However, it doesn&apos;t know how to interpret and reduce log records during compaction.
 To do that, you can override <a class="xref" href="DotNext.Net.Cluster.Consensus.Raft.PersistentState.html#DotNext_Net_Cluster_Consensus_Raft_PersistentState_CreateSnapshotBuilder">CreateSnapshotBuilder()</a> method and implement state machine logic.
-</div>
-  <h3 id="constructors">Constructors
-  </h3>
-  <span class="small pull-right mobile-hide">
-    <span class="divider">|</span>
-    <a href="https://github.com/sakno/dotNext/new/gh-pages/apiSpec/new?filename=DotNext_Net_Cluster_Consensus_Raft_PersistentState__ctor_System_IO_DirectoryInfo_System_Int32_DotNext_Net_Cluster_Consensus_Raft_PersistentState_Options_.md&amp;value=---%0Auid%3A%20DotNext.Net.Cluster.Consensus.Raft.PersistentState.%23ctor(System.IO.DirectoryInfo%2CSystem.Int32%2CDotNext.Net.Cluster.Consensus.Raft.PersistentState.Options)%0Asummary%3A%20'*You%20can%20override%20summary%20for%20the%20API%20here%20using%20*MARKDOWN*%20syntax'%0A---%0A%0A*Please%20type%20below%20more%20information%20about%20this%20API%3A*%0A%0A">Improve this Doc</a>
-  </span>
-  <span class="small pull-right mobile-hide">
-    <a href="https://github.com/sakno/dotNext/blob/gh-pages/src/cluster/DotNext.Net.Cluster/Net/Cluster/Consensus/Raft/PersistentState.cs/#L61">View Source</a>
-  </span>
-  <a id="DotNext_Net_Cluster_Consensus_Raft_PersistentState__ctor_" data-uid="DotNext.Net.Cluster.Consensus.Raft.PersistentState.#ctor*"></a>
-  <h4 id="DotNext_Net_Cluster_Consensus_Raft_PersistentState__ctor_System_IO_DirectoryInfo_System_Int32_DotNext_Net_Cluster_Consensus_Raft_PersistentState_Options_" data-uid="DotNext.Net.Cluster.Consensus.Raft.PersistentState.#ctor(System.IO.DirectoryInfo,System.Int32,DotNext.Net.Cluster.Consensus.Raft.PersistentState.Options)">PersistentState(DirectoryInfo, Int32, PersistentState.Options)</h4>
+</div>
+  <h3 id="constructors">Constructors
+  </h3>
+  <span class="small pull-right mobile-hide">
+    <span class="divider">|</span>
+    <a href="https://github.com/sakno/DotNext/new/gh-pages/apiSpec/new?filename=DotNext_Net_Cluster_Consensus_Raft_PersistentState__ctor_System_IO_DirectoryInfo_System_Int32_DotNext_Net_Cluster_Consensus_Raft_PersistentState_Options_.md&amp;value=---%0Auid%3A%20DotNext.Net.Cluster.Consensus.Raft.PersistentState.%23ctor(System.IO.DirectoryInfo%2CSystem.Int32%2CDotNext.Net.Cluster.Consensus.Raft.PersistentState.Options)%0Asummary%3A%20'*You%20can%20override%20summary%20for%20the%20API%20here%20using%20*MARKDOWN*%20syntax'%0A---%0A%0A*Please%20type%20below%20more%20information%20about%20this%20API%3A*%0A%0A">Improve this Doc</a>
+  </span>
+  <span class="small pull-right mobile-hide">
+    <a href="https://github.com/sakno/DotNext/blob/gh-pages/src/cluster/DotNext.Net.Cluster/Net/Cluster/Consensus/Raft/PersistentState.cs/#L61">View Source</a>
+  </span>
+  <a id="DotNext_Net_Cluster_Consensus_Raft_PersistentState__ctor_" data-uid="DotNext.Net.Cluster.Consensus.Raft.PersistentState.#ctor*"></a>
+  <h4 id="DotNext_Net_Cluster_Consensus_Raft_PersistentState__ctor_System_IO_DirectoryInfo_System_Int32_DotNext_Net_Cluster_Consensus_Raft_PersistentState_Options_" data-uid="DotNext.Net.Cluster.Consensus.Raft.PersistentState.#ctor(System.IO.DirectoryInfo,System.Int32,DotNext.Net.Cluster.Consensus.Raft.PersistentState.Options)">PersistentState(DirectoryInfo, Int32, PersistentState.Options)</h4>
   <div class="markdown level1 summary"><p>Initializes a new persistent audit trail.</p>
-</div>
-  <div class="markdown level1 conceptual"></div>
-  <h5 class="decalaration">Declaration</h5>
-  <div class="codewrapper">
-    <pre><code class="lang-csharp hljs">public PersistentState(DirectoryInfo path, int recordsPerPartition, PersistentState.Options configuration = null)</code></pre>
-  </div>
-  <h5 class="parameters">Parameters</h5>
-  <table class="table table-bordered table-striped table-condensed">
-    <thead>
-      <tr>
-        <th>Type</th>
-        <th>Name</th>
-        <th>Description</th>
-      </tr>
-    </thead>
-    <tbody>
-      <tr>
-        <td><a class="xref" href="https://docs.microsoft.com/dotnet/api/system.io.directoryinfo">DirectoryInfo</a></td>
-        <td><span class="parametername">path</span></td>
+</div>
+  <div class="markdown level1 conceptual"></div>
+  <h5 class="decalaration">Declaration</h5>
+  <div class="codewrapper">
+    <pre><code class="lang-csharp hljs">public PersistentState(DirectoryInfo path, int recordsPerPartition, PersistentState.Options configuration = null)</code></pre>
+  </div>
+  <h5 class="parameters">Parameters</h5>
+  <table class="table table-bordered table-striped table-condensed">
+    <thead>
+      <tr>
+        <th>Type</th>
+        <th>Name</th>
+        <th>Description</th>
+      </tr>
+    </thead>
+    <tbody>
+      <tr>
+        <td><a class="xref" href="https://docs.microsoft.com/dotnet/api/system.io.directoryinfo">DirectoryInfo</a></td>
+        <td><span class="parametername">path</span></td>
         <td><p>The path to the folder to be used by audit trail.</p>
-</td>
-      </tr>
-      <tr>
-        <td><a class="xref" href="https://docs.microsoft.com/dotnet/api/system.int32">Int32</a></td>
-        <td><span class="parametername">recordsPerPartition</span></td>
+</td>
+      </tr>
+      <tr>
+        <td><a class="xref" href="https://docs.microsoft.com/dotnet/api/system.int32">Int32</a></td>
+        <td><span class="parametername">recordsPerPartition</span></td>
         <td><p>The maximum number of log entries that can be stored in the single file called partition.</p>
-</td>
-      </tr>
-      <tr>
-        <td><a class="xref" href="DotNext.Net.Cluster.Consensus.Raft.PersistentState.Options.html">PersistentState.Options</a></td>
-        <td><span class="parametername">configuration</span></td>
+</td>
+      </tr>
+      <tr>
+        <td><a class="xref" href="DotNext.Net.Cluster.Consensus.Raft.PersistentState.Options.html">PersistentState.Options</a></td>
+        <td><span class="parametername">configuration</span></td>
         <td><p>The configuration of the persistent audit trail.</p>
-</td>
-      </tr>
-    </tbody>
-  </table>
-  <h5 class="exceptions">Exceptions</h5>
-  <table class="table table-bordered table-striped table-condensed">
-    <thead>
-      <tr>
-        <th>Type</th>
-        <th>Condition</th>
-      </tr>
-    </thead>
-    <tbody>
-      <tr>
-        <td><a class="xref" href="https://docs.microsoft.com/dotnet/api/system.argumentoutofrangeexception">ArgumentOutOfRangeException</a></td>
+</td>
+      </tr>
+    </tbody>
+  </table>
+  <h5 class="exceptions">Exceptions</h5>
+  <table class="table table-bordered table-striped table-condensed">
+    <thead>
+      <tr>
+        <th>Type</th>
+        <th>Condition</th>
+      </tr>
+    </thead>
+    <tbody>
+      <tr>
+        <td><a class="xref" href="https://docs.microsoft.com/dotnet/api/system.argumentoutofrangeexception">ArgumentOutOfRangeException</a></td>
         <td><p><code data-dev-comment-type="paramref" class="paramref">recordsPerPartition</code> is less than 2.</p>
-</td>
-      </tr>
-    </tbody>
-  </table>
-  <span class="small pull-right mobile-hide">
-    <span class="divider">|</span>
-    <a href="https://github.com/sakno/dotNext/new/gh-pages/apiSpec/new?filename=DotNext_Net_Cluster_Consensus_Raft_PersistentState__ctor_System_String_System_Int32_DotNext_Net_Cluster_Consensus_Raft_PersistentState_Options_.md&amp;value=---%0Auid%3A%20DotNext.Net.Cluster.Consensus.Raft.PersistentState.%23ctor(System.String%2CSystem.Int32%2CDotNext.Net.Cluster.Consensus.Raft.PersistentState.Options)%0Asummary%3A%20'*You%20can%20override%20summary%20for%20the%20API%20here%20using%20*MARKDOWN*%20syntax'%0A---%0A%0A*Please%20type%20below%20more%20information%20about%20this%20API%3A*%0A%0A">Improve this Doc</a>
-  </span>
-  <span class="small pull-right mobile-hide">
-    <a href="https://github.com/sakno/dotNext/blob/gh-pages/src/cluster/DotNext.Net.Cluster/Net/Cluster/Consensus/Raft/PersistentState.cs/#L104">View Source</a>
-  </span>
-  <a id="DotNext_Net_Cluster_Consensus_Raft_PersistentState__ctor_" data-uid="DotNext.Net.Cluster.Consensus.Raft.PersistentState.#ctor*"></a>
-  <h4 id="DotNext_Net_Cluster_Consensus_Raft_PersistentState__ctor_System_String_System_Int32_DotNext_Net_Cluster_Consensus_Raft_PersistentState_Options_" data-uid="DotNext.Net.Cluster.Consensus.Raft.PersistentState.#ctor(System.String,System.Int32,DotNext.Net.Cluster.Consensus.Raft.PersistentState.Options)">PersistentState(String, Int32, PersistentState.Options)</h4>
+</td>
+      </tr>
+    </tbody>
+  </table>
+  <span class="small pull-right mobile-hide">
+    <span class="divider">|</span>
+    <a href="https://github.com/sakno/DotNext/new/gh-pages/apiSpec/new?filename=DotNext_Net_Cluster_Consensus_Raft_PersistentState__ctor_System_String_System_Int32_DotNext_Net_Cluster_Consensus_Raft_PersistentState_Options_.md&amp;value=---%0Auid%3A%20DotNext.Net.Cluster.Consensus.Raft.PersistentState.%23ctor(System.String%2CSystem.Int32%2CDotNext.Net.Cluster.Consensus.Raft.PersistentState.Options)%0Asummary%3A%20'*You%20can%20override%20summary%20for%20the%20API%20here%20using%20*MARKDOWN*%20syntax'%0A---%0A%0A*Please%20type%20below%20more%20information%20about%20this%20API%3A*%0A%0A">Improve this Doc</a>
+  </span>
+  <span class="small pull-right mobile-hide">
+    <a href="https://github.com/sakno/DotNext/blob/gh-pages/src/cluster/DotNext.Net.Cluster/Net/Cluster/Consensus/Raft/PersistentState.cs/#L104">View Source</a>
+  </span>
+  <a id="DotNext_Net_Cluster_Consensus_Raft_PersistentState__ctor_" data-uid="DotNext.Net.Cluster.Consensus.Raft.PersistentState.#ctor*"></a>
+  <h4 id="DotNext_Net_Cluster_Consensus_Raft_PersistentState__ctor_System_String_System_Int32_DotNext_Net_Cluster_Consensus_Raft_PersistentState_Options_" data-uid="DotNext.Net.Cluster.Consensus.Raft.PersistentState.#ctor(System.String,System.Int32,DotNext.Net.Cluster.Consensus.Raft.PersistentState.Options)">PersistentState(String, Int32, PersistentState.Options)</h4>
   <div class="markdown level1 summary"><p>Initializes a new persistent audit trail.</p>
-</div>
-  <div class="markdown level1 conceptual"></div>
-  <h5 class="decalaration">Declaration</h5>
-  <div class="codewrapper">
-    <pre><code class="lang-csharp hljs">public PersistentState(string path, int recordsPerPartition, PersistentState.Options configuration = null)</code></pre>
-  </div>
-  <h5 class="parameters">Parameters</h5>
-  <table class="table table-bordered table-striped table-condensed">
-    <thead>
-      <tr>
-        <th>Type</th>
-        <th>Name</th>
-        <th>Description</th>
-      </tr>
-    </thead>
-    <tbody>
-      <tr>
-        <td><a class="xref" href="https://docs.microsoft.com/dotnet/api/system.string">String</a></td>
-        <td><span class="parametername">path</span></td>
+</div>
+  <div class="markdown level1 conceptual"></div>
+  <h5 class="decalaration">Declaration</h5>
+  <div class="codewrapper">
+    <pre><code class="lang-csharp hljs">public PersistentState(string path, int recordsPerPartition, PersistentState.Options configuration = null)</code></pre>
+  </div>
+  <h5 class="parameters">Parameters</h5>
+  <table class="table table-bordered table-striped table-condensed">
+    <thead>
+      <tr>
+        <th>Type</th>
+        <th>Name</th>
+        <th>Description</th>
+      </tr>
+    </thead>
+    <tbody>
+      <tr>
+        <td><a class="xref" href="https://docs.microsoft.com/dotnet/api/system.string">String</a></td>
+        <td><span class="parametername">path</span></td>
         <td><p>The path to the folder to be used by audit trail.</p>
-</td>
-      </tr>
-      <tr>
-        <td><a class="xref" href="https://docs.microsoft.com/dotnet/api/system.int32">Int32</a></td>
-        <td><span class="parametername">recordsPerPartition</span></td>
+</td>
+      </tr>
+      <tr>
+        <td><a class="xref" href="https://docs.microsoft.com/dotnet/api/system.int32">Int32</a></td>
+        <td><span class="parametername">recordsPerPartition</span></td>
         <td><p>The maximum number of log entries that can be stored in the single file called partition.</p>
-</td>
-      </tr>
-      <tr>
-        <td><a class="xref" href="DotNext.Net.Cluster.Consensus.Raft.PersistentState.Options.html">PersistentState.Options</a></td>
-        <td><span class="parametername">configuration</span></td>
+</td>
+      </tr>
+      <tr>
+        <td><a class="xref" href="DotNext.Net.Cluster.Consensus.Raft.PersistentState.Options.html">PersistentState.Options</a></td>
+        <td><span class="parametername">configuration</span></td>
         <td><p>The configuration of the persistent audit trail.</p>
-</td>
-      </tr>
-    </tbody>
-  </table>
-  <h5 class="exceptions">Exceptions</h5>
-  <table class="table table-bordered table-striped table-condensed">
-    <thead>
-      <tr>
-        <th>Type</th>
-        <th>Condition</th>
-      </tr>
-    </thead>
-    <tbody>
-      <tr>
-        <td><a class="xref" href="https://docs.microsoft.com/dotnet/api/system.argumentoutofrangeexception">ArgumentOutOfRangeException</a></td>
+</td>
+      </tr>
+    </tbody>
+  </table>
+  <h5 class="exceptions">Exceptions</h5>
+  <table class="table table-bordered table-striped table-condensed">
+    <thead>
+      <tr>
+        <th>Type</th>
+        <th>Condition</th>
+      </tr>
+    </thead>
+    <tbody>
+      <tr>
+        <td><a class="xref" href="https://docs.microsoft.com/dotnet/api/system.argumentoutofrangeexception">ArgumentOutOfRangeException</a></td>
         <td><p><code data-dev-comment-type="paramref" class="paramref">recordsPerPartition</code> is less than 2.</p>
-</td>
-      </tr>
-    </tbody>
-  </table>
-  <h3 id="properties">Properties
-  </h3>
-  <span class="small pull-right mobile-hide">
-    <span class="divider">|</span>
-    <a href="https://github.com/sakno/dotNext/new/gh-pages/apiSpec/new?filename=DotNext_Net_Cluster_Consensus_Raft_PersistentState_Buffer.md&amp;value=---%0Auid%3A%20DotNext.Net.Cluster.Consensus.Raft.PersistentState.Buffer%0Asummary%3A%20'*You%20can%20override%20summary%20for%20the%20API%20here%20using%20*MARKDOWN*%20syntax'%0A---%0A%0A*Please%20type%20below%20more%20information%20about%20this%20API%3A*%0A%0A">Improve this Doc</a>
-  </span>
-  <span class="small pull-right mobile-hide">
-    <a href="https://github.com/sakno/dotNext/blob/gh-pages/src/cluster/DotNext.Net.Cluster/Net/Cluster/Consensus/Raft/PersistentState.cs/#L118">View Source</a>
-  </span>
-  <a id="DotNext_Net_Cluster_Consensus_Raft_PersistentState_Buffer_" data-uid="DotNext.Net.Cluster.Consensus.Raft.PersistentState.Buffer*"></a>
-  <h4 id="DotNext_Net_Cluster_Consensus_Raft_PersistentState_Buffer" data-uid="DotNext.Net.Cluster.Consensus.Raft.PersistentState.Buffer">Buffer</h4>
+</td>
+      </tr>
+    </tbody>
+  </table>
+  <h3 id="properties">Properties
+  </h3>
+  <span class="small pull-right mobile-hide">
+    <span class="divider">|</span>
+    <a href="https://github.com/sakno/DotNext/new/gh-pages/apiSpec/new?filename=DotNext_Net_Cluster_Consensus_Raft_PersistentState_Buffer.md&amp;value=---%0Auid%3A%20DotNext.Net.Cluster.Consensus.Raft.PersistentState.Buffer%0Asummary%3A%20'*You%20can%20override%20summary%20for%20the%20API%20here%20using%20*MARKDOWN*%20syntax'%0A---%0A%0A*Please%20type%20below%20more%20information%20about%20this%20API%3A*%0A%0A">Improve this Doc</a>
+  </span>
+  <span class="small pull-right mobile-hide">
+    <a href="https://github.com/sakno/DotNext/blob/gh-pages/src/cluster/DotNext.Net.Cluster/Net/Cluster/Consensus/Raft/PersistentState.cs/#L118">View Source</a>
+  </span>
+  <a id="DotNext_Net_Cluster_Consensus_Raft_PersistentState_Buffer_" data-uid="DotNext.Net.Cluster.Consensus.Raft.PersistentState.Buffer*"></a>
+  <h4 id="DotNext_Net_Cluster_Consensus_Raft_PersistentState_Buffer" data-uid="DotNext.Net.Cluster.Consensus.Raft.PersistentState.Buffer">Buffer</h4>
   <div class="markdown level1 summary"><p>Gets the buffer that can be used to perform I/O operations.</p>
-</div>
-  <div class="markdown level1 conceptual"></div>
-  <h5 class="decalaration">Declaration</h5>
-  <div class="codewrapper">
-    <pre><code class="lang-csharp hljs">protected Memory&lt;byte&gt; Buffer { get; }</code></pre>
-  </div>
-  <h5 class="propertyValue">Property Value</h5>
-  <table class="table table-bordered table-striped table-condensed">
-    <thead>
-      <tr>
-        <th>Type</th>
-        <th>Description</th>
-      </tr>
-    </thead>
-    <tbody>
-      <tr>
-        <td><a class="xref" href="https://docs.microsoft.com/dotnet/api/system.memory-1">Memory</a>&lt;<a class="xref" href="https://docs.microsoft.com/dotnet/api/system.byte">Byte</a>&gt;</td>
-        <td></td>
-      </tr>
-    </tbody>
-  </table>
-  <h5 id="DotNext_Net_Cluster_Consensus_Raft_PersistentState_Buffer_remarks">Remarks</h5>
+</div>
+  <div class="markdown level1 conceptual"></div>
+  <h5 class="decalaration">Declaration</h5>
+  <div class="codewrapper">
+    <pre><code class="lang-csharp hljs">protected Memory&lt;byte&gt; Buffer { get; }</code></pre>
+  </div>
+  <h5 class="propertyValue">Property Value</h5>
+  <table class="table table-bordered table-striped table-condensed">
+    <thead>
+      <tr>
+        <th>Type</th>
+        <th>Description</th>
+      </tr>
+    </thead>
+    <tbody>
+      <tr>
+        <td><a class="xref" href="https://docs.microsoft.com/dotnet/api/system.memory-1">Memory</a>&lt;<a class="xref" href="https://docs.microsoft.com/dotnet/api/system.byte">Byte</a>&gt;</td>
+        <td></td>
+      </tr>
+    </tbody>
+  </table>
+  <h5 id="DotNext_Net_Cluster_Consensus_Raft_PersistentState_Buffer_remarks">Remarks</h5>
   <div class="markdown level1 remarks"><p>The buffer cannot be used concurrently. Access to it should be synchronized
 using <a class="xref" href="DotNext.Net.Cluster.Consensus.Raft.PersistentState.html#DotNext_Net_Cluster_Consensus_Raft_PersistentState_AcquireWriteLockAsync_System_Threading_CancellationToken_">AcquireWriteLockAsync(CancellationToken)</a> method.
 However, synchronization is not needed inside of <a class="xref" href="DotNext.Net.Cluster.Consensus.Raft.PersistentState.html#DotNext_Net_Cluster_Consensus_Raft_PersistentState_ApplyAsync_DotNext_Net_Cluster_Consensus_Raft_PersistentState_LogEntry_">ApplyAsync(PersistentState.LogEntry)</a>
 method.</p>
-</div>
-  <span class="small pull-right mobile-hide">
-    <span class="divider">|</span>
-    <a href="https://github.com/sakno/dotNext/new/gh-pages/apiSpec/new?filename=DotNext_Net_Cluster_Consensus_Raft_PersistentState_Term.md&amp;value=---%0Auid%3A%20DotNext.Net.Cluster.Consensus.Raft.PersistentState.Term%0Asummary%3A%20'*You%20can%20override%20summary%20for%20the%20API%20here%20using%20*MARKDOWN*%20syntax'%0A---%0A%0A*Please%20type%20below%20more%20information%20about%20this%20API%3A*%0A%0A">Improve this Doc</a>
-  </span>
-  <span class="small pull-right mobile-hide">
-    <a href="https://github.com/sakno/dotNext/blob/gh-pages/src/cluster/DotNext.Net.Cluster/Net/Cluster/Consensus/Raft/PersistentState.cs/#L751">View Source</a>
-  </span>
-  <a id="DotNext_Net_Cluster_Consensus_Raft_PersistentState_Term_" data-uid="DotNext.Net.Cluster.Consensus.Raft.PersistentState.Term*"></a>
-  <h4 id="DotNext_Net_Cluster_Consensus_Raft_PersistentState_Term" data-uid="DotNext.Net.Cluster.Consensus.Raft.PersistentState.Term">Term</h4>
+</div>
+  <span class="small pull-right mobile-hide">
+    <span class="divider">|</span>
+    <a href="https://github.com/sakno/DotNext/new/gh-pages/apiSpec/new?filename=DotNext_Net_Cluster_Consensus_Raft_PersistentState_Term.md&amp;value=---%0Auid%3A%20DotNext.Net.Cluster.Consensus.Raft.PersistentState.Term%0Asummary%3A%20'*You%20can%20override%20summary%20for%20the%20API%20here%20using%20*MARKDOWN*%20syntax'%0A---%0A%0A*Please%20type%20below%20more%20information%20about%20this%20API%3A*%0A%0A">Improve this Doc</a>
+  </span>
+  <span class="small pull-right mobile-hide">
+    <a href="https://github.com/sakno/DotNext/blob/gh-pages/src/cluster/DotNext.Net.Cluster/Net/Cluster/Consensus/Raft/PersistentState.cs/#L751">View Source</a>
+  </span>
+  <a id="DotNext_Net_Cluster_Consensus_Raft_PersistentState_Term_" data-uid="DotNext.Net.Cluster.Consensus.Raft.PersistentState.Term*"></a>
+  <h4 id="DotNext_Net_Cluster_Consensus_Raft_PersistentState_Term" data-uid="DotNext.Net.Cluster.Consensus.Raft.PersistentState.Term">Term</h4>
   <div class="markdown level1 summary"><p>Gets the current term.</p>
-</div>
-  <div class="markdown level1 conceptual"></div>
-  <h5 class="decalaration">Declaration</h5>
-  <div class="codewrapper">
-    <pre><code class="lang-csharp hljs">public long Term { get; }</code></pre>
-  </div>
-  <h5 class="propertyValue">Property Value</h5>
-  <table class="table table-bordered table-striped table-condensed">
-    <thead>
-      <tr>
-        <th>Type</th>
-        <th>Description</th>
-      </tr>
-    </thead>
-    <tbody>
-      <tr>
-        <td><a class="xref" href="https://docs.microsoft.com/dotnet/api/system.int64">Int64</a></td>
-        <td></td>
-      </tr>
-    </tbody>
-  </table>
-  <h3 id="methods">Methods
-  </h3>
-  <span class="small pull-right mobile-hide">
-    <span class="divider">|</span>
-    <a href="https://github.com/sakno/dotNext/new/gh-pages/apiSpec/new?filename=DotNext_Net_Cluster_Consensus_Raft_PersistentState_AcquireWriteLockAsync_System_Threading_CancellationToken_.md&amp;value=---%0Auid%3A%20DotNext.Net.Cluster.Consensus.Raft.PersistentState.AcquireWriteLockAsync(System.Threading.CancellationToken)%0Asummary%3A%20'*You%20can%20override%20summary%20for%20the%20API%20here%20using%20*MARKDOWN*%20syntax'%0A---%0A%0A*Please%20type%20below%20more%20information%20about%20this%20API%3A*%0A%0A">Improve this Doc</a>
-  </span>
-  <span class="small pull-right mobile-hide">
-    <a href="https://github.com/sakno/dotNext/blob/gh-pages/src/cluster/DotNext.Net.Cluster/Net/Cluster/Consensus/Raft/PersistentState.LockToken.cs/#L74">View Source</a>
-  </span>
-  <a id="DotNext_Net_Cluster_Consensus_Raft_PersistentState_AcquireWriteLockAsync_" data-uid="DotNext.Net.Cluster.Consensus.Raft.PersistentState.AcquireWriteLockAsync*"></a>
-  <h4 id="DotNext_Net_Cluster_Consensus_Raft_PersistentState_AcquireWriteLockAsync_System_Threading_CancellationToken_" data-uid="DotNext.Net.Cluster.Consensus.Raft.PersistentState.AcquireWriteLockAsync(System.Threading.CancellationToken)">AcquireWriteLockAsync(CancellationToken)</h4>
+</div>
+  <div class="markdown level1 conceptual"></div>
+  <h5 class="decalaration">Declaration</h5>
+  <div class="codewrapper">
+    <pre><code class="lang-csharp hljs">public long Term { get; }</code></pre>
+  </div>
+  <h5 class="propertyValue">Property Value</h5>
+  <table class="table table-bordered table-striped table-condensed">
+    <thead>
+      <tr>
+        <th>Type</th>
+        <th>Description</th>
+      </tr>
+    </thead>
+    <tbody>
+      <tr>
+        <td><a class="xref" href="https://docs.microsoft.com/dotnet/api/system.int64">Int64</a></td>
+        <td></td>
+      </tr>
+    </tbody>
+  </table>
+  <h3 id="methods">Methods
+  </h3>
+  <span class="small pull-right mobile-hide">
+    <span class="divider">|</span>
+    <a href="https://github.com/sakno/DotNext/new/gh-pages/apiSpec/new?filename=DotNext_Net_Cluster_Consensus_Raft_PersistentState_AcquireWriteLockAsync_System_Threading_CancellationToken_.md&amp;value=---%0Auid%3A%20DotNext.Net.Cluster.Consensus.Raft.PersistentState.AcquireWriteLockAsync(System.Threading.CancellationToken)%0Asummary%3A%20'*You%20can%20override%20summary%20for%20the%20API%20here%20using%20*MARKDOWN*%20syntax'%0A---%0A%0A*Please%20type%20below%20more%20information%20about%20this%20API%3A*%0A%0A">Improve this Doc</a>
+  </span>
+  <span class="small pull-right mobile-hide">
+    <a href="https://github.com/sakno/DotNext/blob/gh-pages/src/cluster/DotNext.Net.Cluster/Net/Cluster/Consensus/Raft/PersistentState.LockToken.cs/#L74">View Source</a>
+  </span>
+  <a id="DotNext_Net_Cluster_Consensus_Raft_PersistentState_AcquireWriteLockAsync_" data-uid="DotNext.Net.Cluster.Consensus.Raft.PersistentState.AcquireWriteLockAsync*"></a>
+  <h4 id="DotNext_Net_Cluster_Consensus_Raft_PersistentState_AcquireWriteLockAsync_System_Threading_CancellationToken_" data-uid="DotNext.Net.Cluster.Consensus.Raft.PersistentState.AcquireWriteLockAsync(System.Threading.CancellationToken)">AcquireWriteLockAsync(CancellationToken)</h4>
   <div class="markdown level1 summary"><p>Acquires write lock so the caller has exclusive rights to write the entries.</p>
-</div>
-  <div class="markdown level1 conceptual"></div>
-  <h5 class="decalaration">Declaration</h5>
-  <div class="codewrapper">
-    <pre><code class="lang-csharp hljs">public Task&lt;PersistentState.WriteLockToken&gt; AcquireWriteLockAsync(CancellationToken token)</code></pre>
-  </div>
-  <h5 class="parameters">Parameters</h5>
-  <table class="table table-bordered table-striped table-condensed">
-    <thead>
-      <tr>
-        <th>Type</th>
-        <th>Name</th>
-        <th>Description</th>
-      </tr>
-    </thead>
-    <tbody>
-      <tr>
-        <td><a class="xref" href="https://docs.microsoft.com/dotnet/api/system.threading.cancellationtoken">CancellationToken</a></td>
-        <td><span class="parametername">token</span></td>
+</div>
+  <div class="markdown level1 conceptual"></div>
+  <h5 class="decalaration">Declaration</h5>
+  <div class="codewrapper">
+    <pre><code class="lang-csharp hljs">public Task&lt;PersistentState.WriteLockToken&gt; AcquireWriteLockAsync(CancellationToken token)</code></pre>
+  </div>
+  <h5 class="parameters">Parameters</h5>
+  <table class="table table-bordered table-striped table-condensed">
+    <thead>
+      <tr>
+        <th>Type</th>
+        <th>Name</th>
+        <th>Description</th>
+      </tr>
+    </thead>
+    <tbody>
+      <tr>
+        <td><a class="xref" href="https://docs.microsoft.com/dotnet/api/system.threading.cancellationtoken">CancellationToken</a></td>
+        <td><span class="parametername">token</span></td>
         <td><p>The token that can be used to cancel the operation.</p>
-</td>
-      </tr>
-    </tbody>
-  </table>
-  <h5 class="returns">Returns</h5>
-  <table class="table table-bordered table-striped table-condensed">
-    <thead>
-      <tr>
-        <th>Type</th>
-        <th>Description</th>
-      </tr>
-    </thead>
-    <tbody>
-      <tr>
-        <td><a class="xref" href="https://docs.microsoft.com/dotnet/api/system.threading.tasks.task-1">Task</a>&lt;<a class="xref" href="DotNext.Net.Cluster.Consensus.Raft.PersistentState.WriteLockToken.html">PersistentState.WriteLockToken</a>&gt;</td>
+</td>
+      </tr>
+    </tbody>
+  </table>
+  <h5 class="returns">Returns</h5>
+  <table class="table table-bordered table-striped table-condensed">
+    <thead>
+      <tr>
+        <th>Type</th>
+        <th>Description</th>
+      </tr>
+    </thead>
+    <tbody>
+      <tr>
+        <td><a class="xref" href="https://docs.microsoft.com/dotnet/api/system.threading.tasks.task-1">Task</a>&lt;<a class="xref" href="DotNext.Net.Cluster.Consensus.Raft.PersistentState.WriteLockToken.html">PersistentState.WriteLockToken</a>&gt;</td>
         <td><p>The token representing acquired write lock.</p>
-</td>
-      </tr>
-    </tbody>
-  </table>
-  <h5 class="exceptions">Exceptions</h5>
-  <table class="table table-bordered table-striped table-condensed">
-    <thead>
-      <tr>
-        <th>Type</th>
-        <th>Condition</th>
-      </tr>
-    </thead>
-    <tbody>
-      <tr>
-        <td><a class="xref" href="https://docs.microsoft.com/dotnet/api/system.operationcanceledexception">OperationCanceledException</a></td>
+</td>
+      </tr>
+    </tbody>
+  </table>
+  <h5 class="exceptions">Exceptions</h5>
+  <table class="table table-bordered table-striped table-condensed">
+    <thead>
+      <tr>
+        <th>Type</th>
+        <th>Condition</th>
+      </tr>
+    </thead>
+    <tbody>
+      <tr>
+        <td><a class="xref" href="https://docs.microsoft.com/dotnet/api/system.operationcanceledexception">OperationCanceledException</a></td>
         <td><p>The operation has been canceled.</p>
-</td>
-      </tr>
-    </tbody>
-  </table>
-  <span class="small pull-right mobile-hide">
-    <span class="divider">|</span>
-    <a href="https://github.com/sakno/dotNext/new/gh-pages/apiSpec/new?filename=DotNext_Net_Cluster_Consensus_Raft_PersistentState_AcquireWriteLockAsync_System_TimeSpan_System_Threading_CancellationToken_.md&amp;value=---%0Auid%3A%20DotNext.Net.Cluster.Consensus.Raft.PersistentState.AcquireWriteLockAsync(System.TimeSpan%2CSystem.Threading.CancellationToken)%0Asummary%3A%20'*You%20can%20override%20summary%20for%20the%20API%20here%20using%20*MARKDOWN*%20syntax'%0A---%0A%0A*Please%20type%20below%20more%20information%20about%20this%20API%3A*%0A%0A">Improve this Doc</a>
-  </span>
-  <span class="small pull-right mobile-hide">
-    <a href="https://github.com/sakno/dotNext/blob/gh-pages/src/cluster/DotNext.Net.Cluster/Net/Cluster/Consensus/Raft/PersistentState.LockToken.cs/#L62">View Source</a>
-  </span>
-  <a id="DotNext_Net_Cluster_Consensus_Raft_PersistentState_AcquireWriteLockAsync_" data-uid="DotNext.Net.Cluster.Consensus.Raft.PersistentState.AcquireWriteLockAsync*"></a>
-  <h4 id="DotNext_Net_Cluster_Consensus_Raft_PersistentState_AcquireWriteLockAsync_System_TimeSpan_System_Threading_CancellationToken_" data-uid="DotNext.Net.Cluster.Consensus.Raft.PersistentState.AcquireWriteLockAsync(System.TimeSpan,System.Threading.CancellationToken)">AcquireWriteLockAsync(TimeSpan, CancellationToken)</h4>
+</td>
+      </tr>
+    </tbody>
+  </table>
+  <span class="small pull-right mobile-hide">
+    <span class="divider">|</span>
+    <a href="https://github.com/sakno/DotNext/new/gh-pages/apiSpec/new?filename=DotNext_Net_Cluster_Consensus_Raft_PersistentState_AcquireWriteLockAsync_System_TimeSpan_System_Threading_CancellationToken_.md&amp;value=---%0Auid%3A%20DotNext.Net.Cluster.Consensus.Raft.PersistentState.AcquireWriteLockAsync(System.TimeSpan%2CSystem.Threading.CancellationToken)%0Asummary%3A%20'*You%20can%20override%20summary%20for%20the%20API%20here%20using%20*MARKDOWN*%20syntax'%0A---%0A%0A*Please%20type%20below%20more%20information%20about%20this%20API%3A*%0A%0A">Improve this Doc</a>
+  </span>
+  <span class="small pull-right mobile-hide">
+    <a href="https://github.com/sakno/DotNext/blob/gh-pages/src/cluster/DotNext.Net.Cluster/Net/Cluster/Consensus/Raft/PersistentState.LockToken.cs/#L62">View Source</a>
+  </span>
+  <a id="DotNext_Net_Cluster_Consensus_Raft_PersistentState_AcquireWriteLockAsync_" data-uid="DotNext.Net.Cluster.Consensus.Raft.PersistentState.AcquireWriteLockAsync*"></a>
+  <h4 id="DotNext_Net_Cluster_Consensus_Raft_PersistentState_AcquireWriteLockAsync_System_TimeSpan_System_Threading_CancellationToken_" data-uid="DotNext.Net.Cluster.Consensus.Raft.PersistentState.AcquireWriteLockAsync(System.TimeSpan,System.Threading.CancellationToken)">AcquireWriteLockAsync(TimeSpan, CancellationToken)</h4>
   <div class="markdown level1 summary"><p>Acquires write lock so the caller has exclusive rights to write the entries.</p>
-</div>
-  <div class="markdown level1 conceptual"></div>
-  <h5 class="decalaration">Declaration</h5>
-  <div class="codewrapper">
-    <pre><code class="lang-csharp hljs">public Task&lt;PersistentState.WriteLockToken&gt; AcquireWriteLockAsync(TimeSpan timeout, CancellationToken token = default(CancellationToken))</code></pre>
-  </div>
-  <h5 class="parameters">Parameters</h5>
-  <table class="table table-bordered table-striped table-condensed">
-    <thead>
-      <tr>
-        <th>Type</th>
-        <th>Name</th>
-        <th>Description</th>
-      </tr>
-    </thead>
-    <tbody>
-      <tr>
-        <td><a class="xref" href="https://docs.microsoft.com/dotnet/api/system.timespan">TimeSpan</a></td>
-        <td><span class="parametername">timeout</span></td>
+</div>
+  <div class="markdown level1 conceptual"></div>
+  <h5 class="decalaration">Declaration</h5>
+  <div class="codewrapper">
+    <pre><code class="lang-csharp hljs">public Task&lt;PersistentState.WriteLockToken&gt; AcquireWriteLockAsync(TimeSpan timeout, CancellationToken token = default(CancellationToken))</code></pre>
+  </div>
+  <h5 class="parameters">Parameters</h5>
+  <table class="table table-bordered table-striped table-condensed">
+    <thead>
+      <tr>
+        <th>Type</th>
+        <th>Name</th>
+        <th>Description</th>
+      </tr>
+    </thead>
+    <tbody>
+      <tr>
+        <td><a class="xref" href="https://docs.microsoft.com/dotnet/api/system.timespan">TimeSpan</a></td>
+        <td><span class="parametername">timeout</span></td>
         <td><p>Lock acquisition timeout.</p>
-</td>
-      </tr>
-      <tr>
-        <td><a class="xref" href="https://docs.microsoft.com/dotnet/api/system.threading.cancellationtoken">CancellationToken</a></td>
-        <td><span class="parametername">token</span></td>
+</td>
+      </tr>
+      <tr>
+        <td><a class="xref" href="https://docs.microsoft.com/dotnet/api/system.threading.cancellationtoken">CancellationToken</a></td>
+        <td><span class="parametername">token</span></td>
         <td><p>The token that can be used to cancel the operation.</p>
-</td>
-      </tr>
-    </tbody>
-  </table>
-  <h5 class="returns">Returns</h5>
-  <table class="table table-bordered table-striped table-condensed">
-    <thead>
-      <tr>
-        <th>Type</th>
-        <th>Description</th>
-      </tr>
-    </thead>
-    <tbody>
-      <tr>
-        <td><a class="xref" href="https://docs.microsoft.com/dotnet/api/system.threading.tasks.task-1">Task</a>&lt;<a class="xref" href="DotNext.Net.Cluster.Consensus.Raft.PersistentState.WriteLockToken.html">PersistentState.WriteLockToken</a>&gt;</td>
+</td>
+      </tr>
+    </tbody>
+  </table>
+  <h5 class="returns">Returns</h5>
+  <table class="table table-bordered table-striped table-condensed">
+    <thead>
+      <tr>
+        <th>Type</th>
+        <th>Description</th>
+      </tr>
+    </thead>
+    <tbody>
+      <tr>
+        <td><a class="xref" href="https://docs.microsoft.com/dotnet/api/system.threading.tasks.task-1">Task</a>&lt;<a class="xref" href="DotNext.Net.Cluster.Consensus.Raft.PersistentState.WriteLockToken.html">PersistentState.WriteLockToken</a>&gt;</td>
         <td><p>The token representing acquired write lock.</p>
-</td>
-      </tr>
-    </tbody>
-  </table>
-  <h5 class="exceptions">Exceptions</h5>
-  <table class="table table-bordered table-striped table-condensed">
-    <thead>
-      <tr>
-        <th>Type</th>
-        <th>Condition</th>
-      </tr>
-    </thead>
-    <tbody>
-      <tr>
-        <td><a class="xref" href="https://docs.microsoft.com/dotnet/api/system.timeoutexception">TimeoutException</a></td>
+</td>
+      </tr>
+    </tbody>
+  </table>
+  <h5 class="exceptions">Exceptions</h5>
+  <table class="table table-bordered table-striped table-condensed">
+    <thead>
+      <tr>
+        <th>Type</th>
+        <th>Condition</th>
+      </tr>
+    </thead>
+    <tbody>
+      <tr>
+        <td><a class="xref" href="https://docs.microsoft.com/dotnet/api/system.timeoutexception">TimeoutException</a></td>
         <td><p>The lock has not been acquired in the specified time window.</p>
-</td>
-      </tr>
-      <tr>
-        <td><a class="xref" href="https://docs.microsoft.com/dotnet/api/system.operationcanceledexception">OperationCanceledException</a></td>
+</td>
+      </tr>
+      <tr>
+        <td><a class="xref" href="https://docs.microsoft.com/dotnet/api/system.operationcanceledexception">OperationCanceledException</a></td>
         <td><p>The operation has been canceled.</p>
-</td>
-      </tr>
-    </tbody>
-  </table>
-  <span class="small pull-right mobile-hide">
-    <span class="divider">|</span>
-    <a href="https://github.com/sakno/dotNext/new/gh-pages/apiSpec/new?filename=DotNext_Net_Cluster_Consensus_Raft_PersistentState_AppendAsync__1___0_System_Int64_.md&amp;value=---%0Auid%3A%20DotNext.Net.Cluster.Consensus.Raft.PersistentState.AppendAsync%60%601(%60%600%2CSystem.Int64)%0Asummary%3A%20'*You%20can%20override%20summary%20for%20the%20API%20here%20using%20*MARKDOWN*%20syntax'%0A---%0A%0A*Please%20type%20below%20more%20information%20about%20this%20API%3A*%0A%0A">Improve this Doc</a>
-  </span>
-  <span class="small pull-right mobile-hide">
-    <a href="https://github.com/sakno/dotNext/blob/gh-pages/src/cluster/DotNext.Net.Cluster/Net/Cluster/Consensus/Raft/PersistentState.cs/#L382">View Source</a>
-  </span>
-  <a id="DotNext_Net_Cluster_Consensus_Raft_PersistentState_AppendAsync_" data-uid="DotNext.Net.Cluster.Consensus.Raft.PersistentState.AppendAsync*"></a>
-  <h4 id="DotNext_Net_Cluster_Consensus_Raft_PersistentState_AppendAsync__1___0_System_Int64_" data-uid="DotNext.Net.Cluster.Consensus.Raft.PersistentState.AppendAsync``1(``0,System.Int64)">AppendAsync&lt;TEntry&gt;(TEntry, Int64)</h4>
+</td>
+      </tr>
+    </tbody>
+  </table>
+  <span class="small pull-right mobile-hide">
+    <span class="divider">|</span>
+    <a href="https://github.com/sakno/DotNext/new/gh-pages/apiSpec/new?filename=DotNext_Net_Cluster_Consensus_Raft_PersistentState_AppendAsync__1___0_System_Int64_.md&amp;value=---%0Auid%3A%20DotNext.Net.Cluster.Consensus.Raft.PersistentState.AppendAsync%60%601(%60%600%2CSystem.Int64)%0Asummary%3A%20'*You%20can%20override%20summary%20for%20the%20API%20here%20using%20*MARKDOWN*%20syntax'%0A---%0A%0A*Please%20type%20below%20more%20information%20about%20this%20API%3A*%0A%0A">Improve this Doc</a>
+  </span>
+  <span class="small pull-right mobile-hide">
+    <a href="https://github.com/sakno/DotNext/blob/gh-pages/src/cluster/DotNext.Net.Cluster/Net/Cluster/Consensus/Raft/PersistentState.cs/#L382">View Source</a>
+  </span>
+  <a id="DotNext_Net_Cluster_Consensus_Raft_PersistentState_AppendAsync_" data-uid="DotNext.Net.Cluster.Consensus.Raft.PersistentState.AppendAsync*"></a>
+  <h4 id="DotNext_Net_Cluster_Consensus_Raft_PersistentState_AppendAsync__1___0_System_Int64_" data-uid="DotNext.Net.Cluster.Consensus.Raft.PersistentState.AppendAsync``1(``0,System.Int64)">AppendAsync&lt;TEntry&gt;(TEntry, Int64)</h4>
   <div class="markdown level1 summary"><p>Adds uncommitted log entry to the end of this log.</p>
-</div>
-  <div class="markdown level1 conceptual"></div>
-  <h5 class="decalaration">Declaration</h5>
-  <div class="codewrapper">
+</div>
+  <div class="markdown level1 conceptual"></div>
+  <h5 class="decalaration">Declaration</h5>
+  <div class="codewrapper">
     <pre><code class="lang-csharp hljs">public ValueTask AppendAsync&lt;TEntry&gt;(TEntry entry, long startIndex)
-    where TEntry : IRaftLogEntry</code></pre>
-  </div>
-  <h5 class="parameters">Parameters</h5>
-  <table class="table table-bordered table-striped table-condensed">
-    <thead>
-      <tr>
-        <th>Type</th>
-        <th>Name</th>
-        <th>Description</th>
-      </tr>
-    </thead>
-    <tbody>
-      <tr>
-        <td><span class="xref">TEntry</span></td>
-        <td><span class="parametername">entry</span></td>
+
+    where TEntry : IRaftLogEntry</code></pre>
+  </div>
+  <h5 class="parameters">Parameters</h5>
+  <table class="table table-bordered table-striped table-condensed">
+    <thead>
+      <tr>
+        <th>Type</th>
+        <th>Name</th>
+        <th>Description</th>
+      </tr>
+    </thead>
+    <tbody>
+      <tr>
+        <td><span class="xref">TEntry</span></td>
+        <td><span class="parametername">entry</span></td>
         <td><p>The uncommitted log entry to be added into this audit trail.</p>
-</td>
-      </tr>
-      <tr>
-        <td><a class="xref" href="https://docs.microsoft.com/dotnet/api/system.int64">Int64</a></td>
-        <td><span class="parametername">startIndex</span></td>
+</td>
+      </tr>
+      <tr>
+        <td><a class="xref" href="https://docs.microsoft.com/dotnet/api/system.int64">Int64</a></td>
+        <td><span class="parametername">startIndex</span></td>
         <td><p>The index from which all previous log entries should be dropped and replaced with the new entry.</p>
-</td>
-      </tr>
-    </tbody>
-  </table>
-  <h5 class="returns">Returns</h5>
-  <table class="table table-bordered table-striped table-condensed">
-    <thead>
-      <tr>
-        <th>Type</th>
-        <th>Description</th>
-      </tr>
-    </thead>
-    <tbody>
-      <tr>
-        <td><a class="xref" href="https://docs.microsoft.com/dotnet/api/system.threading.tasks.valuetask">ValueTask</a></td>
+</td>
+      </tr>
+    </tbody>
+  </table>
+  <h5 class="returns">Returns</h5>
+  <table class="table table-bordered table-striped table-condensed">
+    <thead>
+      <tr>
+        <th>Type</th>
+        <th>Description</th>
+      </tr>
+    </thead>
+    <tbody>
+      <tr>
+        <td><a class="xref" href="https://docs.microsoft.com/dotnet/api/system.threading.tasks.valuetask">ValueTask</a></td>
         <td><p>The task representing asynchronous state of the method.</p>
-</td>
-      </tr>
-    </tbody>
-  </table>
-  <h5 class="typeParameters">Type Parameters</h5>
-  <table class="table table-bordered table-striped table-condensed">
-    <thead>
-      <tr>
-        <th>Name</th>
-        <th>Description</th>
-      </tr>
-    </thead>
-    <tbody>
-      <tr>
-        <td><span class="parametername">TEntry</span></td>
+</td>
+      </tr>
+    </tbody>
+  </table>
+  <h5 class="typeParameters">Type Parameters</h5>
+  <table class="table table-bordered table-striped table-condensed">
+    <thead>
+      <tr>
+        <th>Name</th>
+        <th>Description</th>
+      </tr>
+    </thead>
+    <tbody>
+      <tr>
+        <td><span class="parametername">TEntry</span></td>
         <td><p>The actual type of the supplied log entry.</p>
-</td>
-      </tr>
-    </tbody>
-  </table>
-  <h5 id="DotNext_Net_Cluster_Consensus_Raft_PersistentState_AppendAsync__1___0_System_Int64__remarks">Remarks</h5>
+</td>
+      </tr>
+    </tbody>
+  </table>
+  <h5 id="DotNext_Net_Cluster_Consensus_Raft_PersistentState_AppendAsync__1___0_System_Int64__remarks">Remarks</h5>
   <div class="markdown level1 remarks"><p>This is the only method that can be used for snapshot installation.
 The behavior of the method depends on the <see cref="!:ILogEntry.IsSnapshot"></see> property.
 If log entry is a snapshot then the method erases all committed log entries prior to <code data-dev-comment-type="paramref" class="paramref">startIndex</code>.
 If it is not, the method behaves in the same way as <see cref="!:IAuditTrail&lt;TEntry>.AppendAsync&lt;TEntryImpl>(ILogEntryProducer&lt;TEntryImpl>, long, bool, CancellationToken)"></see>.</p>
-</div>
-  <h5 class="exceptions">Exceptions</h5>
-  <table class="table table-bordered table-striped table-condensed">
-    <thead>
-      <tr>
-        <th>Type</th>
-        <th>Condition</th>
-      </tr>
-    </thead>
-    <tbody>
-      <tr>
-        <td><a class="xref" href="https://docs.microsoft.com/dotnet/api/system.invalidoperationexception">InvalidOperationException</a></td>
+</div>
+  <h5 class="exceptions">Exceptions</h5>
+  <table class="table table-bordered table-striped table-condensed">
+    <thead>
+      <tr>
+        <th>Type</th>
+        <th>Condition</th>
+      </tr>
+    </thead>
+    <tbody>
+      <tr>
+        <td><a class="xref" href="https://docs.microsoft.com/dotnet/api/system.invalidoperationexception">InvalidOperationException</a></td>
         <td><p><code data-dev-comment-type="paramref" class="paramref">startIndex</code> is less than the index of the last committed entry and <code data-dev-comment-type="paramref" class="paramref">entry</code> is not a snapshot.</p>
-</td>
-      </tr>
-    </tbody>
-  </table>
-  <span class="small pull-right mobile-hide">
-    <span class="divider">|</span>
-    <a href="https://github.com/sakno/dotNext/new/gh-pages/apiSpec/new?filename=DotNext_Net_Cluster_Consensus_Raft_PersistentState_AppendAsync__1___0_System_Threading_CancellationToken_.md&amp;value=---%0Auid%3A%20DotNext.Net.Cluster.Consensus.Raft.PersistentState.AppendAsync%60%601(%60%600%2CSystem.Threading.CancellationToken)%0Asummary%3A%20'*You%20can%20override%20summary%20for%20the%20API%20here%20using%20*MARKDOWN*%20syntax'%0A---%0A%0A*Please%20type%20below%20more%20information%20about%20this%20API%3A*%0A%0A">Improve this Doc</a>
-  </span>
-  <span class="small pull-right mobile-hide">
-    <a href="https://github.com/sakno/dotNext/blob/gh-pages/src/cluster/DotNext.Net.Cluster/Net/Cluster/Consensus/Raft/PersistentState.cs/#L440">View Source</a>
-  </span>
-  <a id="DotNext_Net_Cluster_Consensus_Raft_PersistentState_AppendAsync_" data-uid="DotNext.Net.Cluster.Consensus.Raft.PersistentState.AppendAsync*"></a>
-  <h4 id="DotNext_Net_Cluster_Consensus_Raft_PersistentState_AppendAsync__1___0_System_Threading_CancellationToken_" data-uid="DotNext.Net.Cluster.Consensus.Raft.PersistentState.AppendAsync``1(``0,System.Threading.CancellationToken)">AppendAsync&lt;TEntry&gt;(TEntry, CancellationToken)</h4>
+</td>
+      </tr>
+    </tbody>
+  </table>
+  <span class="small pull-right mobile-hide">
+    <span class="divider">|</span>
+    <a href="https://github.com/sakno/DotNext/new/gh-pages/apiSpec/new?filename=DotNext_Net_Cluster_Consensus_Raft_PersistentState_AppendAsync__1___0_System_Threading_CancellationToken_.md&amp;value=---%0Auid%3A%20DotNext.Net.Cluster.Consensus.Raft.PersistentState.AppendAsync%60%601(%60%600%2CSystem.Threading.CancellationToken)%0Asummary%3A%20'*You%20can%20override%20summary%20for%20the%20API%20here%20using%20*MARKDOWN*%20syntax'%0A---%0A%0A*Please%20type%20below%20more%20information%20about%20this%20API%3A*%0A%0A">Improve this Doc</a>
+  </span>
+  <span class="small pull-right mobile-hide">
+    <a href="https://github.com/sakno/DotNext/blob/gh-pages/src/cluster/DotNext.Net.Cluster/Net/Cluster/Consensus/Raft/PersistentState.cs/#L440">View Source</a>
+  </span>
+  <a id="DotNext_Net_Cluster_Consensus_Raft_PersistentState_AppendAsync_" data-uid="DotNext.Net.Cluster.Consensus.Raft.PersistentState.AppendAsync*"></a>
+  <h4 id="DotNext_Net_Cluster_Consensus_Raft_PersistentState_AppendAsync__1___0_System_Threading_CancellationToken_" data-uid="DotNext.Net.Cluster.Consensus.Raft.PersistentState.AppendAsync``1(``0,System.Threading.CancellationToken)">AppendAsync&lt;TEntry&gt;(TEntry, CancellationToken)</h4>
   <div class="markdown level1 summary"><p>Adds uncommitted log entry to the end of this log.</p>
-</div>
-  <div class="markdown level1 conceptual"></div>
-  <h5 class="decalaration">Declaration</h5>
-  <div class="codewrapper">
+</div>
+  <div class="markdown level1 conceptual"></div>
+  <h5 class="decalaration">Declaration</h5>
+  <div class="codewrapper">
     <pre><code class="lang-csharp hljs">public ValueTask&lt;long&gt; AppendAsync&lt;TEntry&gt;(TEntry entry, CancellationToken token = default(CancellationToken))
-    where TEntry : IRaftLogEntry</code></pre>
-  </div>
-  <h5 class="parameters">Parameters</h5>
-  <table class="table table-bordered table-striped table-condensed">
-    <thead>
-      <tr>
-        <th>Type</th>
-        <th>Name</th>
-        <th>Description</th>
-      </tr>
-    </thead>
-    <tbody>
-      <tr>
-        <td><span class="xref">TEntry</span></td>
-        <td><span class="parametername">entry</span></td>
+
+    where TEntry : IRaftLogEntry</code></pre>
+  </div>
+  <h5 class="parameters">Parameters</h5>
+  <table class="table table-bordered table-striped table-condensed">
+    <thead>
+      <tr>
+        <th>Type</th>
+        <th>Name</th>
+        <th>Description</th>
+      </tr>
+    </thead>
+    <tbody>
+      <tr>
+        <td><span class="xref">TEntry</span></td>
+        <td><span class="parametername">entry</span></td>
         <td><p>The entry to add.</p>
-</td>
-      </tr>
-      <tr>
-        <td><a class="xref" href="https://docs.microsoft.com/dotnet/api/system.threading.cancellationtoken">CancellationToken</a></td>
-        <td><span class="parametername">token</span></td>
+</td>
+      </tr>
+      <tr>
+        <td><a class="xref" href="https://docs.microsoft.com/dotnet/api/system.threading.cancellationtoken">CancellationToken</a></td>
+        <td><span class="parametername">token</span></td>
         <td><p>The token that can be used to cancel the operation.</p>
-</td>
-      </tr>
-    </tbody>
-  </table>
-  <h5 class="returns">Returns</h5>
-  <table class="table table-bordered table-striped table-condensed">
-    <thead>
-      <tr>
-        <th>Type</th>
-        <th>Description</th>
-      </tr>
-    </thead>
-    <tbody>
-      <tr>
-        <td><a class="xref" href="https://docs.microsoft.com/dotnet/api/system.threading.tasks.valuetask-1">ValueTask</a>&lt;<a class="xref" href="https://docs.microsoft.com/dotnet/api/system.int64">Int64</a>&gt;</td>
+</td>
+      </tr>
+    </tbody>
+  </table>
+  <h5 class="returns">Returns</h5>
+  <table class="table table-bordered table-striped table-condensed">
+    <thead>
+      <tr>
+        <th>Type</th>
+        <th>Description</th>
+      </tr>
+    </thead>
+    <tbody>
+      <tr>
+        <td><a class="xref" href="https://docs.microsoft.com/dotnet/api/system.threading.tasks.valuetask-1">ValueTask</a>&lt;<a class="xref" href="https://docs.microsoft.com/dotnet/api/system.int64">Int64</a>&gt;</td>
         <td><p>The index of the added entry.</p>
-</td>
-      </tr>
-    </tbody>
-  </table>
-  <h5 class="typeParameters">Type Parameters</h5>
-  <table class="table table-bordered table-striped table-condensed">
-    <thead>
-      <tr>
-        <th>Name</th>
-        <th>Description</th>
-      </tr>
-    </thead>
-    <tbody>
-      <tr>
-        <td><span class="parametername">TEntry</span></td>
+</td>
+      </tr>
+    </tbody>
+  </table>
+  <h5 class="typeParameters">Type Parameters</h5>
+  <table class="table table-bordered table-striped table-condensed">
+    <thead>
+      <tr>
+        <th>Name</th>
+        <th>Description</th>
+      </tr>
+    </thead>
+    <tbody>
+      <tr>
+        <td><span class="parametername">TEntry</span></td>
         <td><p>The actual type of the supplied log entry.</p>
-</td>
-      </tr>
-    </tbody>
-  </table>
-  <h5 id="DotNext_Net_Cluster_Consensus_Raft_PersistentState_AppendAsync__1___0_System_Threading_CancellationToken__remarks">Remarks</h5>
+</td>
+      </tr>
+    </tbody>
+  </table>
+  <h5 id="DotNext_Net_Cluster_Consensus_Raft_PersistentState_AppendAsync__1___0_System_Threading_CancellationToken__remarks">Remarks</h5>
   <div class="markdown level1 remarks"><p>This method cannot be used to append a snapshot.</p>
-</div>
-  <h5 class="exceptions">Exceptions</h5>
-  <table class="table table-bordered table-striped table-condensed">
-    <thead>
-      <tr>
-        <th>Type</th>
-        <th>Condition</th>
-      </tr>
-    </thead>
-    <tbody>
-      <tr>
-        <td><a class="xref" href="https://docs.microsoft.com/dotnet/api/system.invalidoperationexception">InvalidOperationException</a></td>
+</div>
+  <h5 class="exceptions">Exceptions</h5>
+  <table class="table table-bordered table-striped table-condensed">
+    <thead>
+      <tr>
+        <th>Type</th>
+        <th>Condition</th>
+      </tr>
+    </thead>
+    <tbody>
+      <tr>
+        <td><a class="xref" href="https://docs.microsoft.com/dotnet/api/system.invalidoperationexception">InvalidOperationException</a></td>
         <td><p><code data-dev-comment-type="paramref" class="paramref">entry</code> is the snapshot entry.</p>
-</td>
-      </tr>
-    </tbody>
-  </table>
-  <span class="small pull-right mobile-hide">
-    <span class="divider">|</span>
-    <a href="https://github.com/sakno/dotNext/new/gh-pages/apiSpec/new?filename=DotNext_Net_Cluster_Consensus_Raft_PersistentState_AppendAsync__1_DotNext_Net_Cluster_Consensus_Raft_PersistentState_WriteLockToken____0_System_Int64_.md&amp;value=---%0Auid%3A%20DotNext.Net.Cluster.Consensus.Raft.PersistentState.AppendAsync%60%601(DotNext.Net.Cluster.Consensus.Raft.PersistentState.WriteLockToken%40%2C%60%600%2CSystem.Int64)%0Asummary%3A%20'*You%20can%20override%20summary%20for%20the%20API%20here%20using%20*MARKDOWN*%20syntax'%0A---%0A%0A*Please%20type%20below%20more%20information%20about%20this%20API%3A*%0A%0A">Improve this Doc</a>
-  </span>
-  <span class="small pull-right mobile-hide">
-    <a href="https://github.com/sakno/dotNext/blob/gh-pages/src/cluster/DotNext.Net.Cluster/Net/Cluster/Consensus/Raft/PersistentState.cs/#L364">View Source</a>
-  </span>
-  <a id="DotNext_Net_Cluster_Consensus_Raft_PersistentState_AppendAsync_" data-uid="DotNext.Net.Cluster.Consensus.Raft.PersistentState.AppendAsync*"></a>
-  <h4 id="DotNext_Net_Cluster_Consensus_Raft_PersistentState_AppendAsync__1_DotNext_Net_Cluster_Consensus_Raft_PersistentState_WriteLockToken____0_System_Int64_" data-uid="DotNext.Net.Cluster.Consensus.Raft.PersistentState.AppendAsync``1(DotNext.Net.Cluster.Consensus.Raft.PersistentState.WriteLockToken@,``0,System.Int64)">AppendAsync&lt;TEntry&gt;(PersistentState.WriteLockToken, TEntry, Int64)</h4>
+</td>
+      </tr>
+    </tbody>
+  </table>
+  <span class="small pull-right mobile-hide">
+    <span class="divider">|</span>
+    <a href="https://github.com/sakno/DotNext/new/gh-pages/apiSpec/new?filename=DotNext_Net_Cluster_Consensus_Raft_PersistentState_AppendAsync__1_DotNext_Net_Cluster_Consensus_Raft_PersistentState_WriteLockToken____0_System_Int64_.md&amp;value=---%0Auid%3A%20DotNext.Net.Cluster.Consensus.Raft.PersistentState.AppendAsync%60%601(DotNext.Net.Cluster.Consensus.Raft.PersistentState.WriteLockToken%40%2C%60%600%2CSystem.Int64)%0Asummary%3A%20'*You%20can%20override%20summary%20for%20the%20API%20here%20using%20*MARKDOWN*%20syntax'%0A---%0A%0A*Please%20type%20below%20more%20information%20about%20this%20API%3A*%0A%0A">Improve this Doc</a>
+  </span>
+  <span class="small pull-right mobile-hide">
+    <a href="https://github.com/sakno/DotNext/blob/gh-pages/src/cluster/DotNext.Net.Cluster/Net/Cluster/Consensus/Raft/PersistentState.cs/#L364">View Source</a>
+  </span>
+  <a id="DotNext_Net_Cluster_Consensus_Raft_PersistentState_AppendAsync_" data-uid="DotNext.Net.Cluster.Consensus.Raft.PersistentState.AppendAsync*"></a>
+  <h4 id="DotNext_Net_Cluster_Consensus_Raft_PersistentState_AppendAsync__1_DotNext_Net_Cluster_Consensus_Raft_PersistentState_WriteLockToken____0_System_Int64_" data-uid="DotNext.Net.Cluster.Consensus.Raft.PersistentState.AppendAsync``1(DotNext.Net.Cluster.Consensus.Raft.PersistentState.WriteLockToken@,``0,System.Int64)">AppendAsync&lt;TEntry&gt;(PersistentState.WriteLockToken, TEntry, Int64)</h4>
   <div class="markdown level1 summary"><p>Adds uncommitted log entry to the end of this log.</p>
-</div>
-  <div class="markdown level1 conceptual"></div>
-  <h5 class="decalaration">Declaration</h5>
-  <div class="codewrapper">
+</div>
+  <div class="markdown level1 conceptual"></div>
+  <h5 class="decalaration">Declaration</h5>
+  <div class="codewrapper">
     <pre><code class="lang-csharp hljs">public ValueTask AppendAsync&lt;TEntry&gt;(in PersistentState.WriteLockToken writeLock, TEntry entry, long startIndex)
-    where TEntry : IRaftLogEntry</code></pre>
-  </div>
-  <h5 class="parameters">Parameters</h5>
-  <table class="table table-bordered table-striped table-condensed">
-    <thead>
-      <tr>
-        <th>Type</th>
-        <th>Name</th>
-        <th>Description</th>
-      </tr>
-    </thead>
-    <tbody>
-      <tr>
-        <td><a class="xref" href="DotNext.Net.Cluster.Consensus.Raft.PersistentState.WriteLockToken.html">PersistentState.WriteLockToken</a></td>
-        <td><span class="parametername">writeLock</span></td>
+
+    where TEntry : IRaftLogEntry</code></pre>
+  </div>
+  <h5 class="parameters">Parameters</h5>
+  <table class="table table-bordered table-striped table-condensed">
+    <thead>
+      <tr>
+        <th>Type</th>
+        <th>Name</th>
+        <th>Description</th>
+      </tr>
+    </thead>
+    <tbody>
+      <tr>
+        <td><a class="xref" href="DotNext.Net.Cluster.Consensus.Raft.PersistentState.WriteLockToken.html">PersistentState.WriteLockToken</a></td>
+        <td><span class="parametername">writeLock</span></td>
         <td><p>The acquired lock token.</p>
-</td>
-      </tr>
-      <tr>
-        <td><span class="xref">TEntry</span></td>
-        <td><span class="parametername">entry</span></td>
+</td>
+      </tr>
+      <tr>
+        <td><span class="xref">TEntry</span></td>
+        <td><span class="parametername">entry</span></td>
         <td><p>The uncommitted log entry to be added into this audit trail.</p>
-</td>
-      </tr>
-      <tr>
-        <td><a class="xref" href="https://docs.microsoft.com/dotnet/api/system.int64">Int64</a></td>
-        <td><span class="parametername">startIndex</span></td>
+</td>
+      </tr>
+      <tr>
+        <td><a class="xref" href="https://docs.microsoft.com/dotnet/api/system.int64">Int64</a></td>
+        <td><span class="parametername">startIndex</span></td>
         <td><p>The index from which all previous log entries should be dropped and replaced with the new entry.</p>
-</td>
-      </tr>
-    </tbody>
-  </table>
-  <h5 class="returns">Returns</h5>
-  <table class="table table-bordered table-striped table-condensed">
-    <thead>
-      <tr>
-        <th>Type</th>
-        <th>Description</th>
-      </tr>
-    </thead>
-    <tbody>
-      <tr>
-        <td><a class="xref" href="https://docs.microsoft.com/dotnet/api/system.threading.tasks.valuetask">ValueTask</a></td>
+</td>
+      </tr>
+    </tbody>
+  </table>
+  <h5 class="returns">Returns</h5>
+  <table class="table table-bordered table-striped table-condensed">
+    <thead>
+      <tr>
+        <th>Type</th>
+        <th>Description</th>
+      </tr>
+    </thead>
+    <tbody>
+      <tr>
+        <td><a class="xref" href="https://docs.microsoft.com/dotnet/api/system.threading.tasks.valuetask">ValueTask</a></td>
         <td><p>The task representing asynchronous state of the method.</p>
-</td>
-      </tr>
-    </tbody>
-  </table>
-  <h5 class="typeParameters">Type Parameters</h5>
-  <table class="table table-bordered table-striped table-condensed">
-    <thead>
-      <tr>
-        <th>Name</th>
-        <th>Description</th>
-      </tr>
-    </thead>
-    <tbody>
-      <tr>
-        <td><span class="parametername">TEntry</span></td>
+</td>
+      </tr>
+    </tbody>
+  </table>
+  <h5 class="typeParameters">Type Parameters</h5>
+  <table class="table table-bordered table-striped table-condensed">
+    <thead>
+      <tr>
+        <th>Name</th>
+        <th>Description</th>
+      </tr>
+    </thead>
+    <tbody>
+      <tr>
+        <td><span class="parametername">TEntry</span></td>
         <td><p>The actual type of the supplied log entry.</p>
-</td>
-      </tr>
-    </tbody>
-  </table>
-  <h5 class="exceptions">Exceptions</h5>
-  <table class="table table-bordered table-striped table-condensed">
-    <thead>
-      <tr>
-        <th>Type</th>
-        <th>Condition</th>
-      </tr>
-    </thead>
-    <tbody>
-      <tr>
-        <td><a class="xref" href="https://docs.microsoft.com/dotnet/api/system.argumentexception">ArgumentException</a></td>
+</td>
+      </tr>
+    </tbody>
+  </table>
+  <h5 class="exceptions">Exceptions</h5>
+  <table class="table table-bordered table-striped table-condensed">
+    <thead>
+      <tr>
+        <th>Type</th>
+        <th>Condition</th>
+      </tr>
+    </thead>
+    <tbody>
+      <tr>
+        <td><a class="xref" href="https://docs.microsoft.com/dotnet/api/system.argumentexception">ArgumentException</a></td>
         <td><p><code data-dev-comment-type="paramref" class="paramref">writeLock</code> is invalid.</p>
-</td>
-      </tr>
-      <tr>
-        <td><a class="xref" href="https://docs.microsoft.com/dotnet/api/system.invalidoperationexception">InvalidOperationException</a></td>
+</td>
+      </tr>
+      <tr>
+        <td><a class="xref" href="https://docs.microsoft.com/dotnet/api/system.invalidoperationexception">InvalidOperationException</a></td>
         <td><p><code data-dev-comment-type="paramref" class="paramref">startIndex</code> is less than the index of the last committed entry and <code data-dev-comment-type="paramref" class="paramref">entry</code> is not a snapshot.</p>
-</td>
-      </tr>
-    </tbody>
-  </table>
-  <span class="small pull-right mobile-hide">
-    <span class="divider">|</span>
-    <a href="https://github.com/sakno/dotNext/new/gh-pages/apiSpec/new?filename=DotNext_Net_Cluster_Consensus_Raft_PersistentState_AppendAsync__1_DotNext_Net_Cluster_Consensus_Raft_PersistentState_WriteLockToken____0_System_Threading_CancellationToken_.md&amp;value=---%0Auid%3A%20DotNext.Net.Cluster.Consensus.Raft.PersistentState.AppendAsync%60%601(DotNext.Net.Cluster.Consensus.Raft.PersistentState.WriteLockToken%40%2C%60%600%2CSystem.Threading.CancellationToken)%0Asummary%3A%20'*You%20can%20override%20summary%20for%20the%20API%20here%20using%20*MARKDOWN*%20syntax'%0A---%0A%0A*Please%20type%20below%20more%20information%20about%20this%20API%3A*%0A%0A">Improve this Doc</a>
-  </span>
-  <span class="small pull-right mobile-hide">
-    <a href="https://github.com/sakno/dotNext/blob/gh-pages/src/cluster/DotNext.Net.Cluster/Net/Cluster/Consensus/Raft/PersistentState.cs/#L421">View Source</a>
-  </span>
-  <a id="DotNext_Net_Cluster_Consensus_Raft_PersistentState_AppendAsync_" data-uid="DotNext.Net.Cluster.Consensus.Raft.PersistentState.AppendAsync*"></a>
-  <h4 id="DotNext_Net_Cluster_Consensus_Raft_PersistentState_AppendAsync__1_DotNext_Net_Cluster_Consensus_Raft_PersistentState_WriteLockToken____0_System_Threading_CancellationToken_" data-uid="DotNext.Net.Cluster.Consensus.Raft.PersistentState.AppendAsync``1(DotNext.Net.Cluster.Consensus.Raft.PersistentState.WriteLockToken@,``0,System.Threading.CancellationToken)">AppendAsync&lt;TEntry&gt;(PersistentState.WriteLockToken, TEntry, CancellationToken)</h4>
+</td>
+      </tr>
+    </tbody>
+  </table>
+  <span class="small pull-right mobile-hide">
+    <span class="divider">|</span>
+    <a href="https://github.com/sakno/DotNext/new/gh-pages/apiSpec/new?filename=DotNext_Net_Cluster_Consensus_Raft_PersistentState_AppendAsync__1_DotNext_Net_Cluster_Consensus_Raft_PersistentState_WriteLockToken____0_System_Threading_CancellationToken_.md&amp;value=---%0Auid%3A%20DotNext.Net.Cluster.Consensus.Raft.PersistentState.AppendAsync%60%601(DotNext.Net.Cluster.Consensus.Raft.PersistentState.WriteLockToken%40%2C%60%600%2CSystem.Threading.CancellationToken)%0Asummary%3A%20'*You%20can%20override%20summary%20for%20the%20API%20here%20using%20*MARKDOWN*%20syntax'%0A---%0A%0A*Please%20type%20below%20more%20information%20about%20this%20API%3A*%0A%0A">Improve this Doc</a>
+  </span>
+  <span class="small pull-right mobile-hide">
+    <a href="https://github.com/sakno/DotNext/blob/gh-pages/src/cluster/DotNext.Net.Cluster/Net/Cluster/Consensus/Raft/PersistentState.cs/#L421">View Source</a>
+  </span>
+  <a id="DotNext_Net_Cluster_Consensus_Raft_PersistentState_AppendAsync_" data-uid="DotNext.Net.Cluster.Consensus.Raft.PersistentState.AppendAsync*"></a>
+  <h4 id="DotNext_Net_Cluster_Consensus_Raft_PersistentState_AppendAsync__1_DotNext_Net_Cluster_Consensus_Raft_PersistentState_WriteLockToken____0_System_Threading_CancellationToken_" data-uid="DotNext.Net.Cluster.Consensus.Raft.PersistentState.AppendAsync``1(DotNext.Net.Cluster.Consensus.Raft.PersistentState.WriteLockToken@,``0,System.Threading.CancellationToken)">AppendAsync&lt;TEntry&gt;(PersistentState.WriteLockToken, TEntry, CancellationToken)</h4>
   <div class="markdown level1 summary"><p>Adds uncommitted log entry to the end of this log.</p>
-</div>
-  <div class="markdown level1 conceptual"></div>
-  <h5 class="decalaration">Declaration</h5>
-  <div class="codewrapper">
+</div>
+  <div class="markdown level1 conceptual"></div>
+  <h5 class="decalaration">Declaration</h5>
+  <div class="codewrapper">
     <pre><code class="lang-csharp hljs">public ValueTask&lt;long&gt; AppendAsync&lt;TEntry&gt;(in PersistentState.WriteLockToken writeLock, TEntry entry, CancellationToken token)
-    where TEntry : IRaftLogEntry</code></pre>
-  </div>
-  <h5 class="parameters">Parameters</h5>
-  <table class="table table-bordered table-striped table-condensed">
-    <thead>
-      <tr>
-        <th>Type</th>
-        <th>Name</th>
-        <th>Description</th>
-      </tr>
-    </thead>
-    <tbody>
-      <tr>
-        <td><a class="xref" href="DotNext.Net.Cluster.Consensus.Raft.PersistentState.WriteLockToken.html">PersistentState.WriteLockToken</a></td>
-        <td><span class="parametername">writeLock</span></td>
+
+    where TEntry : IRaftLogEntry</code></pre>
+  </div>
+  <h5 class="parameters">Parameters</h5>
+  <table class="table table-bordered table-striped table-condensed">
+    <thead>
+      <tr>
+        <th>Type</th>
+        <th>Name</th>
+        <th>Description</th>
+      </tr>
+    </thead>
+    <tbody>
+      <tr>
+        <td><a class="xref" href="DotNext.Net.Cluster.Consensus.Raft.PersistentState.WriteLockToken.html">PersistentState.WriteLockToken</a></td>
+        <td><span class="parametername">writeLock</span></td>
         <td><p>The acquired lock token.</p>
-</td>
-      </tr>
-      <tr>
-        <td><span class="xref">TEntry</span></td>
-        <td><span class="parametername">entry</span></td>
+</td>
+      </tr>
+      <tr>
+        <td><span class="xref">TEntry</span></td>
+        <td><span class="parametername">entry</span></td>
         <td><p>The entry to add.</p>
-</td>
-      </tr>
-      <tr>
-        <td><a class="xref" href="https://docs.microsoft.com/dotnet/api/system.threading.cancellationtoken">CancellationToken</a></td>
-        <td><span class="parametername">token</span></td>
+</td>
+      </tr>
+      <tr>
+        <td><a class="xref" href="https://docs.microsoft.com/dotnet/api/system.threading.cancellationtoken">CancellationToken</a></td>
+        <td><span class="parametername">token</span></td>
         <td><p>The token that can be used to cancel the operation.</p>
-</td>
-      </tr>
-    </tbody>
-  </table>
-  <h5 class="returns">Returns</h5>
-  <table class="table table-bordered table-striped table-condensed">
-    <thead>
-      <tr>
-        <th>Type</th>
-        <th>Description</th>
-      </tr>
-    </thead>
-    <tbody>
-      <tr>
-        <td><a class="xref" href="https://docs.microsoft.com/dotnet/api/system.threading.tasks.valuetask-1">ValueTask</a>&lt;<a class="xref" href="https://docs.microsoft.com/dotnet/api/system.int64">Int64</a>&gt;</td>
+</td>
+      </tr>
+    </tbody>
+  </table>
+  <h5 class="returns">Returns</h5>
+  <table class="table table-bordered table-striped table-condensed">
+    <thead>
+      <tr>
+        <th>Type</th>
+        <th>Description</th>
+      </tr>
+    </thead>
+    <tbody>
+      <tr>
+        <td><a class="xref" href="https://docs.microsoft.com/dotnet/api/system.threading.tasks.valuetask-1">ValueTask</a>&lt;<a class="xref" href="https://docs.microsoft.com/dotnet/api/system.int64">Int64</a>&gt;</td>
         <td><p>The index of the added entry.</p>
-</td>
-      </tr>
-    </tbody>
-  </table>
-  <h5 class="typeParameters">Type Parameters</h5>
-  <table class="table table-bordered table-striped table-condensed">
-    <thead>
-      <tr>
-        <th>Name</th>
-        <th>Description</th>
-      </tr>
-    </thead>
-    <tbody>
-      <tr>
-        <td><span class="parametername">TEntry</span></td>
+</td>
+      </tr>
+    </tbody>
+  </table>
+  <h5 class="typeParameters">Type Parameters</h5>
+  <table class="table table-bordered table-striped table-condensed">
+    <thead>
+      <tr>
+        <th>Name</th>
+        <th>Description</th>
+      </tr>
+    </thead>
+    <tbody>
+      <tr>
+        <td><span class="parametername">TEntry</span></td>
         <td><p>The actual type of the supplied log entry.</p>
-</td>
-      </tr>
-    </tbody>
-  </table>
-  <h5 id="DotNext_Net_Cluster_Consensus_Raft_PersistentState_AppendAsync__1_DotNext_Net_Cluster_Consensus_Raft_PersistentState_WriteLockToken____0_System_Threading_CancellationToken__remarks">Remarks</h5>
+</td>
+      </tr>
+    </tbody>
+  </table>
+  <h5 id="DotNext_Net_Cluster_Consensus_Raft_PersistentState_AppendAsync__1_DotNext_Net_Cluster_Consensus_Raft_PersistentState_WriteLockToken____0_System_Threading_CancellationToken__remarks">Remarks</h5>
   <div class="markdown level1 remarks"><p>This method cannot be used to append a snapshot.</p>
-</div>
-  <h5 class="exceptions">Exceptions</h5>
-  <table class="table table-bordered table-striped table-condensed">
-    <thead>
-      <tr>
-        <th>Type</th>
-        <th>Condition</th>
-      </tr>
-    </thead>
-    <tbody>
-      <tr>
-        <td><a class="xref" href="https://docs.microsoft.com/dotnet/api/system.argumentexception">ArgumentException</a></td>
+</div>
+  <h5 class="exceptions">Exceptions</h5>
+  <table class="table table-bordered table-striped table-condensed">
+    <thead>
+      <tr>
+        <th>Type</th>
+        <th>Condition</th>
+      </tr>
+    </thead>
+    <tbody>
+      <tr>
+        <td><a class="xref" href="https://docs.microsoft.com/dotnet/api/system.argumentexception">ArgumentException</a></td>
         <td><p><code data-dev-comment-type="paramref" class="paramref">writeLock</code> is invalid.</p>
-</td>
-      </tr>
-      <tr>
-        <td><a class="xref" href="https://docs.microsoft.com/dotnet/api/system.invalidoperationexception">InvalidOperationException</a></td>
+</td>
+      </tr>
+      <tr>
+        <td><a class="xref" href="https://docs.microsoft.com/dotnet/api/system.invalidoperationexception">InvalidOperationException</a></td>
         <td><p><code data-dev-comment-type="paramref" class="paramref">entry</code> is the snapshot entry.</p>
-</td>
-      </tr>
-    </tbody>
-  </table>
-  <span class="small pull-right mobile-hide">
-    <span class="divider">|</span>
-    <a href="https://github.com/sakno/dotNext/new/gh-pages/apiSpec/new?filename=DotNext_Net_Cluster_Consensus_Raft_PersistentState_AppendAsync__1_ILogEntryProducer___0__System_Threading_CancellationToken_.md&amp;value=---%0Auid%3A%20DotNext.Net.Cluster.Consensus.Raft.PersistentState.AppendAsync%60%601(ILogEntryProducer%7B%60%600%7D%2CSystem.Threading.CancellationToken)%0Asummary%3A%20'*You%20can%20override%20summary%20for%20the%20API%20here%20using%20*MARKDOWN*%20syntax'%0A---%0A%0A*Please%20type%20below%20more%20information%20about%20this%20API%3A*%0A%0A">Improve this Doc</a>
-  </span>
-  <span class="small pull-right mobile-hide">
-    <a href="https://github.com/sakno/dotNext/blob/gh-pages/src/cluster/DotNext.Net.Cluster/Net/Cluster/Consensus/Raft/PersistentState.cs/#L470">View Source</a>
-  </span>
-  <a id="DotNext_Net_Cluster_Consensus_Raft_PersistentState_AppendAsync_" data-uid="DotNext.Net.Cluster.Consensus.Raft.PersistentState.AppendAsync*"></a>
-  <h4 id="DotNext_Net_Cluster_Consensus_Raft_PersistentState_AppendAsync__1_ILogEntryProducer___0__System_Threading_CancellationToken_" data-uid="DotNext.Net.Cluster.Consensus.Raft.PersistentState.AppendAsync``1(ILogEntryProducer{``0},System.Threading.CancellationToken)">AppendAsync&lt;TEntry&gt;(ILogEntryProducer&lt;TEntry&gt;, CancellationToken)</h4>
+</td>
+      </tr>
+    </tbody>
+  </table>
+  <span class="small pull-right mobile-hide">
+    <span class="divider">|</span>
+    <a href="https://github.com/sakno/DotNext/new/gh-pages/apiSpec/new?filename=DotNext_Net_Cluster_Consensus_Raft_PersistentState_AppendAsync__1_ILogEntryProducer___0__System_Threading_CancellationToken_.md&amp;value=---%0Auid%3A%20DotNext.Net.Cluster.Consensus.Raft.PersistentState.AppendAsync%60%601(ILogEntryProducer%7B%60%600%7D%2CSystem.Threading.CancellationToken)%0Asummary%3A%20'*You%20can%20override%20summary%20for%20the%20API%20here%20using%20*MARKDOWN*%20syntax'%0A---%0A%0A*Please%20type%20below%20more%20information%20about%20this%20API%3A*%0A%0A">Improve this Doc</a>
+  </span>
+  <span class="small pull-right mobile-hide">
+    <a href="https://github.com/sakno/DotNext/blob/gh-pages/src/cluster/DotNext.Net.Cluster/Net/Cluster/Consensus/Raft/PersistentState.cs/#L470">View Source</a>
+  </span>
+  <a id="DotNext_Net_Cluster_Consensus_Raft_PersistentState_AppendAsync_" data-uid="DotNext.Net.Cluster.Consensus.Raft.PersistentState.AppendAsync*"></a>
+  <h4 id="DotNext_Net_Cluster_Consensus_Raft_PersistentState_AppendAsync__1_ILogEntryProducer___0__System_Threading_CancellationToken_" data-uid="DotNext.Net.Cluster.Consensus.Raft.PersistentState.AppendAsync``1(ILogEntryProducer{``0},System.Threading.CancellationToken)">AppendAsync&lt;TEntry&gt;(ILogEntryProducer&lt;TEntry&gt;, CancellationToken)</h4>
   <div class="markdown level1 summary"><p>Adds uncommitted log entries to the end of this log.</p>
-</div>
-  <div class="markdown level1 conceptual"></div>
-  <h5 class="decalaration">Declaration</h5>
-  <div class="codewrapper">
+</div>
+  <div class="markdown level1 conceptual"></div>
+  <h5 class="decalaration">Declaration</h5>
+  <div class="codewrapper">
     <pre><code class="lang-csharp hljs">public ValueTask&lt;long&gt; AppendAsync&lt;TEntry&gt;(ILogEntryProducer&lt;TEntry&gt; entries, CancellationToken token = default(CancellationToken))
-    where TEntry : IRaftLogEntry</code></pre>
-  </div>
-  <h5 class="parameters">Parameters</h5>
-  <table class="table table-bordered table-striped table-condensed">
-    <thead>
-      <tr>
-        <th>Type</th>
-        <th>Name</th>
-        <th>Description</th>
-      </tr>
-    </thead>
-    <tbody>
-      <tr>
-        <td><span class="xref">ILogEntryProducer</span>&lt;TEntry&gt;</td>
-        <td><span class="parametername">entries</span></td>
+
+    where TEntry : IRaftLogEntry</code></pre>
+  </div>
+  <h5 class="parameters">Parameters</h5>
+  <table class="table table-bordered table-striped table-condensed">
+    <thead>
+      <tr>
+        <th>Type</th>
+        <th>Name</th>
+        <th>Description</th>
+      </tr>
+    </thead>
+    <tbody>
+      <tr>
+        <td><span class="xref">ILogEntryProducer</span>&lt;TEntry&gt;</td>
+        <td><span class="parametername">entries</span></td>
         <td><p>The entries to be added into this log.</p>
-</td>
-      </tr>
-      <tr>
-        <td><a class="xref" href="https://docs.microsoft.com/dotnet/api/system.threading.cancellationtoken">CancellationToken</a></td>
-        <td><span class="parametername">token</span></td>
+</td>
+      </tr>
+      <tr>
+        <td><a class="xref" href="https://docs.microsoft.com/dotnet/api/system.threading.cancellationtoken">CancellationToken</a></td>
+        <td><span class="parametername">token</span></td>
         <td><p>The token that can be used to cancel the operation.</p>
-</td>
-      </tr>
-    </tbody>
-  </table>
-  <h5 class="returns">Returns</h5>
-  <table class="table table-bordered table-striped table-condensed">
-    <thead>
-      <tr>
-        <th>Type</th>
-        <th>Description</th>
-      </tr>
-    </thead>
-    <tbody>
-      <tr>
-        <td><a class="xref" href="https://docs.microsoft.com/dotnet/api/system.threading.tasks.valuetask-1">ValueTask</a>&lt;<a class="xref" href="https://docs.microsoft.com/dotnet/api/system.int64">Int64</a>&gt;</td>
+</td>
+      </tr>
+    </tbody>
+  </table>
+  <h5 class="returns">Returns</h5>
+  <table class="table table-bordered table-striped table-condensed">
+    <thead>
+      <tr>
+        <th>Type</th>
+        <th>Description</th>
+      </tr>
+    </thead>
+    <tbody>
+      <tr>
+        <td><a class="xref" href="https://docs.microsoft.com/dotnet/api/system.threading.tasks.valuetask-1">ValueTask</a>&lt;<a class="xref" href="https://docs.microsoft.com/dotnet/api/system.int64">Int64</a>&gt;</td>
         <td><p>Index of the first added entry.</p>
-</td>
-      </tr>
-    </tbody>
-  </table>
-  <h5 class="typeParameters">Type Parameters</h5>
-  <table class="table table-bordered table-striped table-condensed">
-    <thead>
-      <tr>
-        <th>Name</th>
-        <th>Description</th>
-      </tr>
-    </thead>
-    <tbody>
-      <tr>
-        <td><span class="parametername">TEntry</span></td>
+</td>
+      </tr>
+    </tbody>
+  </table>
+  <h5 class="typeParameters">Type Parameters</h5>
+  <table class="table table-bordered table-striped table-condensed">
+    <thead>
+      <tr>
+        <th>Name</th>
+        <th>Description</th>
+      </tr>
+    </thead>
+    <tbody>
+      <tr>
+        <td><span class="parametername">TEntry</span></td>
         <td><p>The actual type of the log entry returned by the supplier.</p>
-</td>
-      </tr>
-    </tbody>
-  </table>
-  <h5 id="DotNext_Net_Cluster_Consensus_Raft_PersistentState_AppendAsync__1_ILogEntryProducer___0__System_Threading_CancellationToken__remarks">Remarks</h5>
+</td>
+      </tr>
+    </tbody>
+  </table>
+  <h5 id="DotNext_Net_Cluster_Consensus_Raft_PersistentState_AppendAsync__1_ILogEntryProducer___0__System_Threading_CancellationToken__remarks">Remarks</h5>
   <div class="markdown level1 remarks"><p>This method should updates cached value provided by method <see cref="!:IAuditTrail.GetLastIndex"></see> called with argument of value <span class="xref">false</span>.</p>
-</div>
-  <h5 class="exceptions">Exceptions</h5>
-  <table class="table table-bordered table-striped table-condensed">
-    <thead>
-      <tr>
-        <th>Type</th>
-        <th>Condition</th>
-      </tr>
-    </thead>
-    <tbody>
-      <tr>
-        <td><a class="xref" href="https://docs.microsoft.com/dotnet/api/system.argumentexception">ArgumentException</a></td>
+</div>
+  <h5 class="exceptions">Exceptions</h5>
+  <table class="table table-bordered table-striped table-condensed">
+    <thead>
+      <tr>
+        <th>Type</th>
+        <th>Condition</th>
+      </tr>
+    </thead>
+    <tbody>
+      <tr>
+        <td><a class="xref" href="https://docs.microsoft.com/dotnet/api/system.argumentexception">ArgumentException</a></td>
         <td><p><code data-dev-comment-type="paramref" class="paramref">entries</code> is empty.</p>
-</td>
-      </tr>
-      <tr>
-        <td><a class="xref" href="https://docs.microsoft.com/dotnet/api/system.invalidoperationexception">InvalidOperationException</a></td>
+</td>
+      </tr>
+      <tr>
+        <td><a class="xref" href="https://docs.microsoft.com/dotnet/api/system.invalidoperationexception">InvalidOperationException</a></td>
         <td><p>The collection of entries contains the snapshot entry.</p>
-</td>
-      </tr>
-    </tbody>
-  </table>
-  <span class="small pull-right mobile-hide">
-    <span class="divider">|</span>
-    <a href="https://github.com/sakno/dotNext/new/gh-pages/apiSpec/new?filename=DotNext_Net_Cluster_Consensus_Raft_PersistentState_ApplyAsync_DotNext_Net_Cluster_Consensus_Raft_PersistentState_LogEntry_.md&amp;value=---%0Auid%3A%20DotNext.Net.Cluster.Consensus.Raft.PersistentState.ApplyAsync(DotNext.Net.Cluster.Consensus.Raft.PersistentState.LogEntry)%0Asummary%3A%20'*You%20can%20override%20summary%20for%20the%20API%20here%20using%20*MARKDOWN*%20syntax'%0A---%0A%0A*Please%20type%20below%20more%20information%20about%20this%20API%3A*%0A%0A">Improve this Doc</a>
-  </span>
-  <span class="small pull-right mobile-hide">
-    <a href="https://github.com/sakno/dotNext/blob/gh-pages/src/cluster/DotNext.Net.Cluster/Net/Cluster/Consensus/Raft/PersistentState.cs/#L652">View Source</a>
-  </span>
-  <a id="DotNext_Net_Cluster_Consensus_Raft_PersistentState_ApplyAsync_" data-uid="DotNext.Net.Cluster.Consensus.Raft.PersistentState.ApplyAsync*"></a>
-  <h4 id="DotNext_Net_Cluster_Consensus_Raft_PersistentState_ApplyAsync_DotNext_Net_Cluster_Consensus_Raft_PersistentState_LogEntry_" data-uid="DotNext.Net.Cluster.Consensus.Raft.PersistentState.ApplyAsync(DotNext.Net.Cluster.Consensus.Raft.PersistentState.LogEntry)">ApplyAsync(PersistentState.LogEntry)</h4>
+</td>
+      </tr>
+    </tbody>
+  </table>
+  <span class="small pull-right mobile-hide">
+    <span class="divider">|</span>
+    <a href="https://github.com/sakno/DotNext/new/gh-pages/apiSpec/new?filename=DotNext_Net_Cluster_Consensus_Raft_PersistentState_ApplyAsync_DotNext_Net_Cluster_Consensus_Raft_PersistentState_LogEntry_.md&amp;value=---%0Auid%3A%20DotNext.Net.Cluster.Consensus.Raft.PersistentState.ApplyAsync(DotNext.Net.Cluster.Consensus.Raft.PersistentState.LogEntry)%0Asummary%3A%20'*You%20can%20override%20summary%20for%20the%20API%20here%20using%20*MARKDOWN*%20syntax'%0A---%0A%0A*Please%20type%20below%20more%20information%20about%20this%20API%3A*%0A%0A">Improve this Doc</a>
+  </span>
+  <span class="small pull-right mobile-hide">
+    <a href="https://github.com/sakno/DotNext/blob/gh-pages/src/cluster/DotNext.Net.Cluster/Net/Cluster/Consensus/Raft/PersistentState.cs/#L652">View Source</a>
+  </span>
+  <a id="DotNext_Net_Cluster_Consensus_Raft_PersistentState_ApplyAsync_" data-uid="DotNext.Net.Cluster.Consensus.Raft.PersistentState.ApplyAsync*"></a>
+  <h4 id="DotNext_Net_Cluster_Consensus_Raft_PersistentState_ApplyAsync_DotNext_Net_Cluster_Consensus_Raft_PersistentState_LogEntry_" data-uid="DotNext.Net.Cluster.Consensus.Raft.PersistentState.ApplyAsync(DotNext.Net.Cluster.Consensus.Raft.PersistentState.LogEntry)">ApplyAsync(PersistentState.LogEntry)</h4>
   <div class="markdown level1 summary"><p>Applies the command represented by the log entry to the underlying database engine.</p>
-</div>
-  <div class="markdown level1 conceptual"></div>
-  <h5 class="decalaration">Declaration</h5>
-  <div class="codewrapper">
-    <pre><code class="lang-csharp hljs">protected virtual ValueTask ApplyAsync(PersistentState.LogEntry entry)</code></pre>
-  </div>
-  <h5 class="parameters">Parameters</h5>
-  <table class="table table-bordered table-striped table-condensed">
-    <thead>
-      <tr>
-        <th>Type</th>
-        <th>Name</th>
-        <th>Description</th>
-      </tr>
-    </thead>
-    <tbody>
-      <tr>
-        <td><a class="xref" href="DotNext.Net.Cluster.Consensus.Raft.PersistentState.LogEntry.html">PersistentState.LogEntry</a></td>
-        <td><span class="parametername">entry</span></td>
+</div>
+  <div class="markdown level1 conceptual"></div>
+  <h5 class="decalaration">Declaration</h5>
+  <div class="codewrapper">
+    <pre><code class="lang-csharp hljs">protected virtual ValueTask ApplyAsync(PersistentState.LogEntry entry)</code></pre>
+  </div>
+  <h5 class="parameters">Parameters</h5>
+  <table class="table table-bordered table-striped table-condensed">
+    <thead>
+      <tr>
+        <th>Type</th>
+        <th>Name</th>
+        <th>Description</th>
+      </tr>
+    </thead>
+    <tbody>
+      <tr>
+        <td><a class="xref" href="DotNext.Net.Cluster.Consensus.Raft.PersistentState.LogEntry.html">PersistentState.LogEntry</a></td>
+        <td><span class="parametername">entry</span></td>
         <td><p>The entry to be applied to the state machine.</p>
-</td>
-      </tr>
-    </tbody>
-  </table>
-  <h5 class="returns">Returns</h5>
-  <table class="table table-bordered table-striped table-condensed">
-    <thead>
-      <tr>
-        <th>Type</th>
-        <th>Description</th>
-      </tr>
-    </thead>
-    <tbody>
-      <tr>
-        <td><a class="xref" href="https://docs.microsoft.com/dotnet/api/system.threading.tasks.valuetask">ValueTask</a></td>
+</td>
+      </tr>
+    </tbody>
+  </table>
+  <h5 class="returns">Returns</h5>
+  <table class="table table-bordered table-striped table-condensed">
+    <thead>
+      <tr>
+        <th>Type</th>
+        <th>Description</th>
+      </tr>
+    </thead>
+    <tbody>
+      <tr>
+        <td><a class="xref" href="https://docs.microsoft.com/dotnet/api/system.threading.tasks.valuetask">ValueTask</a></td>
         <td><p>The task representing asynchronous execution of this method.</p>
-</td>
-      </tr>
-    </tbody>
-  </table>
-  <h5 id="DotNext_Net_Cluster_Consensus_Raft_PersistentState_ApplyAsync_DotNext_Net_Cluster_Consensus_Raft_PersistentState_LogEntry__remarks">Remarks</h5>
+</td>
+      </tr>
+    </tbody>
+  </table>
+  <h5 id="DotNext_Net_Cluster_Consensus_Raft_PersistentState_ApplyAsync_DotNext_Net_Cluster_Consensus_Raft_PersistentState_LogEntry__remarks">Remarks</h5>
   <div class="markdown level1 remarks"><p>The base method does nothing so you don't need to call base implementation.</p>
-</div>
-  <span class="small pull-right mobile-hide">
-    <span class="divider">|</span>
-    <a href="https://github.com/sakno/dotNext/new/gh-pages/apiSpec/new?filename=DotNext_Net_Cluster_Consensus_Raft_PersistentState_CommitAsync_System_Int64_System_Threading_CancellationToken_.md&amp;value=---%0Auid%3A%20DotNext.Net.Cluster.Consensus.Raft.PersistentState.CommitAsync(System.Int64%2CSystem.Threading.CancellationToken)%0Asummary%3A%20'*You%20can%20override%20summary%20for%20the%20API%20here%20using%20*MARKDOWN*%20syntax'%0A---%0A%0A*Please%20type%20below%20more%20information%20about%20this%20API%3A*%0A%0A">Improve this Doc</a>
-  </span>
-  <span class="small pull-right mobile-hide">
-    <a href="https://github.com/sakno/dotNext/blob/gh-pages/src/cluster/DotNext.Net.Cluster/Net/Cluster/Consensus/Raft/PersistentState.cs/#L630">View Source</a>
-  </span>
-  <a id="DotNext_Net_Cluster_Consensus_Raft_PersistentState_CommitAsync_" data-uid="DotNext.Net.Cluster.Consensus.Raft.PersistentState.CommitAsync*"></a>
-  <h4 id="DotNext_Net_Cluster_Consensus_Raft_PersistentState_CommitAsync_System_Int64_System_Threading_CancellationToken_" data-uid="DotNext.Net.Cluster.Consensus.Raft.PersistentState.CommitAsync(System.Int64,System.Threading.CancellationToken)">CommitAsync(Int64, CancellationToken)</h4>
+</div>
+  <span class="small pull-right mobile-hide">
+    <span class="divider">|</span>
+    <a href="https://github.com/sakno/DotNext/new/gh-pages/apiSpec/new?filename=DotNext_Net_Cluster_Consensus_Raft_PersistentState_CommitAsync_System_Int64_System_Threading_CancellationToken_.md&amp;value=---%0Auid%3A%20DotNext.Net.Cluster.Consensus.Raft.PersistentState.CommitAsync(System.Int64%2CSystem.Threading.CancellationToken)%0Asummary%3A%20'*You%20can%20override%20summary%20for%20the%20API%20here%20using%20*MARKDOWN*%20syntax'%0A---%0A%0A*Please%20type%20below%20more%20information%20about%20this%20API%3A*%0A%0A">Improve this Doc</a>
+  </span>
+  <span class="small pull-right mobile-hide">
+    <a href="https://github.com/sakno/DotNext/blob/gh-pages/src/cluster/DotNext.Net.Cluster/Net/Cluster/Consensus/Raft/PersistentState.cs/#L630">View Source</a>
+  </span>
+  <a id="DotNext_Net_Cluster_Consensus_Raft_PersistentState_CommitAsync_" data-uid="DotNext.Net.Cluster.Consensus.Raft.PersistentState.CommitAsync*"></a>
+  <h4 id="DotNext_Net_Cluster_Consensus_Raft_PersistentState_CommitAsync_System_Int64_System_Threading_CancellationToken_" data-uid="DotNext.Net.Cluster.Consensus.Raft.PersistentState.CommitAsync(System.Int64,System.Threading.CancellationToken)">CommitAsync(Int64, CancellationToken)</h4>
   <div class="markdown level1 summary"><p>Commits log entries into the underlying storage and marks these entries as committed.</p>
-</div>
-  <div class="markdown level1 conceptual"></div>
-  <h5 class="decalaration">Declaration</h5>
-  <div class="codewrapper">
-    <pre><code class="lang-csharp hljs">public ValueTask&lt;long&gt; CommitAsync(long endIndex, CancellationToken token)</code></pre>
-  </div>
-  <h5 class="parameters">Parameters</h5>
-  <table class="table table-bordered table-striped table-condensed">
-    <thead>
-      <tr>
-        <th>Type</th>
-        <th>Name</th>
-        <th>Description</th>
-      </tr>
-    </thead>
-    <tbody>
-      <tr>
-        <td><a class="xref" href="https://docs.microsoft.com/dotnet/api/system.int64">Int64</a></td>
-        <td><span class="parametername">endIndex</span></td>
+</div>
+  <div class="markdown level1 conceptual"></div>
+  <h5 class="decalaration">Declaration</h5>
+  <div class="codewrapper">
+    <pre><code class="lang-csharp hljs">public ValueTask&lt;long&gt; CommitAsync(long endIndex, CancellationToken token)</code></pre>
+  </div>
+  <h5 class="parameters">Parameters</h5>
+  <table class="table table-bordered table-striped table-condensed">
+    <thead>
+      <tr>
+        <th>Type</th>
+        <th>Name</th>
+        <th>Description</th>
+      </tr>
+    </thead>
+    <tbody>
+      <tr>
+        <td><a class="xref" href="https://docs.microsoft.com/dotnet/api/system.int64">Int64</a></td>
+        <td><span class="parametername">endIndex</span></td>
         <td><p>The index of the last entry to commit, inclusively; if <span class="xref">null</span> then commits all log entries started from the first uncommitted entry to the last existing log entry.</p>
-</td>
-      </tr>
-      <tr>
-        <td><a class="xref" href="https://docs.microsoft.com/dotnet/api/system.threading.cancellationtoken">CancellationToken</a></td>
-        <td><span class="parametername">token</span></td>
+</td>
+      </tr>
+      <tr>
+        <td><a class="xref" href="https://docs.microsoft.com/dotnet/api/system.threading.cancellationtoken">CancellationToken</a></td>
+        <td><span class="parametername">token</span></td>
         <td><p>The token that can be used to cancel the operation.</p>
-</td>
-      </tr>
-    </tbody>
-  </table>
-  <h5 class="returns">Returns</h5>
-  <table class="table table-bordered table-striped table-condensed">
-    <thead>
-      <tr>
-        <th>Type</th>
-        <th>Description</th>
-      </tr>
-    </thead>
-    <tbody>
-      <tr>
-        <td><a class="xref" href="https://docs.microsoft.com/dotnet/api/system.threading.tasks.valuetask-1">ValueTask</a>&lt;<a class="xref" href="https://docs.microsoft.com/dotnet/api/system.int64">Int64</a>&gt;</td>
+</td>
+      </tr>
+    </tbody>
+  </table>
+  <h5 class="returns">Returns</h5>
+  <table class="table table-bordered table-striped table-condensed">
+    <thead>
+      <tr>
+        <th>Type</th>
+        <th>Description</th>
+      </tr>
+    </thead>
+    <tbody>
+      <tr>
+        <td><a class="xref" href="https://docs.microsoft.com/dotnet/api/system.threading.tasks.valuetask-1">ValueTask</a>&lt;<a class="xref" href="https://docs.microsoft.com/dotnet/api/system.int64">Int64</a>&gt;</td>
         <td><p>The actual number of committed entries.</p>
-</td>
-      </tr>
-    </tbody>
-  </table>
-  <h5 id="DotNext_Net_Cluster_Consensus_Raft_PersistentState_CommitAsync_System_Int64_System_Threading_CancellationToken__remarks">Remarks</h5>
+</td>
+      </tr>
+    </tbody>
+  </table>
+  <h5 id="DotNext_Net_Cluster_Consensus_Raft_PersistentState_CommitAsync_System_Int64_System_Threading_CancellationToken__remarks">Remarks</h5>
   <div class="markdown level1 remarks"><p>This method should updates cached value provided by method <see cref="!:IAuditTrail.GetLastIndex"></see> called with argument of value <span class="xref">true</span>.
 Additionally, it may force log compaction and squash all committed entries into single entry called snapshot.</p>
-</div>
-  <h5 class="exceptions">Exceptions</h5>
-  <table class="table table-bordered table-striped table-condensed">
-    <thead>
-      <tr>
-        <th>Type</th>
-        <th>Condition</th>
-      </tr>
-    </thead>
-    <tbody>
-      <tr>
-        <td><a class="xref" href="https://docs.microsoft.com/dotnet/api/system.operationcanceledexception">OperationCanceledException</a></td>
+</div>
+  <h5 class="exceptions">Exceptions</h5>
+  <table class="table table-bordered table-striped table-condensed">
+    <thead>
+      <tr>
+        <th>Type</th>
+        <th>Condition</th>
+      </tr>
+    </thead>
+    <tbody>
+      <tr>
+        <td><a class="xref" href="https://docs.microsoft.com/dotnet/api/system.operationcanceledexception">OperationCanceledException</a></td>
         <td><p>The operation has been cancelled.</p>
-</td>
-      </tr>
-    </tbody>
-  </table>
-  <span class="small pull-right mobile-hide">
-    <span class="divider">|</span>
-    <a href="https://github.com/sakno/dotNext/new/gh-pages/apiSpec/new?filename=DotNext_Net_Cluster_Consensus_Raft_PersistentState_CommitAsync_System_Threading_CancellationToken_.md&amp;value=---%0Auid%3A%20DotNext.Net.Cluster.Consensus.Raft.PersistentState.CommitAsync(System.Threading.CancellationToken)%0Asummary%3A%20'*You%20can%20override%20summary%20for%20the%20API%20here%20using%20*MARKDOWN*%20syntax'%0A---%0A%0A*Please%20type%20below%20more%20information%20about%20this%20API%3A*%0A%0A">Improve this Doc</a>
-  </span>
-  <span class="small pull-right mobile-hide">
-    <a href="https://github.com/sakno/dotNext/blob/gh-pages/src/cluster/DotNext.Net.Cluster/Net/Cluster/Consensus/Raft/PersistentState.cs/#L642">View Source</a>
-  </span>
-  <a id="DotNext_Net_Cluster_Consensus_Raft_PersistentState_CommitAsync_" data-uid="DotNext.Net.Cluster.Consensus.Raft.PersistentState.CommitAsync*"></a>
-  <h4 id="DotNext_Net_Cluster_Consensus_Raft_PersistentState_CommitAsync_System_Threading_CancellationToken_" data-uid="DotNext.Net.Cluster.Consensus.Raft.PersistentState.CommitAsync(System.Threading.CancellationToken)">CommitAsync(CancellationToken)</h4>
+</td>
+      </tr>
+    </tbody>
+  </table>
+  <span class="small pull-right mobile-hide">
+    <span class="divider">|</span>
+    <a href="https://github.com/sakno/DotNext/new/gh-pages/apiSpec/new?filename=DotNext_Net_Cluster_Consensus_Raft_PersistentState_CommitAsync_System_Threading_CancellationToken_.md&amp;value=---%0Auid%3A%20DotNext.Net.Cluster.Consensus.Raft.PersistentState.CommitAsync(System.Threading.CancellationToken)%0Asummary%3A%20'*You%20can%20override%20summary%20for%20the%20API%20here%20using%20*MARKDOWN*%20syntax'%0A---%0A%0A*Please%20type%20below%20more%20information%20about%20this%20API%3A*%0A%0A">Improve this Doc</a>
+  </span>
+  <span class="small pull-right mobile-hide">
+    <a href="https://github.com/sakno/DotNext/blob/gh-pages/src/cluster/DotNext.Net.Cluster/Net/Cluster/Consensus/Raft/PersistentState.cs/#L642">View Source</a>
+  </span>
+  <a id="DotNext_Net_Cluster_Consensus_Raft_PersistentState_CommitAsync_" data-uid="DotNext.Net.Cluster.Consensus.Raft.PersistentState.CommitAsync*"></a>
+  <h4 id="DotNext_Net_Cluster_Consensus_Raft_PersistentState_CommitAsync_System_Threading_CancellationToken_" data-uid="DotNext.Net.Cluster.Consensus.Raft.PersistentState.CommitAsync(System.Threading.CancellationToken)">CommitAsync(CancellationToken)</h4>
   <div class="markdown level1 summary"><p>Commits log entries into the underlying storage and marks these entries as committed.</p>
-</div>
-  <div class="markdown level1 conceptual"></div>
-  <h5 class="decalaration">Declaration</h5>
-  <div class="codewrapper">
-    <pre><code class="lang-csharp hljs">public ValueTask&lt;long&gt; CommitAsync(CancellationToken token)</code></pre>
-  </div>
-  <h5 class="parameters">Parameters</h5>
-  <table class="table table-bordered table-striped table-condensed">
-    <thead>
-      <tr>
-        <th>Type</th>
-        <th>Name</th>
-        <th>Description</th>
-      </tr>
-    </thead>
-    <tbody>
-      <tr>
-        <td><a class="xref" href="https://docs.microsoft.com/dotnet/api/system.threading.cancellationtoken">CancellationToken</a></td>
-        <td><span class="parametername">token</span></td>
+</div>
+  <div class="markdown level1 conceptual"></div>
+  <h5 class="decalaration">Declaration</h5>
+  <div class="codewrapper">
+    <pre><code class="lang-csharp hljs">public ValueTask&lt;long&gt; CommitAsync(CancellationToken token)</code></pre>
+  </div>
+  <h5 class="parameters">Parameters</h5>
+  <table class="table table-bordered table-striped table-condensed">
+    <thead>
+      <tr>
+        <th>Type</th>
+        <th>Name</th>
+        <th>Description</th>
+      </tr>
+    </thead>
+    <tbody>
+      <tr>
+        <td><a class="xref" href="https://docs.microsoft.com/dotnet/api/system.threading.cancellationtoken">CancellationToken</a></td>
+        <td><span class="parametername">token</span></td>
         <td><p>The token that can be used to cancel the operation.</p>
-</td>
-      </tr>
-    </tbody>
-  </table>
-  <h5 class="returns">Returns</h5>
-  <table class="table table-bordered table-striped table-condensed">
-    <thead>
-      <tr>
-        <th>Type</th>
-        <th>Description</th>
-      </tr>
-    </thead>
-    <tbody>
-      <tr>
-        <td><a class="xref" href="https://docs.microsoft.com/dotnet/api/system.threading.tasks.valuetask-1">ValueTask</a>&lt;<a class="xref" href="https://docs.microsoft.com/dotnet/api/system.int64">Int64</a>&gt;</td>
+</td>
+      </tr>
+    </tbody>
+  </table>
+  <h5 class="returns">Returns</h5>
+  <table class="table table-bordered table-striped table-condensed">
+    <thead>
+      <tr>
+        <th>Type</th>
+        <th>Description</th>
+      </tr>
+    </thead>
+    <tbody>
+      <tr>
+        <td><a class="xref" href="https://docs.microsoft.com/dotnet/api/system.threading.tasks.valuetask-1">ValueTask</a>&lt;<a class="xref" href="https://docs.microsoft.com/dotnet/api/system.int64">Int64</a>&gt;</td>
         <td><p>The actual number of committed entries.</p>
-</td>
-      </tr>
-    </tbody>
-  </table>
-  <h5 id="DotNext_Net_Cluster_Consensus_Raft_PersistentState_CommitAsync_System_Threading_CancellationToken__remarks">Remarks</h5>
+</td>
+      </tr>
+    </tbody>
+  </table>
+  <h5 id="DotNext_Net_Cluster_Consensus_Raft_PersistentState_CommitAsync_System_Threading_CancellationToken__remarks">Remarks</h5>
   <div class="markdown level1 remarks"><p>This method should updates cached value provided by method <see cref="!:IAuditTrail.GetLastIndex"></see> called with argument of value <span class="xref">true</span>.
 Additionally, it may force log compaction and squash all committed entries into single entry called snapshot.</p>
-</div>
-  <h5 class="exceptions">Exceptions</h5>
-  <table class="table table-bordered table-striped table-condensed">
-    <thead>
-      <tr>
-        <th>Type</th>
-        <th>Condition</th>
-      </tr>
-    </thead>
-    <tbody>
-      <tr>
-        <td><a class="xref" href="https://docs.microsoft.com/dotnet/api/system.operationcanceledexception">OperationCanceledException</a></td>
+</div>
+  <h5 class="exceptions">Exceptions</h5>
+  <table class="table table-bordered table-striped table-condensed">
+    <thead>
+      <tr>
+        <th>Type</th>
+        <th>Condition</th>
+      </tr>
+    </thead>
+    <tbody>
+      <tr>
+        <td><a class="xref" href="https://docs.microsoft.com/dotnet/api/system.operationcanceledexception">OperationCanceledException</a></td>
         <td><p>The operation has been cancelled.</p>
-</td>
-      </tr>
-    </tbody>
-  </table>
-  <span class="small pull-right mobile-hide">
-    <span class="divider">|</span>
-    <a href="https://github.com/sakno/dotNext/new/gh-pages/apiSpec/new?filename=DotNext_Net_Cluster_Consensus_Raft_PersistentState_CreateBackupAsync_System_IO_Stream_System_Threading_CancellationToken_.md&amp;value=---%0Auid%3A%20DotNext.Net.Cluster.Consensus.Raft.PersistentState.CreateBackupAsync(System.IO.Stream%2CSystem.Threading.CancellationToken)%0Asummary%3A%20'*You%20can%20override%20summary%20for%20the%20API%20here%20using%20*MARKDOWN*%20syntax'%0A---%0A%0A*Please%20type%20below%20more%20information%20about%20this%20API%3A*%0A%0A">Improve this Doc</a>
-  </span>
-  <span class="small pull-right mobile-hide">
-    <a href="https://github.com/sakno/dotNext/blob/gh-pages/src/cluster/DotNext.Net.Cluster/Net/Cluster/Consensus/Raft/PersistentState.Backup.cs/#L21">View Source</a>
-  </span>
-  <a id="DotNext_Net_Cluster_Consensus_Raft_PersistentState_CreateBackupAsync_" data-uid="DotNext.Net.Cluster.Consensus.Raft.PersistentState.CreateBackupAsync*"></a>
-  <h4 id="DotNext_Net_Cluster_Consensus_Raft_PersistentState_CreateBackupAsync_System_IO_Stream_System_Threading_CancellationToken_" data-uid="DotNext.Net.Cluster.Consensus.Raft.PersistentState.CreateBackupAsync(System.IO.Stream,System.Threading.CancellationToken)">CreateBackupAsync(Stream, CancellationToken)</h4>
+</td>
+      </tr>
+    </tbody>
+  </table>
+  <span class="small pull-right mobile-hide">
+    <span class="divider">|</span>
+    <a href="https://github.com/sakno/DotNext/new/gh-pages/apiSpec/new?filename=DotNext_Net_Cluster_Consensus_Raft_PersistentState_CreateBackupAsync_System_IO_Stream_System_Threading_CancellationToken_.md&amp;value=---%0Auid%3A%20DotNext.Net.Cluster.Consensus.Raft.PersistentState.CreateBackupAsync(System.IO.Stream%2CSystem.Threading.CancellationToken)%0Asummary%3A%20'*You%20can%20override%20summary%20for%20the%20API%20here%20using%20*MARKDOWN*%20syntax'%0A---%0A%0A*Please%20type%20below%20more%20information%20about%20this%20API%3A*%0A%0A">Improve this Doc</a>
+  </span>
+  <span class="small pull-right mobile-hide">
+    <a href="https://github.com/sakno/DotNext/blob/gh-pages/src/cluster/DotNext.Net.Cluster/Net/Cluster/Consensus/Raft/PersistentState.Backup.cs/#L21">View Source</a>
+  </span>
+  <a id="DotNext_Net_Cluster_Consensus_Raft_PersistentState_CreateBackupAsync_" data-uid="DotNext.Net.Cluster.Consensus.Raft.PersistentState.CreateBackupAsync*"></a>
+  <h4 id="DotNext_Net_Cluster_Consensus_Raft_PersistentState_CreateBackupAsync_System_IO_Stream_System_Threading_CancellationToken_" data-uid="DotNext.Net.Cluster.Consensus.Raft.PersistentState.CreateBackupAsync(System.IO.Stream,System.Threading.CancellationToken)">CreateBackupAsync(Stream, CancellationToken)</h4>
   <div class="markdown level1 summary"><p>Creates backup of this audit trail.</p>
-</div>
-  <div class="markdown level1 conceptual"></div>
-  <h5 class="decalaration">Declaration</h5>
-  <div class="codewrapper">
-    <pre><code class="lang-csharp hljs">public Task CreateBackupAsync(Stream output, CancellationToken token = default(CancellationToken))</code></pre>
-  </div>
-  <h5 class="parameters">Parameters</h5>
-  <table class="table table-bordered table-striped table-condensed">
-    <thead>
-      <tr>
-        <th>Type</th>
-        <th>Name</th>
-        <th>Description</th>
-      </tr>
-    </thead>
-    <tbody>
-      <tr>
-        <td><a class="xref" href="https://docs.microsoft.com/dotnet/api/system.io.stream">Stream</a></td>
-        <td><span class="parametername">output</span></td>
+</div>
+  <div class="markdown level1 conceptual"></div>
+  <h5 class="decalaration">Declaration</h5>
+  <div class="codewrapper">
+    <pre><code class="lang-csharp hljs">public Task CreateBackupAsync(Stream output, CancellationToken token = default(CancellationToken))</code></pre>
+  </div>
+  <h5 class="parameters">Parameters</h5>
+  <table class="table table-bordered table-striped table-condensed">
+    <thead>
+      <tr>
+        <th>Type</th>
+        <th>Name</th>
+        <th>Description</th>
+      </tr>
+    </thead>
+    <tbody>
+      <tr>
+        <td><a class="xref" href="https://docs.microsoft.com/dotnet/api/system.io.stream">Stream</a></td>
+        <td><span class="parametername">output</span></td>
         <td><p>The stream used to store backup.</p>
-</td>
-      </tr>
-      <tr>
-        <td><a class="xref" href="https://docs.microsoft.com/dotnet/api/system.threading.cancellationtoken">CancellationToken</a></td>
-        <td><span class="parametername">token</span></td>
+</td>
+      </tr>
+      <tr>
+        <td><a class="xref" href="https://docs.microsoft.com/dotnet/api/system.threading.cancellationtoken">CancellationToken</a></td>
+        <td><span class="parametername">token</span></td>
         <td><p>The token that can be used to cancel the operation.</p>
-</td>
-      </tr>
-    </tbody>
-  </table>
-  <h5 class="returns">Returns</h5>
-  <table class="table table-bordered table-striped table-condensed">
-    <thead>
-      <tr>
-        <th>Type</th>
-        <th>Description</th>
-      </tr>
-    </thead>
-    <tbody>
-      <tr>
-        <td><a class="xref" href="https://docs.microsoft.com/dotnet/api/system.threading.tasks.task">Task</a></td>
+</td>
+      </tr>
+    </tbody>
+  </table>
+  <h5 class="returns">Returns</h5>
+  <table class="table table-bordered table-striped table-condensed">
+    <thead>
+      <tr>
+        <th>Type</th>
+        <th>Description</th>
+      </tr>
+    </thead>
+    <tbody>
+      <tr>
+        <td><a class="xref" href="https://docs.microsoft.com/dotnet/api/system.threading.tasks.task">Task</a></td>
         <td><p>A task representing state of asynchronous execution.</p>
-</td>
-      </tr>
-    </tbody>
-  </table>
-  <h5 class="exceptions">Exceptions</h5>
-  <table class="table table-bordered table-striped table-condensed">
-    <thead>
-      <tr>
-        <th>Type</th>
-        <th>Condition</th>
-      </tr>
-    </thead>
-    <tbody>
-      <tr>
-        <td><a class="xref" href="https://docs.microsoft.com/dotnet/api/system.operationcanceledexception">OperationCanceledException</a></td>
+</td>
+      </tr>
+    </tbody>
+  </table>
+  <h5 class="exceptions">Exceptions</h5>
+  <table class="table table-bordered table-striped table-condensed">
+    <thead>
+      <tr>
+        <th>Type</th>
+        <th>Condition</th>
+      </tr>
+    </thead>
+    <tbody>
+      <tr>
+        <td><a class="xref" href="https://docs.microsoft.com/dotnet/api/system.operationcanceledexception">OperationCanceledException</a></td>
         <td><p>The operation has been canceled.</p>
-</td>
-      </tr>
-    </tbody>
-  </table>
-  <span class="small pull-right mobile-hide">
-    <span class="divider">|</span>
-    <a href="https://github.com/sakno/dotNext/new/gh-pages/apiSpec/new?filename=DotNext_Net_Cluster_Consensus_Raft_PersistentState_CreateSnapshotBuilder.md&amp;value=---%0Auid%3A%20DotNext.Net.Cluster.Consensus.Raft.PersistentState.CreateSnapshotBuilder%0Asummary%3A%20'*You%20can%20override%20summary%20for%20the%20API%20here%20using%20*MARKDOWN*%20syntax'%0A---%0A%0A*Please%20type%20below%20more%20information%20about%20this%20API%3A*%0A%0A">Improve this Doc</a>
-  </span>
-  <span class="small pull-right mobile-hide">
-    <a href="https://github.com/sakno/dotNext/blob/gh-pages/src/cluster/DotNext.Net.Cluster/Net/Cluster/Consensus/Raft/PersistentState.SnapshotBuilder.cs/#L64">View Source</a>
-  </span>
-  <a id="DotNext_Net_Cluster_Consensus_Raft_PersistentState_CreateSnapshotBuilder_" data-uid="DotNext.Net.Cluster.Consensus.Raft.PersistentState.CreateSnapshotBuilder*"></a>
-  <h4 id="DotNext_Net_Cluster_Consensus_Raft_PersistentState_CreateSnapshotBuilder" data-uid="DotNext.Net.Cluster.Consensus.Raft.PersistentState.CreateSnapshotBuilder">CreateSnapshotBuilder()</h4>
+</td>
+      </tr>
+    </tbody>
+  </table>
+  <span class="small pull-right mobile-hide">
+    <span class="divider">|</span>
+    <a href="https://github.com/sakno/DotNext/new/gh-pages/apiSpec/new?filename=DotNext_Net_Cluster_Consensus_Raft_PersistentState_CreateSnapshotBuilder.md&amp;value=---%0Auid%3A%20DotNext.Net.Cluster.Consensus.Raft.PersistentState.CreateSnapshotBuilder%0Asummary%3A%20'*You%20can%20override%20summary%20for%20the%20API%20here%20using%20*MARKDOWN*%20syntax'%0A---%0A%0A*Please%20type%20below%20more%20information%20about%20this%20API%3A*%0A%0A">Improve this Doc</a>
+  </span>
+  <span class="small pull-right mobile-hide">
+    <a href="https://github.com/sakno/DotNext/blob/gh-pages/src/cluster/DotNext.Net.Cluster/Net/Cluster/Consensus/Raft/PersistentState.SnapshotBuilder.cs/#L64">View Source</a>
+  </span>
+  <a id="DotNext_Net_Cluster_Consensus_Raft_PersistentState_CreateSnapshotBuilder_" data-uid="DotNext.Net.Cluster.Consensus.Raft.PersistentState.CreateSnapshotBuilder*"></a>
+  <h4 id="DotNext_Net_Cluster_Consensus_Raft_PersistentState_CreateSnapshotBuilder" data-uid="DotNext.Net.Cluster.Consensus.Raft.PersistentState.CreateSnapshotBuilder">CreateSnapshotBuilder()</h4>
   <div class="markdown level1 summary"><p>Creates a new snapshot builder.</p>
-</div>
-  <div class="markdown level1 conceptual"></div>
-  <h5 class="decalaration">Declaration</h5>
-  <div class="codewrapper">
-    <pre><code class="lang-csharp hljs">protected virtual PersistentState.SnapshotBuilder CreateSnapshotBuilder()</code></pre>
-  </div>
-  <h5 class="returns">Returns</h5>
-  <table class="table table-bordered table-striped table-condensed">
-    <thead>
-      <tr>
-        <th>Type</th>
-        <th>Description</th>
-      </tr>
-    </thead>
-    <tbody>
-      <tr>
-        <td><a class="xref" href="DotNext.Net.Cluster.Consensus.Raft.PersistentState.SnapshotBuilder.html">PersistentState.SnapshotBuilder</a></td>
+</div>
+  <div class="markdown level1 conceptual"></div>
+  <h5 class="decalaration">Declaration</h5>
+  <div class="codewrapper">
+    <pre><code class="lang-csharp hljs">protected virtual PersistentState.SnapshotBuilder CreateSnapshotBuilder()</code></pre>
+  </div>
+  <h5 class="returns">Returns</h5>
+  <table class="table table-bordered table-striped table-condensed">
+    <thead>
+      <tr>
+        <th>Type</th>
+        <th>Description</th>
+      </tr>
+    </thead>
+    <tbody>
+      <tr>
+        <td><a class="xref" href="DotNext.Net.Cluster.Consensus.Raft.PersistentState.SnapshotBuilder.html">PersistentState.SnapshotBuilder</a></td>
         <td><p>The snapshot builder; or <span class="xref">null</span> if snapshotting is not supported.</p>
-</td>
-      </tr>
-    </tbody>
-  </table>
-  <span class="small pull-right mobile-hide">
-    <span class="divider">|</span>
-    <a href="https://github.com/sakno/dotNext/new/gh-pages/apiSpec/new?filename=DotNext_Net_Cluster_Consensus_Raft_PersistentState_Dispose_System_Boolean_.md&amp;value=---%0Auid%3A%20DotNext.Net.Cluster.Consensus.Raft.PersistentState.Dispose(System.Boolean)%0Asummary%3A%20'*You%20can%20override%20summary%20for%20the%20API%20here%20using%20*MARKDOWN*%20syntax'%0A---%0A%0A*Please%20type%20below%20more%20information%20about%20this%20API%3A*%0A%0A">Improve this Doc</a>
-  </span>
-  <span class="small pull-right mobile-hide">
-    <a href="https://github.com/sakno/dotNext/blob/gh-pages/src/cluster/DotNext.Net.Cluster/Net/Cluster/Consensus/Raft/PersistentState.cs/#L763">View Source</a>
-  </span>
-  <a id="DotNext_Net_Cluster_Consensus_Raft_PersistentState_Dispose_" data-uid="DotNext.Net.Cluster.Consensus.Raft.PersistentState.Dispose*"></a>
-  <h4 id="DotNext_Net_Cluster_Consensus_Raft_PersistentState_Dispose_System_Boolean_" data-uid="DotNext.Net.Cluster.Consensus.Raft.PersistentState.Dispose(System.Boolean)">Dispose(Boolean)</h4>
+</td>
+      </tr>
+    </tbody>
+  </table>
+  <span class="small pull-right mobile-hide">
+    <span class="divider">|</span>
+    <a href="https://github.com/sakno/DotNext/new/gh-pages/apiSpec/new?filename=DotNext_Net_Cluster_Consensus_Raft_PersistentState_Dispose_System_Boolean_.md&amp;value=---%0Auid%3A%20DotNext.Net.Cluster.Consensus.Raft.PersistentState.Dispose(System.Boolean)%0Asummary%3A%20'*You%20can%20override%20summary%20for%20the%20API%20here%20using%20*MARKDOWN*%20syntax'%0A---%0A%0A*Please%20type%20below%20more%20information%20about%20this%20API%3A*%0A%0A">Improve this Doc</a>
+  </span>
+  <span class="small pull-right mobile-hide">
+    <a href="https://github.com/sakno/DotNext/blob/gh-pages/src/cluster/DotNext.Net.Cluster/Net/Cluster/Consensus/Raft/PersistentState.cs/#L763">View Source</a>
+  </span>
+  <a id="DotNext_Net_Cluster_Consensus_Raft_PersistentState_Dispose_" data-uid="DotNext.Net.Cluster.Consensus.Raft.PersistentState.Dispose*"></a>
+  <h4 id="DotNext_Net_Cluster_Consensus_Raft_PersistentState_Dispose_System_Boolean_" data-uid="DotNext.Net.Cluster.Consensus.Raft.PersistentState.Dispose(System.Boolean)">Dispose(Boolean)</h4>
   <div class="markdown level1 summary"><p>Releases all resources associated with this audit trail.</p>
-</div>
-  <div class="markdown level1 conceptual"></div>
-  <h5 class="decalaration">Declaration</h5>
-  <div class="codewrapper">
-    <pre><code class="lang-csharp hljs">protected override void Dispose(bool disposing)</code></pre>
-  </div>
-  <h5 class="parameters">Parameters</h5>
-  <table class="table table-bordered table-striped table-condensed">
-    <thead>
-      <tr>
-        <th>Type</th>
-        <th>Name</th>
-        <th>Description</th>
-      </tr>
-    </thead>
-    <tbody>
-      <tr>
-        <td><a class="xref" href="https://docs.microsoft.com/dotnet/api/system.boolean">Boolean</a></td>
-        <td><span class="parametername">disposing</span></td>
+</div>
+  <div class="markdown level1 conceptual"></div>
+  <h5 class="decalaration">Declaration</h5>
+  <div class="codewrapper">
+    <pre><code class="lang-csharp hljs">protected override void Dispose(bool disposing)</code></pre>
+  </div>
+  <h5 class="parameters">Parameters</h5>
+  <table class="table table-bordered table-striped table-condensed">
+    <thead>
+      <tr>
+        <th>Type</th>
+        <th>Name</th>
+        <th>Description</th>
+      </tr>
+    </thead>
+    <tbody>
+      <tr>
+        <td><a class="xref" href="https://docs.microsoft.com/dotnet/api/system.boolean">Boolean</a></td>
+        <td><span class="parametername">disposing</span></td>
         <td><p><span class="xref">true</span> if called from <a class="xref" href="https://docs.microsoft.com/dotnet/api/system.idisposable.dispose#System_IDisposable_Dispose">Dispose()</a>; <span class="xref">false</span> if called from finalizer.</p>
-</td>
-      </tr>
-    </tbody>
-  </table>
-  <h5 class="overrides">Overrides</h5>
-  <div><a class="xref" href="DotNext.Disposable.html#DotNext_Disposable_Dispose_System_Boolean_">Disposable.Dispose(Boolean)</a></div>
-  <span class="small pull-right mobile-hide">
-    <span class="divider">|</span>
-    <a href="https://github.com/sakno/dotNext/new/gh-pages/apiSpec/new?filename=DotNext_Net_Cluster_Consensus_Raft_PersistentState_DisposeAsync.md&amp;value=---%0Auid%3A%20DotNext.Net.Cluster.Consensus.Raft.PersistentState.DisposeAsync%0Asummary%3A%20'*You%20can%20override%20summary%20for%20the%20API%20here%20using%20*MARKDOWN*%20syntax'%0A---%0A%0A*Please%20type%20below%20more%20information%20about%20this%20API%3A*%0A%0A">Improve this Doc</a>
-  </span>
-  <span class="small pull-right mobile-hide">
-    <a href="https://github.com/sakno/dotNext/blob/gh-pages/src/cluster/DotNext.Net.Cluster/Net/Cluster/Consensus/Raft/PersistentState.cs/#L786">View Source</a>
-  </span>
-  <a id="DotNext_Net_Cluster_Consensus_Raft_PersistentState_DisposeAsync_" data-uid="DotNext.Net.Cluster.Consensus.Raft.PersistentState.DisposeAsync*"></a>
-  <h4 id="DotNext_Net_Cluster_Consensus_Raft_PersistentState_DisposeAsync" data-uid="DotNext.Net.Cluster.Consensus.Raft.PersistentState.DisposeAsync">DisposeAsync()</h4>
+</td>
+      </tr>
+    </tbody>
+  </table>
+  <h5 class="overrides">Overrides</h5>
+  <div><a class="xref" href="DotNext.Disposable.html#DotNext_Disposable_Dispose_System_Boolean_">Disposable.Dispose(Boolean)</a></div>
+  <span class="small pull-right mobile-hide">
+    <span class="divider">|</span>
+    <a href="https://github.com/sakno/DotNext/new/gh-pages/apiSpec/new?filename=DotNext_Net_Cluster_Consensus_Raft_PersistentState_DisposeAsync.md&amp;value=---%0Auid%3A%20DotNext.Net.Cluster.Consensus.Raft.PersistentState.DisposeAsync%0Asummary%3A%20'*You%20can%20override%20summary%20for%20the%20API%20here%20using%20*MARKDOWN*%20syntax'%0A---%0A%0A*Please%20type%20below%20more%20information%20about%20this%20API%3A*%0A%0A">Improve this Doc</a>
+  </span>
+  <span class="small pull-right mobile-hide">
+    <a href="https://github.com/sakno/DotNext/blob/gh-pages/src/cluster/DotNext.Net.Cluster/Net/Cluster/Consensus/Raft/PersistentState.cs/#L786">View Source</a>
+  </span>
+  <a id="DotNext_Net_Cluster_Consensus_Raft_PersistentState_DisposeAsync_" data-uid="DotNext.Net.Cluster.Consensus.Raft.PersistentState.DisposeAsync*"></a>
+  <h4 id="DotNext_Net_Cluster_Consensus_Raft_PersistentState_DisposeAsync" data-uid="DotNext.Net.Cluster.Consensus.Raft.PersistentState.DisposeAsync">DisposeAsync()</h4>
   <div class="markdown level1 summary"><p>Releases unmanaged resources asynchronously.</p>
-</div>
-  <div class="markdown level1 conceptual"></div>
-  <h5 class="decalaration">Declaration</h5>
-  <div class="codewrapper">
-    <pre><code class="lang-csharp hljs">public virtual ValueTask DisposeAsync()</code></pre>
-  </div>
-  <h5 class="returns">Returns</h5>
-  <table class="table table-bordered table-striped table-condensed">
-    <thead>
-      <tr>
-        <th>Type</th>
-        <th>Description</th>
-      </tr>
-    </thead>
-    <tbody>
-      <tr>
-        <td><a class="xref" href="https://docs.microsoft.com/dotnet/api/system.threading.tasks.valuetask">ValueTask</a></td>
+</div>
+  <div class="markdown level1 conceptual"></div>
+  <h5 class="decalaration">Declaration</h5>
+  <div class="codewrapper">
+    <pre><code class="lang-csharp hljs">public virtual ValueTask DisposeAsync()</code></pre>
+  </div>
+  <h5 class="returns">Returns</h5>
+  <table class="table table-bordered table-striped table-condensed">
+    <thead>
+      <tr>
+        <th>Type</th>
+        <th>Description</th>
+      </tr>
+    </thead>
+    <tbody>
+      <tr>
+        <td><a class="xref" href="https://docs.microsoft.com/dotnet/api/system.threading.tasks.valuetask">ValueTask</a></td>
         <td><p>A task representing state of asynchronous execution.</p>
-</td>
-      </tr>
-    </tbody>
-  </table>
-  <span class="small pull-right mobile-hide">
-    <span class="divider">|</span>
-    <a href="https://github.com/sakno/dotNext/new/gh-pages/apiSpec/new?filename=DotNext_Net_Cluster_Consensus_Raft_PersistentState_DropAsync_System_Int64_System_Threading_CancellationToken_.md&amp;value=---%0Auid%3A%20DotNext.Net.Cluster.Consensus.Raft.PersistentState.DropAsync(System.Int64%2CSystem.Threading.CancellationToken)%0Asummary%3A%20'*You%20can%20override%20summary%20for%20the%20API%20here%20using%20*MARKDOWN*%20syntax'%0A---%0A%0A*Please%20type%20below%20more%20information%20about%20this%20API%3A*%0A%0A">Improve this Doc</a>
-  </span>
-  <span class="small pull-right mobile-hide">
-    <a href="https://github.com/sakno/dotNext/blob/gh-pages/src/cluster/DotNext.Net.Cluster/Net/Cluster/Consensus/Raft/PersistentState.cs/#L495">View Source</a>
-  </span>
-  <a id="DotNext_Net_Cluster_Consensus_Raft_PersistentState_DropAsync_" data-uid="DotNext.Net.Cluster.Consensus.Raft.PersistentState.DropAsync*"></a>
-  <h4 id="DotNext_Net_Cluster_Consensus_Raft_PersistentState_DropAsync_System_Int64_System_Threading_CancellationToken_" data-uid="DotNext.Net.Cluster.Consensus.Raft.PersistentState.DropAsync(System.Int64,System.Threading.CancellationToken)">DropAsync(Int64, CancellationToken)</h4>
+</td>
+      </tr>
+    </tbody>
+  </table>
+  <span class="small pull-right mobile-hide">
+    <span class="divider">|</span>
+    <a href="https://github.com/sakno/DotNext/new/gh-pages/apiSpec/new?filename=DotNext_Net_Cluster_Consensus_Raft_PersistentState_DropAsync_System_Int64_System_Threading_CancellationToken_.md&amp;value=---%0Auid%3A%20DotNext.Net.Cluster.Consensus.Raft.PersistentState.DropAsync(System.Int64%2CSystem.Threading.CancellationToken)%0Asummary%3A%20'*You%20can%20override%20summary%20for%20the%20API%20here%20using%20*MARKDOWN*%20syntax'%0A---%0A%0A*Please%20type%20below%20more%20information%20about%20this%20API%3A*%0A%0A">Improve this Doc</a>
+  </span>
+  <span class="small pull-right mobile-hide">
+    <a href="https://github.com/sakno/DotNext/blob/gh-pages/src/cluster/DotNext.Net.Cluster/Net/Cluster/Consensus/Raft/PersistentState.cs/#L495">View Source</a>
+  </span>
+  <a id="DotNext_Net_Cluster_Consensus_Raft_PersistentState_DropAsync_" data-uid="DotNext.Net.Cluster.Consensus.Raft.PersistentState.DropAsync*"></a>
+  <h4 id="DotNext_Net_Cluster_Consensus_Raft_PersistentState_DropAsync_System_Int64_System_Threading_CancellationToken_" data-uid="DotNext.Net.Cluster.Consensus.Raft.PersistentState.DropAsync(System.Int64,System.Threading.CancellationToken)">DropAsync(Int64, CancellationToken)</h4>
   <div class="markdown level1 summary"><p>Dropes the uncommitted entries starting from the specified position to the end of the log.</p>
-</div>
-  <div class="markdown level1 conceptual"></div>
-  <h5 class="decalaration">Declaration</h5>
-  <div class="codewrapper">
-    <pre><code class="lang-csharp hljs">public ValueTask&lt;long&gt; DropAsync(long startIndex, CancellationToken token)</code></pre>
-  </div>
-  <h5 class="parameters">Parameters</h5>
-  <table class="table table-bordered table-striped table-condensed">
-    <thead>
-      <tr>
-        <th>Type</th>
-        <th>Name</th>
-        <th>Description</th>
-      </tr>
-    </thead>
-    <tbody>
-      <tr>
-        <td><a class="xref" href="https://docs.microsoft.com/dotnet/api/system.int64">Int64</a></td>
-        <td><span class="parametername">startIndex</span></td>
+</div>
+  <div class="markdown level1 conceptual"></div>
+  <h5 class="decalaration">Declaration</h5>
+  <div class="codewrapper">
+    <pre><code class="lang-csharp hljs">public ValueTask&lt;long&gt; DropAsync(long startIndex, CancellationToken token)</code></pre>
+  </div>
+  <h5 class="parameters">Parameters</h5>
+  <table class="table table-bordered table-striped table-condensed">
+    <thead>
+      <tr>
+        <th>Type</th>
+        <th>Name</th>
+        <th>Description</th>
+      </tr>
+    </thead>
+    <tbody>
+      <tr>
+        <td><a class="xref" href="https://docs.microsoft.com/dotnet/api/system.int64">Int64</a></td>
+        <td><span class="parametername">startIndex</span></td>
         <td><p>The index of the first log entry to be dropped.</p>
-</td>
-      </tr>
-      <tr>
-        <td><a class="xref" href="https://docs.microsoft.com/dotnet/api/system.threading.cancellationtoken">CancellationToken</a></td>
-        <td><span class="parametername">token</span></td>
+</td>
+      </tr>
+      <tr>
+        <td><a class="xref" href="https://docs.microsoft.com/dotnet/api/system.threading.cancellationtoken">CancellationToken</a></td>
+        <td><span class="parametername">token</span></td>
         <td><p>The token that can be used to cancel the operation.</p>
-</td>
-      </tr>
-    </tbody>
-  </table>
-  <h5 class="returns">Returns</h5>
-  <table class="table table-bordered table-striped table-condensed">
-    <thead>
-      <tr>
-        <th>Type</th>
-        <th>Description</th>
-      </tr>
-    </thead>
-    <tbody>
-      <tr>
-        <td><a class="xref" href="https://docs.microsoft.com/dotnet/api/system.threading.tasks.valuetask-1">ValueTask</a>&lt;<a class="xref" href="https://docs.microsoft.com/dotnet/api/system.int64">Int64</a>&gt;</td>
+</td>
+      </tr>
+    </tbody>
+  </table>
+  <h5 class="returns">Returns</h5>
+  <table class="table table-bordered table-striped table-condensed">
+    <thead>
+      <tr>
+        <th>Type</th>
+        <th>Description</th>
+      </tr>
+    </thead>
+    <tbody>
+      <tr>
+        <td><a class="xref" href="https://docs.microsoft.com/dotnet/api/system.threading.tasks.valuetask-1">ValueTask</a>&lt;<a class="xref" href="https://docs.microsoft.com/dotnet/api/system.int64">Int64</a>&gt;</td>
         <td><p>The actual number of dropped entries.</p>
-</td>
-      </tr>
-    </tbody>
-  </table>
-  <h5 class="exceptions">Exceptions</h5>
-  <table class="table table-bordered table-striped table-condensed">
-    <thead>
-      <tr>
-        <th>Type</th>
-        <th>Condition</th>
-      </tr>
-    </thead>
-    <tbody>
-      <tr>
-        <td><a class="xref" href="https://docs.microsoft.com/dotnet/api/system.invalidoperationexception">InvalidOperationException</a></td>
+</td>
+      </tr>
+    </tbody>
+  </table>
+  <h5 class="exceptions">Exceptions</h5>
+  <table class="table table-bordered table-striped table-condensed">
+    <thead>
+      <tr>
+        <th>Type</th>
+        <th>Condition</th>
+      </tr>
+    </thead>
+    <tbody>
+      <tr>
+        <td><a class="xref" href="https://docs.microsoft.com/dotnet/api/system.invalidoperationexception">InvalidOperationException</a></td>
         <td><p><code data-dev-comment-type="paramref" class="paramref">startIndex</code> represents index of the committed entry.</p>
-</td>
-      </tr>
-    </tbody>
-  </table>
-  <span class="small pull-right mobile-hide">
-    <span class="divider">|</span>
-    <a href="https://github.com/sakno/dotNext/new/gh-pages/apiSpec/new?filename=DotNext_Net_Cluster_Consensus_Raft_PersistentState_EnsureConsistencyAsync_System_TimeSpan_System_Threading_CancellationToken_.md&amp;value=---%0Auid%3A%20DotNext.Net.Cluster.Consensus.Raft.PersistentState.EnsureConsistencyAsync(System.TimeSpan%2CSystem.Threading.CancellationToken)%0Asummary%3A%20'*You%20can%20override%20summary%20for%20the%20API%20here%20using%20*MARKDOWN*%20syntax'%0A---%0A%0A*Please%20type%20below%20more%20information%20about%20this%20API%3A*%0A%0A">Improve this Doc</a>
-  </span>
-  <span class="small pull-right mobile-hide">
-    <a href="https://github.com/sakno/dotNext/blob/gh-pages/src/cluster/DotNext.Net.Cluster/Net/Cluster/Consensus/Raft/PersistentState.cs/#L741">View Source</a>
-  </span>
-  <a id="DotNext_Net_Cluster_Consensus_Raft_PersistentState_EnsureConsistencyAsync_" data-uid="DotNext.Net.Cluster.Consensus.Raft.PersistentState.EnsureConsistencyAsync*"></a>
-  <h4 id="DotNext_Net_Cluster_Consensus_Raft_PersistentState_EnsureConsistencyAsync_System_TimeSpan_System_Threading_CancellationToken_" data-uid="DotNext.Net.Cluster.Consensus.Raft.PersistentState.EnsureConsistencyAsync(System.TimeSpan,System.Threading.CancellationToken)">EnsureConsistencyAsync(TimeSpan, CancellationToken)</h4>
+</td>
+      </tr>
+    </tbody>
+  </table>
+  <span class="small pull-right mobile-hide">
+    <span class="divider">|</span>
+    <a href="https://github.com/sakno/DotNext/new/gh-pages/apiSpec/new?filename=DotNext_Net_Cluster_Consensus_Raft_PersistentState_EnsureConsistencyAsync_System_TimeSpan_System_Threading_CancellationToken_.md&amp;value=---%0Auid%3A%20DotNext.Net.Cluster.Consensus.Raft.PersistentState.EnsureConsistencyAsync(System.TimeSpan%2CSystem.Threading.CancellationToken)%0Asummary%3A%20'*You%20can%20override%20summary%20for%20the%20API%20here%20using%20*MARKDOWN*%20syntax'%0A---%0A%0A*Please%20type%20below%20more%20information%20about%20this%20API%3A*%0A%0A">Improve this Doc</a>
+  </span>
+  <span class="small pull-right mobile-hide">
+    <a href="https://github.com/sakno/DotNext/blob/gh-pages/src/cluster/DotNext.Net.Cluster/Net/Cluster/Consensus/Raft/PersistentState.cs/#L741">View Source</a>
+  </span>
+  <a id="DotNext_Net_Cluster_Consensus_Raft_PersistentState_EnsureConsistencyAsync_" data-uid="DotNext.Net.Cluster.Consensus.Raft.PersistentState.EnsureConsistencyAsync*"></a>
+  <h4 id="DotNext_Net_Cluster_Consensus_Raft_PersistentState_EnsureConsistencyAsync_System_TimeSpan_System_Threading_CancellationToken_" data-uid="DotNext.Net.Cluster.Consensus.Raft.PersistentState.EnsureConsistencyAsync(System.TimeSpan,System.Threading.CancellationToken)">EnsureConsistencyAsync(TimeSpan, CancellationToken)</h4>
   <div class="markdown level1 summary"><p>Suspens the caller until the log entry with term equal to <a class="xref" href="DotNext.Net.Cluster.Consensus.Raft.PersistentState.html#DotNext_Net_Cluster_Consensus_Raft_PersistentState_Term">Term</a>
 will be committed.</p>
-</div>
-  <div class="markdown level1 conceptual"></div>
-  <h5 class="decalaration">Declaration</h5>
-  <div class="codewrapper">
-    <pre><code class="lang-csharp hljs">public Task EnsureConsistencyAsync(TimeSpan timeout, CancellationToken token)</code></pre>
-  </div>
-  <h5 class="parameters">Parameters</h5>
-  <table class="table table-bordered table-striped table-condensed">
-    <thead>
-      <tr>
-        <th>Type</th>
-        <th>Name</th>
-        <th>Description</th>
-      </tr>
-    </thead>
-    <tbody>
-      <tr>
-        <td><a class="xref" href="https://docs.microsoft.com/dotnet/api/system.timespan">TimeSpan</a></td>
-        <td><span class="parametername">timeout</span></td>
+</div>
+  <div class="markdown level1 conceptual"></div>
+  <h5 class="decalaration">Declaration</h5>
+  <div class="codewrapper">
+    <pre><code class="lang-csharp hljs">public Task EnsureConsistencyAsync(TimeSpan timeout, CancellationToken token)</code></pre>
+  </div>
+  <h5 class="parameters">Parameters</h5>
+  <table class="table table-bordered table-striped table-condensed">
+    <thead>
+      <tr>
+        <th>Type</th>
+        <th>Name</th>
+        <th>Description</th>
+      </tr>
+    </thead>
+    <tbody>
+      <tr>
+        <td><a class="xref" href="https://docs.microsoft.com/dotnet/api/system.timespan">TimeSpan</a></td>
+        <td><span class="parametername">timeout</span></td>
         <td><p>The time to wait.</p>
-</td>
-      </tr>
-      <tr>
-        <td><a class="xref" href="https://docs.microsoft.com/dotnet/api/system.threading.cancellationtoken">CancellationToken</a></td>
-        <td><span class="parametername">token</span></td>
+</td>
+      </tr>
+      <tr>
+        <td><a class="xref" href="https://docs.microsoft.com/dotnet/api/system.threading.cancellationtoken">CancellationToken</a></td>
+        <td><span class="parametername">token</span></td>
         <td><p>The token that can be used to cancel the operation.</p>
-</td>
-      </tr>
-    </tbody>
-  </table>
-  <h5 class="returns">Returns</h5>
-  <table class="table table-bordered table-striped table-condensed">
-    <thead>
-      <tr>
-        <th>Type</th>
-        <th>Description</th>
-      </tr>
-    </thead>
-    <tbody>
-      <tr>
-        <td><a class="xref" href="https://docs.microsoft.com/dotnet/api/system.threading.tasks.task">Task</a></td>
+</td>
+      </tr>
+    </tbody>
+  </table>
+  <h5 class="returns">Returns</h5>
+  <table class="table table-bordered table-striped table-condensed">
+    <thead>
+      <tr>
+        <th>Type</th>
+        <th>Description</th>
+      </tr>
+    </thead>
+    <tbody>
+      <tr>
+        <td><a class="xref" href="https://docs.microsoft.com/dotnet/api/system.threading.tasks.task">Task</a></td>
         <td><p>The task representing state of the asynchronous execution.</p>
-</td>
-      </tr>
-    </tbody>
-  </table>
-  <h5 class="exceptions">Exceptions</h5>
-  <table class="table table-bordered table-striped table-condensed">
-    <thead>
-      <tr>
-        <th>Type</th>
-        <th>Condition</th>
-      </tr>
-    </thead>
-    <tbody>
-      <tr>
-        <td><a class="xref" href="https://docs.microsoft.com/dotnet/api/system.operationcanceledexception">OperationCanceledException</a></td>
+</td>
+      </tr>
+    </tbody>
+  </table>
+  <h5 class="exceptions">Exceptions</h5>
+  <table class="table table-bordered table-striped table-condensed">
+    <thead>
+      <tr>
+        <th>Type</th>
+        <th>Condition</th>
+      </tr>
+    </thead>
+    <tbody>
+      <tr>
+        <td><a class="xref" href="https://docs.microsoft.com/dotnet/api/system.operationcanceledexception">OperationCanceledException</a></td>
         <td><p>The operation has been canceled.</p>
-</td>
-      </tr>
-      <tr>
-        <td><a class="xref" href="https://docs.microsoft.com/dotnet/api/system.timeoutexception">TimeoutException</a></td>
+</td>
+      </tr>
+      <tr>
+        <td><a class="xref" href="https://docs.microsoft.com/dotnet/api/system.timeoutexception">TimeoutException</a></td>
         <td><p>Timeout occurred.</p>
-</td>
-      </tr>
-    </tbody>
-  </table>
-  <span class="small pull-right mobile-hide">
-    <span class="divider">|</span>
-    <a href="https://github.com/sakno/dotNext/new/gh-pages/apiSpec/new?filename=DotNext_Net_Cluster_Consensus_Raft_PersistentState_FlushAsync.md&amp;value=---%0Auid%3A%20DotNext.Net.Cluster.Consensus.Raft.PersistentState.FlushAsync%0Asummary%3A%20'*You%20can%20override%20summary%20for%20the%20API%20here%20using%20*MARKDOWN*%20syntax'%0A---%0A%0A*Please%20type%20below%20more%20information%20about%20this%20API%3A*%0A%0A">Improve this Doc</a>
-  </span>
-  <span class="small pull-right mobile-hide">
-    <a href="https://github.com/sakno/dotNext/blob/gh-pages/src/cluster/DotNext.Net.Cluster/Net/Cluster/Consensus/Raft/PersistentState.cs/#L658">View Source</a>
-  </span>
-  <a id="DotNext_Net_Cluster_Consensus_Raft_PersistentState_FlushAsync_" data-uid="DotNext.Net.Cluster.Consensus.Raft.PersistentState.FlushAsync*"></a>
-  <h4 id="DotNext_Net_Cluster_Consensus_Raft_PersistentState_FlushAsync" data-uid="DotNext.Net.Cluster.Consensus.Raft.PersistentState.FlushAsync">FlushAsync()</h4>
+</td>
+      </tr>
+    </tbody>
+  </table>
+  <span class="small pull-right mobile-hide">
+    <span class="divider">|</span>
+    <a href="https://github.com/sakno/DotNext/new/gh-pages/apiSpec/new?filename=DotNext_Net_Cluster_Consensus_Raft_PersistentState_FlushAsync.md&amp;value=---%0Auid%3A%20DotNext.Net.Cluster.Consensus.Raft.PersistentState.FlushAsync%0Asummary%3A%20'*You%20can%20override%20summary%20for%20the%20API%20here%20using%20*MARKDOWN*%20syntax'%0A---%0A%0A*Please%20type%20below%20more%20information%20about%20this%20API%3A*%0A%0A">Improve this Doc</a>
+  </span>
+  <span class="small pull-right mobile-hide">
+    <a href="https://github.com/sakno/DotNext/blob/gh-pages/src/cluster/DotNext.Net.Cluster/Net/Cluster/Consensus/Raft/PersistentState.cs/#L658">View Source</a>
+  </span>
+  <a id="DotNext_Net_Cluster_Consensus_Raft_PersistentState_FlushAsync_" data-uid="DotNext.Net.Cluster.Consensus.Raft.PersistentState.FlushAsync*"></a>
+  <h4 id="DotNext_Net_Cluster_Consensus_Raft_PersistentState_FlushAsync" data-uid="DotNext.Net.Cluster.Consensus.Raft.PersistentState.FlushAsync">FlushAsync()</h4>
   <div class="markdown level1 summary"><p>Flushes the underlying data storage.</p>
-</div>
-  <div class="markdown level1 conceptual"></div>
-  <h5 class="decalaration">Declaration</h5>
-  <div class="codewrapper">
-    <pre><code class="lang-csharp hljs">protected virtual ValueTask FlushAsync()</code></pre>
-  </div>
-  <h5 class="returns">Returns</h5>
-  <table class="table table-bordered table-striped table-condensed">
-    <thead>
-      <tr>
-        <th>Type</th>
-        <th>Description</th>
-      </tr>
-    </thead>
-    <tbody>
-      <tr>
-        <td><a class="xref" href="https://docs.microsoft.com/dotnet/api/system.threading.tasks.valuetask">ValueTask</a></td>
+</div>
+  <div class="markdown level1 conceptual"></div>
+  <h5 class="decalaration">Declaration</h5>
+  <div class="codewrapper">
+    <pre><code class="lang-csharp hljs">protected virtual ValueTask FlushAsync()</code></pre>
+  </div>
+  <h5 class="returns">Returns</h5>
+  <table class="table table-bordered table-striped table-condensed">
+    <thead>
+      <tr>
+        <th>Type</th>
+        <th>Description</th>
+      </tr>
+    </thead>
+    <tbody>
+      <tr>
+        <td><a class="xref" href="https://docs.microsoft.com/dotnet/api/system.threading.tasks.valuetask">ValueTask</a></td>
         <td><p>The task representing asynchronous execution of this method.</p>
-</td>
-      </tr>
-    </tbody>
-  </table>
-  <span class="small pull-right mobile-hide">
-    <span class="divider">|</span>
-    <a href="https://github.com/sakno/dotNext/new/gh-pages/apiSpec/new?filename=DotNext_Net_Cluster_Consensus_Raft_PersistentState_GetLastIndex_System_Boolean_.md&amp;value=---%0Auid%3A%20DotNext.Net.Cluster.Consensus.Raft.PersistentState.GetLastIndex(System.Boolean)%0Asummary%3A%20'*You%20can%20override%20summary%20for%20the%20API%20here%20using%20*MARKDOWN*%20syntax'%0A---%0A%0A*Please%20type%20below%20more%20information%20about%20this%20API%3A*%0A%0A">Improve this Doc</a>
-  </span>
-  <span class="small pull-right mobile-hide">
-    <a href="https://github.com/sakno/dotNext/blob/gh-pages/src/cluster/DotNext.Net.Cluster/Net/Cluster/Consensus/Raft/PersistentState.NodeState.cs/#L167">View Source</a>
-  </span>
-  <a id="DotNext_Net_Cluster_Consensus_Raft_PersistentState_GetLastIndex_" data-uid="DotNext.Net.Cluster.Consensus.Raft.PersistentState.GetLastIndex*"></a>
-  <h4 id="DotNext_Net_Cluster_Consensus_Raft_PersistentState_GetLastIndex_System_Boolean_" data-uid="DotNext.Net.Cluster.Consensus.Raft.PersistentState.GetLastIndex(System.Boolean)">GetLastIndex(Boolean)</h4>
+</td>
+      </tr>
+    </tbody>
+  </table>
+  <span class="small pull-right mobile-hide">
+    <span class="divider">|</span>
+    <a href="https://github.com/sakno/DotNext/new/gh-pages/apiSpec/new?filename=DotNext_Net_Cluster_Consensus_Raft_PersistentState_GetLastIndex_System_Boolean_.md&amp;value=---%0Auid%3A%20DotNext.Net.Cluster.Consensus.Raft.PersistentState.GetLastIndex(System.Boolean)%0Asummary%3A%20'*You%20can%20override%20summary%20for%20the%20API%20here%20using%20*MARKDOWN*%20syntax'%0A---%0A%0A*Please%20type%20below%20more%20information%20about%20this%20API%3A*%0A%0A">Improve this Doc</a>
+  </span>
+  <span class="small pull-right mobile-hide">
+    <a href="https://github.com/sakno/DotNext/blob/gh-pages/src/cluster/DotNext.Net.Cluster/Net/Cluster/Consensus/Raft/PersistentState.NodeState.cs/#L167">View Source</a>
+  </span>
+  <a id="DotNext_Net_Cluster_Consensus_Raft_PersistentState_GetLastIndex_" data-uid="DotNext.Net.Cluster.Consensus.Raft.PersistentState.GetLastIndex*"></a>
+  <h4 id="DotNext_Net_Cluster_Consensus_Raft_PersistentState_GetLastIndex_System_Boolean_" data-uid="DotNext.Net.Cluster.Consensus.Raft.PersistentState.GetLastIndex(System.Boolean)">GetLastIndex(Boolean)</h4>
   <div class="markdown level1 summary"><p>Gets index of the committed or last log entry.</p>
-</div>
-  <div class="markdown level1 conceptual"></div>
-  <h5 class="decalaration">Declaration</h5>
-  <div class="codewrapper">
-    <pre><code class="lang-csharp hljs">public long GetLastIndex(bool committed)</code></pre>
-  </div>
-  <h5 class="parameters">Parameters</h5>
-  <table class="table table-bordered table-striped table-condensed">
-    <thead>
-      <tr>
-        <th>Type</th>
-        <th>Name</th>
-        <th>Description</th>
-      </tr>
-    </thead>
-    <tbody>
-      <tr>
-        <td><a class="xref" href="https://docs.microsoft.com/dotnet/api/system.boolean">Boolean</a></td>
-        <td><span class="parametername">committed</span></td>
+</div>
+  <div class="markdown level1 conceptual"></div>
+  <h5 class="decalaration">Declaration</h5>
+  <div class="codewrapper">
+    <pre><code class="lang-csharp hljs">public long GetLastIndex(bool committed)</code></pre>
+  </div>
+  <h5 class="parameters">Parameters</h5>
+  <table class="table table-bordered table-striped table-condensed">
+    <thead>
+      <tr>
+        <th>Type</th>
+        <th>Name</th>
+        <th>Description</th>
+      </tr>
+    </thead>
+    <tbody>
+      <tr>
+        <td><a class="xref" href="https://docs.microsoft.com/dotnet/api/system.boolean">Boolean</a></td>
+        <td><span class="parametername">committed</span></td>
         <td><p><span class="xref">true</span> to get the index of highest log entry known to be committed; <span class="xref">false</span> to get the index of the last log entry.</p>
-</td>
-      </tr>
-    </tbody>
-  </table>
-  <h5 class="returns">Returns</h5>
-  <table class="table table-bordered table-striped table-condensed">
-    <thead>
-      <tr>
-        <th>Type</th>
-        <th>Description</th>
-      </tr>
-    </thead>
-    <tbody>
-      <tr>
-        <td><a class="xref" href="https://docs.microsoft.com/dotnet/api/system.int64">Int64</a></td>
+</td>
+      </tr>
+    </tbody>
+  </table>
+  <h5 class="returns">Returns</h5>
+  <table class="table table-bordered table-striped table-condensed">
+    <thead>
+      <tr>
+        <th>Type</th>
+        <th>Description</th>
+      </tr>
+    </thead>
+    <tbody>
+      <tr>
+        <td><a class="xref" href="https://docs.microsoft.com/dotnet/api/system.int64">Int64</a></td>
         <td><p>The index of the log entry.</p>
-</td>
-      </tr>
-    </tbody>
-  </table>
-  <h5 id="DotNext_Net_Cluster_Consensus_Raft_PersistentState_GetLastIndex_System_Boolean__remarks">Remarks</h5>
+</td>
+      </tr>
+    </tbody>
+  </table>
+  <h5 id="DotNext_Net_Cluster_Consensus_Raft_PersistentState_GetLastIndex_System_Boolean__remarks">Remarks</h5>
   <div class="markdown level1 remarks"><p>This method is synchronous because returning value should be cached and updated in memory by implementing class.</p>
-</div>
-  <span class="small pull-right mobile-hide">
-    <span class="divider">|</span>
-    <a href="https://github.com/sakno/dotNext/new/gh-pages/apiSpec/new?filename=DotNext_Net_Cluster_Consensus_Raft_PersistentState_InitializeAsync_System_Threading_CancellationToken_.md&amp;value=---%0Auid%3A%20DotNext.Net.Cluster.Consensus.Raft.PersistentState.InitializeAsync(System.Threading.CancellationToken)%0Asummary%3A%20'*You%20can%20override%20summary%20for%20the%20API%20here%20using%20*MARKDOWN*%20syntax'%0A---%0A%0A*Please%20type%20below%20more%20information%20about%20this%20API%3A*%0A%0A">Improve this Doc</a>
-  </span>
-  <span class="small pull-right mobile-hide">
-    <a href="https://github.com/sakno/dotNext/blob/gh-pages/src/cluster/DotNext.Net.Cluster/Net/Cluster/Consensus/Raft/PersistentState.cs/#L717">View Source</a>
-  </span>
-  <a id="DotNext_Net_Cluster_Consensus_Raft_PersistentState_InitializeAsync_" data-uid="DotNext.Net.Cluster.Consensus.Raft.PersistentState.InitializeAsync*"></a>
-  <h4 id="DotNext_Net_Cluster_Consensus_Raft_PersistentState_InitializeAsync_System_Threading_CancellationToken_" data-uid="DotNext.Net.Cluster.Consensus.Raft.PersistentState.InitializeAsync(System.Threading.CancellationToken)">InitializeAsync(CancellationToken)</h4>
+</div>
+  <span class="small pull-right mobile-hide">
+    <span class="divider">|</span>
+    <a href="https://github.com/sakno/DotNext/new/gh-pages/apiSpec/new?filename=DotNext_Net_Cluster_Consensus_Raft_PersistentState_InitializeAsync_System_Threading_CancellationToken_.md&amp;value=---%0Auid%3A%20DotNext.Net.Cluster.Consensus.Raft.PersistentState.InitializeAsync(System.Threading.CancellationToken)%0Asummary%3A%20'*You%20can%20override%20summary%20for%20the%20API%20here%20using%20*MARKDOWN*%20syntax'%0A---%0A%0A*Please%20type%20below%20more%20information%20about%20this%20API%3A*%0A%0A">Improve this Doc</a>
+  </span>
+  <span class="small pull-right mobile-hide">
+    <a href="https://github.com/sakno/DotNext/blob/gh-pages/src/cluster/DotNext.Net.Cluster/Net/Cluster/Consensus/Raft/PersistentState.cs/#L717">View Source</a>
+  </span>
+  <a id="DotNext_Net_Cluster_Consensus_Raft_PersistentState_InitializeAsync_" data-uid="DotNext.Net.Cluster.Consensus.Raft.PersistentState.InitializeAsync*"></a>
+  <h4 id="DotNext_Net_Cluster_Consensus_Raft_PersistentState_InitializeAsync_System_Threading_CancellationToken_" data-uid="DotNext.Net.Cluster.Consensus.Raft.PersistentState.InitializeAsync(System.Threading.CancellationToken)">InitializeAsync(CancellationToken)</h4>
   <div class="markdown level1 summary"><p>Initializes this state asynchronously.</p>
-</div>
-  <div class="markdown level1 conceptual"></div>
-  <h5 class="decalaration">Declaration</h5>
-  <div class="codewrapper">
-    <pre><code class="lang-csharp hljs">public Task InitializeAsync(CancellationToken token = default(CancellationToken))</code></pre>
-  </div>
-  <h5 class="parameters">Parameters</h5>
-  <table class="table table-bordered table-striped table-condensed">
-    <thead>
-      <tr>
-        <th>Type</th>
-        <th>Name</th>
-        <th>Description</th>
-      </tr>
-    </thead>
-    <tbody>
-      <tr>
-        <td><a class="xref" href="https://docs.microsoft.com/dotnet/api/system.threading.cancellationtoken">CancellationToken</a></td>
-        <td><span class="parametername">token</span></td>
+</div>
+  <div class="markdown level1 conceptual"></div>
+  <h5 class="decalaration">Declaration</h5>
+  <div class="codewrapper">
+    <pre><code class="lang-csharp hljs">public Task InitializeAsync(CancellationToken token = default(CancellationToken))</code></pre>
+  </div>
+  <h5 class="parameters">Parameters</h5>
+  <table class="table table-bordered table-striped table-condensed">
+    <thead>
+      <tr>
+        <th>Type</th>
+        <th>Name</th>
+        <th>Description</th>
+      </tr>
+    </thead>
+    <tbody>
+      <tr>
+        <td><a class="xref" href="https://docs.microsoft.com/dotnet/api/system.threading.cancellationtoken">CancellationToken</a></td>
+        <td><span class="parametername">token</span></td>
         <td><p>The token that can be used to cancel the operation.</p>
-</td>
-      </tr>
-    </tbody>
-  </table>
-  <h5 class="returns">Returns</h5>
-  <table class="table table-bordered table-striped table-condensed">
-    <thead>
-      <tr>
-        <th>Type</th>
-        <th>Description</th>
-      </tr>
-    </thead>
-    <tbody>
-      <tr>
-        <td><a class="xref" href="https://docs.microsoft.com/dotnet/api/system.threading.tasks.task">Task</a></td>
+</td>
+      </tr>
+    </tbody>
+  </table>
+  <h5 class="returns">Returns</h5>
+  <table class="table table-bordered table-striped table-condensed">
+    <thead>
+      <tr>
+        <th>Type</th>
+        <th>Description</th>
+      </tr>
+    </thead>
+    <tbody>
+      <tr>
+        <td><a class="xref" href="https://docs.microsoft.com/dotnet/api/system.threading.tasks.task">Task</a></td>
         <td><p>The task representing asynchronous state of the method.</p>
-</td>
-      </tr>
-    </tbody>
-  </table>
-  <h5 class="exceptions">Exceptions</h5>
-  <table class="table table-bordered table-striped table-condensed">
-    <thead>
-      <tr>
-        <th>Type</th>
-        <th>Condition</th>
-      </tr>
-    </thead>
-    <tbody>
-      <tr>
-        <td><a class="xref" href="https://docs.microsoft.com/dotnet/api/system.operationcanceledexception">OperationCanceledException</a></td>
+</td>
+      </tr>
+    </tbody>
+  </table>
+  <h5 class="exceptions">Exceptions</h5>
+  <table class="table table-bordered table-striped table-condensed">
+    <thead>
+      <tr>
+        <th>Type</th>
+        <th>Condition</th>
+      </tr>
+    </thead>
+    <tbody>
+      <tr>
+        <td><a class="xref" href="https://docs.microsoft.com/dotnet/api/system.operationcanceledexception">OperationCanceledException</a></td>
         <td><p>The operation has been cancelled.</p>
-</td>
-      </tr>
-    </tbody>
-  </table>
-  <span class="small pull-right mobile-hide">
-    <span class="divider">|</span>
-    <a href="https://github.com/sakno/dotNext/new/gh-pages/apiSpec/new?filename=DotNext_Net_Cluster_Consensus_Raft_PersistentState_IsValidToken_DotNext_Net_Cluster_Consensus_Raft_PersistentState_WriteLockToken__.md&amp;value=---%0Auid%3A%20DotNext.Net.Cluster.Consensus.Raft.PersistentState.IsValidToken(DotNext.Net.Cluster.Consensus.Raft.PersistentState.WriteLockToken%40)%0Asummary%3A%20'*You%20can%20override%20summary%20for%20the%20API%20here%20using%20*MARKDOWN*%20syntax'%0A---%0A%0A*Please%20type%20below%20more%20information%20about%20this%20API%3A*%0A%0A">Improve this Doc</a>
-  </span>
-  <span class="small pull-right mobile-hide">
-    <a href="https://github.com/sakno/dotNext/blob/gh-pages/src/cluster/DotNext.Net.Cluster/Net/Cluster/Consensus/Raft/PersistentState.LockToken.cs/#L51">View Source</a>
-  </span>
-  <a id="DotNext_Net_Cluster_Consensus_Raft_PersistentState_IsValidToken_" data-uid="DotNext.Net.Cluster.Consensus.Raft.PersistentState.IsValidToken*"></a>
-  <h4 id="DotNext_Net_Cluster_Consensus_Raft_PersistentState_IsValidToken_DotNext_Net_Cluster_Consensus_Raft_PersistentState_WriteLockToken__" data-uid="DotNext.Net.Cluster.Consensus.Raft.PersistentState.IsValidToken(DotNext.Net.Cluster.Consensus.Raft.PersistentState.WriteLockToken@)">IsValidToken(PersistentState.WriteLockToken)</h4>
+</td>
+      </tr>
+    </tbody>
+  </table>
+  <span class="small pull-right mobile-hide">
+    <span class="divider">|</span>
+    <a href="https://github.com/sakno/DotNext/new/gh-pages/apiSpec/new?filename=DotNext_Net_Cluster_Consensus_Raft_PersistentState_IsValidToken_DotNext_Net_Cluster_Consensus_Raft_PersistentState_WriteLockToken__.md&amp;value=---%0Auid%3A%20DotNext.Net.Cluster.Consensus.Raft.PersistentState.IsValidToken(DotNext.Net.Cluster.Consensus.Raft.PersistentState.WriteLockToken%40)%0Asummary%3A%20'*You%20can%20override%20summary%20for%20the%20API%20here%20using%20*MARKDOWN*%20syntax'%0A---%0A%0A*Please%20type%20below%20more%20information%20about%20this%20API%3A*%0A%0A">Improve this Doc</a>
+  </span>
+  <span class="small pull-right mobile-hide">
+    <a href="https://github.com/sakno/DotNext/blob/gh-pages/src/cluster/DotNext.Net.Cluster/Net/Cluster/Consensus/Raft/PersistentState.LockToken.cs/#L51">View Source</a>
+  </span>
+  <a id="DotNext_Net_Cluster_Consensus_Raft_PersistentState_IsValidToken_" data-uid="DotNext.Net.Cluster.Consensus.Raft.PersistentState.IsValidToken*"></a>
+  <h4 id="DotNext_Net_Cluster_Consensus_Raft_PersistentState_IsValidToken_DotNext_Net_Cluster_Consensus_Raft_PersistentState_WriteLockToken__" data-uid="DotNext.Net.Cluster.Consensus.Raft.PersistentState.IsValidToken(DotNext.Net.Cluster.Consensus.Raft.PersistentState.WriteLockToken@)">IsValidToken(PersistentState.WriteLockToken)</h4>
   <div class="markdown level1 summary"><p>Determines whether the specified lock token is valid.</p>
-</div>
-  <div class="markdown level1 conceptual"></div>
-  <h5 class="decalaration">Declaration</h5>
-  <div class="codewrapper">
-    <pre><code class="lang-csharp hljs">public bool IsValidToken(in PersistentState.WriteLockToken token)</code></pre>
-  </div>
-  <h5 class="parameters">Parameters</h5>
-  <table class="table table-bordered table-striped table-condensed">
-    <thead>
-      <tr>
-        <th>Type</th>
-        <th>Name</th>
-        <th>Description</th>
-      </tr>
-    </thead>
-    <tbody>
-      <tr>
-        <td><a class="xref" href="DotNext.Net.Cluster.Consensus.Raft.PersistentState.WriteLockToken.html">PersistentState.WriteLockToken</a></td>
-        <td><span class="parametername">token</span></td>
+</div>
+  <div class="markdown level1 conceptual"></div>
+  <h5 class="decalaration">Declaration</h5>
+  <div class="codewrapper">
+    <pre><code class="lang-csharp hljs">public bool IsValidToken(in PersistentState.WriteLockToken token)</code></pre>
+  </div>
+  <h5 class="parameters">Parameters</h5>
+  <table class="table table-bordered table-striped table-condensed">
+    <thead>
+      <tr>
+        <th>Type</th>
+        <th>Name</th>
+        <th>Description</th>
+      </tr>
+    </thead>
+    <tbody>
+      <tr>
+        <td><a class="xref" href="DotNext.Net.Cluster.Consensus.Raft.PersistentState.WriteLockToken.html">PersistentState.WriteLockToken</a></td>
+        <td><span class="parametername">token</span></td>
         <td><p>The token of acquired lock to verify.</p>
-</td>
-      </tr>
-    </tbody>
-  </table>
-  <h5 class="returns">Returns</h5>
-  <table class="table table-bordered table-striped table-condensed">
-    <thead>
-      <tr>
-        <th>Type</th>
-        <th>Description</th>
-      </tr>
-    </thead>
-    <tbody>
-      <tr>
-        <td><a class="xref" href="https://docs.microsoft.com/dotnet/api/system.boolean">Boolean</a></td>
+</td>
+      </tr>
+    </tbody>
+  </table>
+  <h5 class="returns">Returns</h5>
+  <table class="table table-bordered table-striped table-condensed">
+    <thead>
+      <tr>
+        <th>Type</th>
+        <th>Description</th>
+      </tr>
+    </thead>
+    <tbody>
+      <tr>
+        <td><a class="xref" href="https://docs.microsoft.com/dotnet/api/system.boolean">Boolean</a></td>
         <td><p><span class="xref">true</span> if <code data-dev-comment-type="paramref" class="paramref">token</code> is valid; otherwise, <span class="xref">false</span>.</p>
-</td>
-      </tr>
-    </tbody>
-  </table>
-  <span class="small pull-right mobile-hide">
-    <span class="divider">|</span>
-    <a href="https://github.com/sakno/dotNext/new/gh-pages/apiSpec/new?filename=DotNext_Net_Cluster_Consensus_Raft_PersistentState_ReadAsync__2___0_System_Int64_System_Int64_System_Threading_CancellationToken_.md&amp;value=---%0Auid%3A%20DotNext.Net.Cluster.Consensus.Raft.PersistentState.ReadAsync%60%602(%60%600%2CSystem.Int64%2CSystem.Int64%2CSystem.Threading.CancellationToken)%0Asummary%3A%20'*You%20can%20override%20summary%20for%20the%20API%20here%20using%20*MARKDOWN*%20syntax'%0A---%0A%0A*Please%20type%20below%20more%20information%20about%20this%20API%3A*%0A%0A">Improve this Doc</a>
-  </span>
-  <span class="small pull-right mobile-hide">
-    <a href="https://github.com/sakno/dotNext/blob/gh-pages/src/cluster/DotNext.Net.Cluster/Net/Cluster/Consensus/Raft/PersistentState.cs/#L187">View Source</a>
-  </span>
-  <a id="DotNext_Net_Cluster_Consensus_Raft_PersistentState_ReadAsync_" data-uid="DotNext.Net.Cluster.Consensus.Raft.PersistentState.ReadAsync*"></a>
-  <h4 id="DotNext_Net_Cluster_Consensus_Raft_PersistentState_ReadAsync__2___0_System_Int64_System_Int64_System_Threading_CancellationToken_" data-uid="DotNext.Net.Cluster.Consensus.Raft.PersistentState.ReadAsync``2(``0,System.Int64,System.Int64,System.Threading.CancellationToken)">ReadAsync&lt;TReader, TResult&gt;(TReader, Int64, Int64, CancellationToken)</h4>
+</td>
+      </tr>
+    </tbody>
+  </table>
+  <span class="small pull-right mobile-hide">
+    <span class="divider">|</span>
+    <a href="https://github.com/sakno/DotNext/new/gh-pages/apiSpec/new?filename=DotNext_Net_Cluster_Consensus_Raft_PersistentState_ReadAsync__2___0_System_Int64_System_Int64_System_Threading_CancellationToken_.md&amp;value=---%0Auid%3A%20DotNext.Net.Cluster.Consensus.Raft.PersistentState.ReadAsync%60%602(%60%600%2CSystem.Int64%2CSystem.Int64%2CSystem.Threading.CancellationToken)%0Asummary%3A%20'*You%20can%20override%20summary%20for%20the%20API%20here%20using%20*MARKDOWN*%20syntax'%0A---%0A%0A*Please%20type%20below%20more%20information%20about%20this%20API%3A*%0A%0A">Improve this Doc</a>
+  </span>
+  <span class="small pull-right mobile-hide">
+    <a href="https://github.com/sakno/DotNext/blob/gh-pages/src/cluster/DotNext.Net.Cluster/Net/Cluster/Consensus/Raft/PersistentState.cs/#L187">View Source</a>
+  </span>
+  <a id="DotNext_Net_Cluster_Consensus_Raft_PersistentState_ReadAsync_" data-uid="DotNext.Net.Cluster.Consensus.Raft.PersistentState.ReadAsync*"></a>
+  <h4 id="DotNext_Net_Cluster_Consensus_Raft_PersistentState_ReadAsync__2___0_System_Int64_System_Int64_System_Threading_CancellationToken_" data-uid="DotNext.Net.Cluster.Consensus.Raft.PersistentState.ReadAsync``2(``0,System.Int64,System.Int64,System.Threading.CancellationToken)">ReadAsync&lt;TReader, TResult&gt;(TReader, Int64, Int64, CancellationToken)</h4>
   <div class="markdown level1 summary"><p>Gets log entries in the specified range.</p>
-</div>
-  <div class="markdown level1 conceptual"></div>
-  <h5 class="decalaration">Declaration</h5>
-  <div class="codewrapper">
+</div>
+  <div class="markdown level1 conceptual"></div>
+  <h5 class="decalaration">Declaration</h5>
+  <div class="codewrapper">
     <pre><code class="lang-csharp hljs">public ValueTask&lt;TResult&gt; ReadAsync&lt;TReader, TResult&gt;(TReader reader, long startIndex, long endIndex, CancellationToken token)
-    where TReader : ILogEntryConsumer&lt;IRaftLogEntry, TResult&gt;</code></pre>
-  </div>
-  <h5 class="parameters">Parameters</h5>
-  <table class="table table-bordered table-striped table-condensed">
-    <thead>
-      <tr>
-        <th>Type</th>
-        <th>Name</th>
-        <th>Description</th>
-      </tr>
-    </thead>
-    <tbody>
-      <tr>
-        <td><span class="xref">TReader</span></td>
-        <td><span class="parametername">reader</span></td>
+
+    where TReader : ILogEntryConsumer&lt;IRaftLogEntry, TResult&gt;</code></pre>
+  </div>
+  <h5 class="parameters">Parameters</h5>
+  <table class="table table-bordered table-striped table-condensed">
+    <thead>
+      <tr>
+        <th>Type</th>
+        <th>Name</th>
+        <th>Description</th>
+      </tr>
+    </thead>
+    <tbody>
+      <tr>
+        <td><span class="xref">TReader</span></td>
+        <td><span class="parametername">reader</span></td>
         <td><p>The reader of the log entries.</p>
-</td>
-      </tr>
-      <tr>
-        <td><a class="xref" href="https://docs.microsoft.com/dotnet/api/system.int64">Int64</a></td>
-        <td><span class="parametername">startIndex</span></td>
+</td>
+      </tr>
+      <tr>
+        <td><a class="xref" href="https://docs.microsoft.com/dotnet/api/system.int64">Int64</a></td>
+        <td><span class="parametername">startIndex</span></td>
         <td><p>The index of the first requested log entry, inclusively.</p>
-</td>
-      </tr>
-      <tr>
-        <td><a class="xref" href="https://docs.microsoft.com/dotnet/api/system.int64">Int64</a></td>
-        <td><span class="parametername">endIndex</span></td>
+</td>
+      </tr>
+      <tr>
+        <td><a class="xref" href="https://docs.microsoft.com/dotnet/api/system.int64">Int64</a></td>
+        <td><span class="parametername">endIndex</span></td>
         <td><p>The index of the last requested log entry, inclusively.</p>
-</td>
-      </tr>
-      <tr>
-        <td><a class="xref" href="https://docs.microsoft.com/dotnet/api/system.threading.cancellationtoken">CancellationToken</a></td>
-        <td><span class="parametername">token</span></td>
+</td>
+      </tr>
+      <tr>
+        <td><a class="xref" href="https://docs.microsoft.com/dotnet/api/system.threading.cancellationtoken">CancellationToken</a></td>
+        <td><span class="parametername">token</span></td>
         <td><p>The token that can be used to cancel the operation.</p>
-</td>
-      </tr>
-    </tbody>
-  </table>
-  <h5 class="returns">Returns</h5>
-  <table class="table table-bordered table-striped table-condensed">
-    <thead>
-      <tr>
-        <th>Type</th>
-        <th>Description</th>
-      </tr>
-    </thead>
-    <tbody>
-      <tr>
-        <td><a class="xref" href="https://docs.microsoft.com/dotnet/api/system.threading.tasks.valuetask-1">ValueTask</a>&lt;TResult&gt;</td>
+</td>
+      </tr>
+    </tbody>
+  </table>
+  <h5 class="returns">Returns</h5>
+  <table class="table table-bordered table-striped table-condensed">
+    <thead>
+      <tr>
+        <th>Type</th>
+        <th>Description</th>
+      </tr>
+    </thead>
+    <tbody>
+      <tr>
+        <td><a class="xref" href="https://docs.microsoft.com/dotnet/api/system.threading.tasks.valuetask-1">ValueTask</a>&lt;TResult&gt;</td>
         <td><p>The collection of log entries.</p>
-</td>
-      </tr>
-    </tbody>
-  </table>
-  <h5 class="typeParameters">Type Parameters</h5>
-  <table class="table table-bordered table-striped table-condensed">
-    <thead>
-      <tr>
-        <th>Name</th>
-        <th>Description</th>
-      </tr>
-    </thead>
-    <tbody>
-      <tr>
-        <td><span class="parametername">TReader</span></td>
+</td>
+      </tr>
+    </tbody>
+  </table>
+  <h5 class="typeParameters">Type Parameters</h5>
+  <table class="table table-bordered table-striped table-condensed">
+    <thead>
+      <tr>
+        <th>Name</th>
+        <th>Description</th>
+      </tr>
+    </thead>
+    <tbody>
+      <tr>
+        <td><span class="parametername">TReader</span></td>
         <td><p>The type of the reader.</p>
-</td>
-      </tr>
-      <tr>
-        <td><span class="parametername">TResult</span></td>
+</td>
+      </tr>
+      <tr>
+        <td><span class="parametername">TResult</span></td>
         <td><p>The type of the result.</p>
-</td>
-      </tr>
-    </tbody>
-  </table>
-  <h5 id="DotNext_Net_Cluster_Consensus_Raft_PersistentState_ReadAsync__2___0_System_Int64_System_Int64_System_Threading_CancellationToken__remarks">Remarks</h5>
+</td>
+      </tr>
+    </tbody>
+  </table>
+  <h5 id="DotNext_Net_Cluster_Consensus_Raft_PersistentState_ReadAsync__2___0_System_Int64_System_Int64_System_Threading_CancellationToken__remarks">Remarks</h5>
   <div class="markdown level1 remarks"><p>This method may return less entries than <code>endIndex - startIndex + 1</code>. It may happen if the requested entries are committed entries and squashed into the single entry called snapshot.
 In this case the first entry in the collection is a snapshot entry. Additionally, the caller must call <a class="xref" href="https://docs.microsoft.com/dotnet/api/system.idisposable.dispose#System_IDisposable_Dispose">Dispose()</a> to release resources associated
 with the audit trail segment with entries.</p>
-</div>
-  <h5 class="exceptions">Exceptions</h5>
-  <table class="table table-bordered table-striped table-condensed">
-    <thead>
-      <tr>
-        <th>Type</th>
-        <th>Condition</th>
-      </tr>
-    </thead>
-    <tbody>
-      <tr>
-        <td><a class="xref" href="https://docs.microsoft.com/dotnet/api/system.argumentoutofrangeexception">ArgumentOutOfRangeException</a></td>
+</div>
+  <h5 class="exceptions">Exceptions</h5>
+  <table class="table table-bordered table-striped table-condensed">
+    <thead>
+      <tr>
+        <th>Type</th>
+        <th>Condition</th>
+      </tr>
+    </thead>
+    <tbody>
+      <tr>
+        <td><a class="xref" href="https://docs.microsoft.com/dotnet/api/system.argumentoutofrangeexception">ArgumentOutOfRangeException</a></td>
         <td><p><code data-dev-comment-type="paramref" class="paramref">startIndex</code> or <code data-dev-comment-type="paramref" class="paramref">endIndex</code> is negative.</p>
-</td>
-      </tr>
-      <tr>
-        <td><a class="xref" href="https://docs.microsoft.com/dotnet/api/system.indexoutofrangeexception">IndexOutOfRangeException</a></td>
+</td>
+      </tr>
+      <tr>
+        <td><a class="xref" href="https://docs.microsoft.com/dotnet/api/system.indexoutofrangeexception">IndexOutOfRangeException</a></td>
         <td><p><code data-dev-comment-type="paramref" class="paramref">endIndex</code> is greater than the index of the last added entry.</p>
-</td>
-      </tr>
-    </tbody>
-  </table>
-  <span class="small pull-right mobile-hide">
-    <span class="divider">|</span>
-    <a href="https://github.com/sakno/dotNext/new/gh-pages/apiSpec/new?filename=DotNext_Net_Cluster_Consensus_Raft_PersistentState_ReadAsync__2___0_System_Int64_System_Threading_CancellationToken_.md&amp;value=---%0Auid%3A%20DotNext.Net.Cluster.Consensus.Raft.PersistentState.ReadAsync%60%602(%60%600%2CSystem.Int64%2CSystem.Threading.CancellationToken)%0Asummary%3A%20'*You%20can%20override%20summary%20for%20the%20API%20here%20using%20*MARKDOWN*%20syntax'%0A---%0A%0A*Please%20type%20below%20more%20information%20about%20this%20API%3A*%0A%0A">Improve this Doc</a>
-  </span>
-  <span class="small pull-right mobile-hide">
-    <a href="https://github.com/sakno/dotNext/blob/gh-pages/src/cluster/DotNext.Net.Cluster/Net/Cluster/Consensus/Raft/PersistentState.cs/#L223">View Source</a>
-  </span>
-  <a id="DotNext_Net_Cluster_Consensus_Raft_PersistentState_ReadAsync_" data-uid="DotNext.Net.Cluster.Consensus.Raft.PersistentState.ReadAsync*"></a>
-  <h4 id="DotNext_Net_Cluster_Consensus_Raft_PersistentState_ReadAsync__2___0_System_Int64_System_Threading_CancellationToken_" data-uid="DotNext.Net.Cluster.Consensus.Raft.PersistentState.ReadAsync``2(``0,System.Int64,System.Threading.CancellationToken)">ReadAsync&lt;TReader, TResult&gt;(TReader, Int64, CancellationToken)</h4>
+</td>
+      </tr>
+    </tbody>
+  </table>
+  <span class="small pull-right mobile-hide">
+    <span class="divider">|</span>
+    <a href="https://github.com/sakno/DotNext/new/gh-pages/apiSpec/new?filename=DotNext_Net_Cluster_Consensus_Raft_PersistentState_ReadAsync__2___0_System_Int64_System_Threading_CancellationToken_.md&amp;value=---%0Auid%3A%20DotNext.Net.Cluster.Consensus.Raft.PersistentState.ReadAsync%60%602(%60%600%2CSystem.Int64%2CSystem.Threading.CancellationToken)%0Asummary%3A%20'*You%20can%20override%20summary%20for%20the%20API%20here%20using%20*MARKDOWN*%20syntax'%0A---%0A%0A*Please%20type%20below%20more%20information%20about%20this%20API%3A*%0A%0A">Improve this Doc</a>
+  </span>
+  <span class="small pull-right mobile-hide">
+    <a href="https://github.com/sakno/DotNext/blob/gh-pages/src/cluster/DotNext.Net.Cluster/Net/Cluster/Consensus/Raft/PersistentState.cs/#L223">View Source</a>
+  </span>
+  <a id="DotNext_Net_Cluster_Consensus_Raft_PersistentState_ReadAsync_" data-uid="DotNext.Net.Cluster.Consensus.Raft.PersistentState.ReadAsync*"></a>
+  <h4 id="DotNext_Net_Cluster_Consensus_Raft_PersistentState_ReadAsync__2___0_System_Int64_System_Threading_CancellationToken_" data-uid="DotNext.Net.Cluster.Consensus.Raft.PersistentState.ReadAsync``2(``0,System.Int64,System.Threading.CancellationToken)">ReadAsync&lt;TReader, TResult&gt;(TReader, Int64, CancellationToken)</h4>
   <div class="markdown level1 summary"><p>Gets log entries starting from the specified index to the last log entry.</p>
-</div>
-  <div class="markdown level1 conceptual"></div>
-  <h5 class="decalaration">Declaration</h5>
-  <div class="codewrapper">
+</div>
+  <div class="markdown level1 conceptual"></div>
+  <h5 class="decalaration">Declaration</h5>
+  <div class="codewrapper">
     <pre><code class="lang-csharp hljs">public ValueTask&lt;TResult&gt; ReadAsync&lt;TReader, TResult&gt;(TReader reader, long startIndex, CancellationToken token)
-    where TReader : ILogEntryConsumer&lt;IRaftLogEntry, TResult&gt;</code></pre>
-  </div>
-  <h5 class="parameters">Parameters</h5>
-  <table class="table table-bordered table-striped table-condensed">
-    <thead>
-      <tr>
-        <th>Type</th>
-        <th>Name</th>
-        <th>Description</th>
-      </tr>
-    </thead>
-    <tbody>
-      <tr>
-        <td><span class="xref">TReader</span></td>
-        <td><span class="parametername">reader</span></td>
+
+    where TReader : ILogEntryConsumer&lt;IRaftLogEntry, TResult&gt;</code></pre>
+  </div>
+  <h5 class="parameters">Parameters</h5>
+  <table class="table table-bordered table-striped table-condensed">
+    <thead>
+      <tr>
+        <th>Type</th>
+        <th>Name</th>
+        <th>Description</th>
+      </tr>
+    </thead>
+    <tbody>
+      <tr>
+        <td><span class="xref">TReader</span></td>
+        <td><span class="parametername">reader</span></td>
         <td><p>The reader of the log entries.</p>
-</td>
-      </tr>
-      <tr>
-        <td><a class="xref" href="https://docs.microsoft.com/dotnet/api/system.int64">Int64</a></td>
-        <td><span class="parametername">startIndex</span></td>
+</td>
+      </tr>
+      <tr>
+        <td><a class="xref" href="https://docs.microsoft.com/dotnet/api/system.int64">Int64</a></td>
+        <td><span class="parametername">startIndex</span></td>
         <td><p>The index of the first requested log entry, inclusively.</p>
-</td>
-      </tr>
-      <tr>
-        <td><a class="xref" href="https://docs.microsoft.com/dotnet/api/system.threading.cancellationtoken">CancellationToken</a></td>
-        <td><span class="parametername">token</span></td>
+</td>
+      </tr>
+      <tr>
+        <td><a class="xref" href="https://docs.microsoft.com/dotnet/api/system.threading.cancellationtoken">CancellationToken</a></td>
+        <td><span class="parametername">token</span></td>
         <td><p>The token that can be used to cancel the operation.</p>
-</td>
-      </tr>
-    </tbody>
-  </table>
-  <h5 class="returns">Returns</h5>
-  <table class="table table-bordered table-striped table-condensed">
-    <thead>
-      <tr>
-        <th>Type</th>
-        <th>Description</th>
-      </tr>
-    </thead>
-    <tbody>
-      <tr>
-        <td><a class="xref" href="https://docs.microsoft.com/dotnet/api/system.threading.tasks.valuetask-1">ValueTask</a>&lt;TResult&gt;</td>
+</td>
+      </tr>
+    </tbody>
+  </table>
+  <h5 class="returns">Returns</h5>
+  <table class="table table-bordered table-striped table-condensed">
+    <thead>
+      <tr>
+        <th>Type</th>
+        <th>Description</th>
+      </tr>
+    </thead>
+    <tbody>
+      <tr>
+        <td><a class="xref" href="https://docs.microsoft.com/dotnet/api/system.threading.tasks.valuetask-1">ValueTask</a>&lt;TResult&gt;</td>
         <td><p>The collection of log entries.</p>
-</td>
-      </tr>
-    </tbody>
-  </table>
-  <h5 class="typeParameters">Type Parameters</h5>
-  <table class="table table-bordered table-striped table-condensed">
-    <thead>
-      <tr>
-        <th>Name</th>
-        <th>Description</th>
-      </tr>
-    </thead>
-    <tbody>
-      <tr>
-        <td><span class="parametername">TReader</span></td>
+</td>
+      </tr>
+    </tbody>
+  </table>
+  <h5 class="typeParameters">Type Parameters</h5>
+  <table class="table table-bordered table-striped table-condensed">
+    <thead>
+      <tr>
+        <th>Name</th>
+        <th>Description</th>
+      </tr>
+    </thead>
+    <tbody>
+      <tr>
+        <td><span class="parametername">TReader</span></td>
         <td><p>The type of the reader.</p>
-</td>
-      </tr>
-      <tr>
-        <td><span class="parametername">TResult</span></td>
+</td>
+      </tr>
+      <tr>
+        <td><span class="parametername">TResult</span></td>
         <td><p>The type of the result.</p>
-</td>
-      </tr>
-    </tbody>
-  </table>
-  <h5 class="exceptions">Exceptions</h5>
-  <table class="table table-bordered table-striped table-condensed">
-    <thead>
-      <tr>
-        <th>Type</th>
-        <th>Condition</th>
-      </tr>
-    </thead>
-    <tbody>
-      <tr>
-        <td><a class="xref" href="https://docs.microsoft.com/dotnet/api/system.argumentoutofrangeexception">ArgumentOutOfRangeException</a></td>
+</td>
+      </tr>
+    </tbody>
+  </table>
+  <h5 class="exceptions">Exceptions</h5>
+  <table class="table table-bordered table-striped table-condensed">
+    <thead>
+      <tr>
+        <th>Type</th>
+        <th>Condition</th>
+      </tr>
+    </thead>
+    <tbody>
+      <tr>
+        <td><a class="xref" href="https://docs.microsoft.com/dotnet/api/system.argumentoutofrangeexception">ArgumentOutOfRangeException</a></td>
         <td><p><code data-dev-comment-type="paramref" class="paramref">startIndex</code> is negative.</p>
-</td>
-      </tr>
-    </tbody>
-  </table>
-  <span class="small pull-right mobile-hide">
-    <span class="divider">|</span>
-    <a href="https://github.com/sakno/dotNext/new/gh-pages/apiSpec/new?filename=DotNext_Net_Cluster_Consensus_Raft_PersistentState_ReplayAsync_System_Threading_CancellationToken_.md&amp;value=---%0Auid%3A%20DotNext.Net.Cluster.Consensus.Raft.PersistentState.ReplayAsync(System.Threading.CancellationToken)%0Asummary%3A%20'*You%20can%20override%20summary%20for%20the%20API%20here%20using%20*MARKDOWN*%20syntax'%0A---%0A%0A*Please%20type%20below%20more%20information%20about%20this%20API%3A*%0A%0A">Improve this Doc</a>
-  </span>
-  <span class="small pull-right mobile-hide">
-    <a href="https://github.com/sakno/dotNext/blob/gh-pages/src/cluster/DotNext.Net.Cluster/Net/Cluster/Consensus/Raft/PersistentState.cs/#L685">View Source</a>
-  </span>
-  <a id="DotNext_Net_Cluster_Consensus_Raft_PersistentState_ReplayAsync_" data-uid="DotNext.Net.Cluster.Consensus.Raft.PersistentState.ReplayAsync*"></a>
-  <h4 id="DotNext_Net_Cluster_Consensus_Raft_PersistentState_ReplayAsync_System_Threading_CancellationToken_" data-uid="DotNext.Net.Cluster.Consensus.Raft.PersistentState.ReplayAsync(System.Threading.CancellationToken)">ReplayAsync(CancellationToken)</h4>
+</td>
+      </tr>
+    </tbody>
+  </table>
+  <span class="small pull-right mobile-hide">
+    <span class="divider">|</span>
+    <a href="https://github.com/sakno/DotNext/new/gh-pages/apiSpec/new?filename=DotNext_Net_Cluster_Consensus_Raft_PersistentState_ReplayAsync_System_Threading_CancellationToken_.md&amp;value=---%0Auid%3A%20DotNext.Net.Cluster.Consensus.Raft.PersistentState.ReplayAsync(System.Threading.CancellationToken)%0Asummary%3A%20'*You%20can%20override%20summary%20for%20the%20API%20here%20using%20*MARKDOWN*%20syntax'%0A---%0A%0A*Please%20type%20below%20more%20information%20about%20this%20API%3A*%0A%0A">Improve this Doc</a>
+  </span>
+  <span class="small pull-right mobile-hide">
+    <a href="https://github.com/sakno/DotNext/blob/gh-pages/src/cluster/DotNext.Net.Cluster/Net/Cluster/Consensus/Raft/PersistentState.cs/#L685">View Source</a>
+  </span>
+  <a id="DotNext_Net_Cluster_Consensus_Raft_PersistentState_ReplayAsync_" data-uid="DotNext.Net.Cluster.Consensus.Raft.PersistentState.ReplayAsync*"></a>
+  <h4 id="DotNext_Net_Cluster_Consensus_Raft_PersistentState_ReplayAsync_System_Threading_CancellationToken_" data-uid="DotNext.Net.Cluster.Consensus.Raft.PersistentState.ReplayAsync(System.Threading.CancellationToken)">ReplayAsync(CancellationToken)</h4>
   <div class="markdown level1 summary"><p>Reconstructs dataset by calling <a class="xref" href="DotNext.Net.Cluster.Consensus.Raft.PersistentState.html#DotNext_Net_Cluster_Consensus_Raft_PersistentState_ApplyAsync_DotNext_Net_Cluster_Consensus_Raft_PersistentState_LogEntry_">ApplyAsync(PersistentState.LogEntry)</a>
 for each committed entry.</p>
-</div>
-  <div class="markdown level1 conceptual"></div>
-  <h5 class="decalaration">Declaration</h5>
-  <div class="codewrapper">
-    <pre><code class="lang-csharp hljs">public Task ReplayAsync(CancellationToken token = default(CancellationToken))</code></pre>
-  </div>
-  <h5 class="parameters">Parameters</h5>
-  <table class="table table-bordered table-striped table-condensed">
-    <thead>
-      <tr>
-        <th>Type</th>
-        <th>Name</th>
-        <th>Description</th>
-      </tr>
-    </thead>
-    <tbody>
-      <tr>
-        <td><a class="xref" href="https://docs.microsoft.com/dotnet/api/system.threading.cancellationtoken">CancellationToken</a></td>
-        <td><span class="parametername">token</span></td>
+</div>
+  <div class="markdown level1 conceptual"></div>
+  <h5 class="decalaration">Declaration</h5>
+  <div class="codewrapper">
+    <pre><code class="lang-csharp hljs">public Task ReplayAsync(CancellationToken token = default(CancellationToken))</code></pre>
+  </div>
+  <h5 class="parameters">Parameters</h5>
+  <table class="table table-bordered table-striped table-condensed">
+    <thead>
+      <tr>
+        <th>Type</th>
+        <th>Name</th>
+        <th>Description</th>
+      </tr>
+    </thead>
+    <tbody>
+      <tr>
+        <td><a class="xref" href="https://docs.microsoft.com/dotnet/api/system.threading.cancellationtoken">CancellationToken</a></td>
+        <td><span class="parametername">token</span></td>
         <td><p>The token that can be used to cancel the operation.</p>
-</td>
-      </tr>
-    </tbody>
-  </table>
-  <h5 class="returns">Returns</h5>
-  <table class="table table-bordered table-striped table-condensed">
-    <thead>
-      <tr>
-        <th>Type</th>
-        <th>Description</th>
-      </tr>
-    </thead>
-    <tbody>
-      <tr>
-        <td><a class="xref" href="https://docs.microsoft.com/dotnet/api/system.threading.tasks.task">Task</a></td>
+</td>
+      </tr>
+    </tbody>
+  </table>
+  <h5 class="returns">Returns</h5>
+  <table class="table table-bordered table-striped table-condensed">
+    <thead>
+      <tr>
+        <th>Type</th>
+        <th>Description</th>
+      </tr>
+    </thead>
+    <tbody>
+      <tr>
+        <td><a class="xref" href="https://docs.microsoft.com/dotnet/api/system.threading.tasks.task">Task</a></td>
         <td><p>The task representing asynchronous state of the method.</p>
-</td>
-      </tr>
-    </tbody>
-  </table>
-  <span class="small pull-right mobile-hide">
-    <span class="divider">|</span>
-    <a href="https://github.com/sakno/dotNext/new/gh-pages/apiSpec/new?filename=DotNext_Net_Cluster_Consensus_Raft_PersistentState_RestoreFromBackupAsync_System_IO_Stream_System_IO_DirectoryInfo_System_Threading_CancellationToken_.md&amp;value=---%0Auid%3A%20DotNext.Net.Cluster.Consensus.Raft.PersistentState.RestoreFromBackupAsync(System.IO.Stream%2CSystem.IO.DirectoryInfo%2CSystem.Threading.CancellationToken)%0Asummary%3A%20'*You%20can%20override%20summary%20for%20the%20API%20here%20using%20*MARKDOWN*%20syntax'%0A---%0A%0A*Please%20type%20below%20more%20information%20about%20this%20API%3A*%0A%0A">Improve this Doc</a>
-  </span>
-  <span class="small pull-right mobile-hide">
-    <a href="https://github.com/sakno/dotNext/blob/gh-pages/src/cluster/DotNext.Net.Cluster/Net/Cluster/Consensus/Raft/PersistentState.Backup.cs/#L58">View Source</a>
-  </span>
-  <a id="DotNext_Net_Cluster_Consensus_Raft_PersistentState_RestoreFromBackupAsync_" data-uid="DotNext.Net.Cluster.Consensus.Raft.PersistentState.RestoreFromBackupAsync*"></a>
-  <h4 id="DotNext_Net_Cluster_Consensus_Raft_PersistentState_RestoreFromBackupAsync_System_IO_Stream_System_IO_DirectoryInfo_System_Threading_CancellationToken_" data-uid="DotNext.Net.Cluster.Consensus.Raft.PersistentState.RestoreFromBackupAsync(System.IO.Stream,System.IO.DirectoryInfo,System.Threading.CancellationToken)">RestoreFromBackupAsync(Stream, DirectoryInfo, CancellationToken)</h4>
+</td>
+      </tr>
+    </tbody>
+  </table>
+  <span class="small pull-right mobile-hide">
+    <span class="divider">|</span>
+    <a href="https://github.com/sakno/DotNext/new/gh-pages/apiSpec/new?filename=DotNext_Net_Cluster_Consensus_Raft_PersistentState_RestoreFromBackupAsync_System_IO_Stream_System_IO_DirectoryInfo_System_Threading_CancellationToken_.md&amp;value=---%0Auid%3A%20DotNext.Net.Cluster.Consensus.Raft.PersistentState.RestoreFromBackupAsync(System.IO.Stream%2CSystem.IO.DirectoryInfo%2CSystem.Threading.CancellationToken)%0Asummary%3A%20'*You%20can%20override%20summary%20for%20the%20API%20here%20using%20*MARKDOWN*%20syntax'%0A---%0A%0A*Please%20type%20below%20more%20information%20about%20this%20API%3A*%0A%0A">Improve this Doc</a>
+  </span>
+  <span class="small pull-right mobile-hide">
+    <a href="https://github.com/sakno/DotNext/blob/gh-pages/src/cluster/DotNext.Net.Cluster/Net/Cluster/Consensus/Raft/PersistentState.Backup.cs/#L58">View Source</a>
+  </span>
+  <a id="DotNext_Net_Cluster_Consensus_Raft_PersistentState_RestoreFromBackupAsync_" data-uid="DotNext.Net.Cluster.Consensus.Raft.PersistentState.RestoreFromBackupAsync*"></a>
+  <h4 id="DotNext_Net_Cluster_Consensus_Raft_PersistentState_RestoreFromBackupAsync_System_IO_Stream_System_IO_DirectoryInfo_System_Threading_CancellationToken_" data-uid="DotNext.Net.Cluster.Consensus.Raft.PersistentState.RestoreFromBackupAsync(System.IO.Stream,System.IO.DirectoryInfo,System.Threading.CancellationToken)">RestoreFromBackupAsync(Stream, DirectoryInfo, CancellationToken)</h4>
   <div class="markdown level1 summary"><p>Restores persistent state from backup.</p>
-</div>
-  <div class="markdown level1 conceptual"></div>
-  <h5 class="decalaration">Declaration</h5>
-  <div class="codewrapper">
-    <pre><code class="lang-csharp hljs">public static Task RestoreFromBackupAsync(Stream backup, DirectoryInfo destination, CancellationToken token = default(CancellationToken))</code></pre>
-  </div>
-  <h5 class="parameters">Parameters</h5>
-  <table class="table table-bordered table-striped table-condensed">
-    <thead>
-      <tr>
-        <th>Type</th>
-        <th>Name</th>
-        <th>Description</th>
-      </tr>
-    </thead>
-    <tbody>
-      <tr>
-        <td><a class="xref" href="https://docs.microsoft.com/dotnet/api/system.io.stream">Stream</a></td>
-        <td><span class="parametername">backup</span></td>
+</div>
+  <div class="markdown level1 conceptual"></div>
+  <h5 class="decalaration">Declaration</h5>
+  <div class="codewrapper">
+    <pre><code class="lang-csharp hljs">public static Task RestoreFromBackupAsync(Stream backup, DirectoryInfo destination, CancellationToken token = default(CancellationToken))</code></pre>
+  </div>
+  <h5 class="parameters">Parameters</h5>
+  <table class="table table-bordered table-striped table-condensed">
+    <thead>
+      <tr>
+        <th>Type</th>
+        <th>Name</th>
+        <th>Description</th>
+      </tr>
+    </thead>
+    <tbody>
+      <tr>
+        <td><a class="xref" href="https://docs.microsoft.com/dotnet/api/system.io.stream">Stream</a></td>
+        <td><span class="parametername">backup</span></td>
         <td><p>The stream containing backup.</p>
-</td>
-      </tr>
-      <tr>
-        <td><a class="xref" href="https://docs.microsoft.com/dotnet/api/system.io.directoryinfo">DirectoryInfo</a></td>
-        <td><span class="parametername">destination</span></td>
+</td>
+      </tr>
+      <tr>
+        <td><a class="xref" href="https://docs.microsoft.com/dotnet/api/system.io.directoryinfo">DirectoryInfo</a></td>
+        <td><span class="parametername">destination</span></td>
         <td><p>The destination directory.</p>
-</td>
-      </tr>
-      <tr>
-        <td><a class="xref" href="https://docs.microsoft.com/dotnet/api/system.threading.cancellationtoken">CancellationToken</a></td>
-        <td><span class="parametername">token</span></td>
+</td>
+      </tr>
+      <tr>
+        <td><a class="xref" href="https://docs.microsoft.com/dotnet/api/system.threading.cancellationtoken">CancellationToken</a></td>
+        <td><span class="parametername">token</span></td>
         <td><p>The token that can be used to cancel the operation.</p>
-</td>
-      </tr>
-    </tbody>
-  </table>
-  <h5 class="returns">Returns</h5>
-  <table class="table table-bordered table-striped table-condensed">
-    <thead>
-      <tr>
-        <th>Type</th>
-        <th>Description</th>
-      </tr>
-    </thead>
-    <tbody>
-      <tr>
-        <td><a class="xref" href="https://docs.microsoft.com/dotnet/api/system.threading.tasks.task">Task</a></td>
+</td>
+      </tr>
+    </tbody>
+  </table>
+  <h5 class="returns">Returns</h5>
+  <table class="table table-bordered table-striped table-condensed">
+    <thead>
+      <tr>
+        <th>Type</th>
+        <th>Description</th>
+      </tr>
+    </thead>
+    <tbody>
+      <tr>
+        <td><a class="xref" href="https://docs.microsoft.com/dotnet/api/system.threading.tasks.task">Task</a></td>
         <td><p>A task representing state of asynchronous execution.</p>
-</td>
-      </tr>
-    </tbody>
-  </table>
-  <h5 id="DotNext_Net_Cluster_Consensus_Raft_PersistentState_RestoreFromBackupAsync_System_IO_Stream_System_IO_DirectoryInfo_System_Threading_CancellationToken__remarks">Remarks</h5>
+</td>
+      </tr>
+    </tbody>
+  </table>
+  <h5 id="DotNext_Net_Cluster_Consensus_Raft_PersistentState_RestoreFromBackupAsync_System_IO_Stream_System_IO_DirectoryInfo_System_Threading_CancellationToken__remarks">Remarks</h5>
   <div class="markdown level1 remarks"><p>All files within destination directory will be deleted
 permanently.</p>
-</div>
-  <h5 class="exceptions">Exceptions</h5>
-  <table class="table table-bordered table-striped table-condensed">
-    <thead>
-      <tr>
-        <th>Type</th>
-        <th>Condition</th>
-      </tr>
-    </thead>
-    <tbody>
-      <tr>
-        <td><a class="xref" href="https://docs.microsoft.com/dotnet/api/system.operationcanceledexception">OperationCanceledException</a></td>
+</div>
+  <h5 class="exceptions">Exceptions</h5>
+  <table class="table table-bordered table-striped table-condensed">
+    <thead>
+      <tr>
+        <th>Type</th>
+        <th>Condition</th>
+      </tr>
+    </thead>
+    <tbody>
+      <tr>
+        <td><a class="xref" href="https://docs.microsoft.com/dotnet/api/system.operationcanceledexception">OperationCanceledException</a></td>
         <td><p>The operation has been canceled.</p>
-</td>
-      </tr>
-    </tbody>
-  </table>
-  <span class="small pull-right mobile-hide">
-    <span class="divider">|</span>
-    <a href="https://github.com/sakno/dotNext/new/gh-pages/apiSpec/new?filename=DotNext_Net_Cluster_Consensus_Raft_PersistentState_WaitForCommitAsync_System_TimeSpan_System_Threading_CancellationToken_.md&amp;value=---%0Auid%3A%20DotNext.Net.Cluster.Consensus.Raft.PersistentState.WaitForCommitAsync(System.TimeSpan%2CSystem.Threading.CancellationToken)%0Asummary%3A%20'*You%20can%20override%20summary%20for%20the%20API%20here%20using%20*MARKDOWN*%20syntax'%0A---%0A%0A*Please%20type%20below%20more%20information%20about%20this%20API%3A*%0A%0A">Improve this Doc</a>
-  </span>
-  <span class="small pull-right mobile-hide">
-    <a href="https://github.com/sakno/dotNext/blob/gh-pages/src/cluster/DotNext.Net.Cluster/Net/Cluster/Consensus/Raft/PersistentState.cs/#L534">View Source</a>
-  </span>
-  <a id="DotNext_Net_Cluster_Consensus_Raft_PersistentState_WaitForCommitAsync_" data-uid="DotNext.Net.Cluster.Consensus.Raft.PersistentState.WaitForCommitAsync*"></a>
-  <h4 id="DotNext_Net_Cluster_Consensus_Raft_PersistentState_WaitForCommitAsync_System_TimeSpan_System_Threading_CancellationToken_" data-uid="DotNext.Net.Cluster.Consensus.Raft.PersistentState.WaitForCommitAsync(System.TimeSpan,System.Threading.CancellationToken)">WaitForCommitAsync(TimeSpan, CancellationToken)</h4>
+</td>
+      </tr>
+    </tbody>
+  </table>
+  <span class="small pull-right mobile-hide">
+    <span class="divider">|</span>
+    <a href="https://github.com/sakno/DotNext/new/gh-pages/apiSpec/new?filename=DotNext_Net_Cluster_Consensus_Raft_PersistentState_WaitForCommitAsync_System_TimeSpan_System_Threading_CancellationToken_.md&amp;value=---%0Auid%3A%20DotNext.Net.Cluster.Consensus.Raft.PersistentState.WaitForCommitAsync(System.TimeSpan%2CSystem.Threading.CancellationToken)%0Asummary%3A%20'*You%20can%20override%20summary%20for%20the%20API%20here%20using%20*MARKDOWN*%20syntax'%0A---%0A%0A*Please%20type%20below%20more%20information%20about%20this%20API%3A*%0A%0A">Improve this Doc</a>
+  </span>
+  <span class="small pull-right mobile-hide">
+    <a href="https://github.com/sakno/DotNext/blob/gh-pages/src/cluster/DotNext.Net.Cluster/Net/Cluster/Consensus/Raft/PersistentState.cs/#L534">View Source</a>
+  </span>
+  <a id="DotNext_Net_Cluster_Consensus_Raft_PersistentState_WaitForCommitAsync_" data-uid="DotNext.Net.Cluster.Consensus.Raft.PersistentState.WaitForCommitAsync*"></a>
+  <h4 id="DotNext_Net_Cluster_Consensus_Raft_PersistentState_WaitForCommitAsync_System_TimeSpan_System_Threading_CancellationToken_" data-uid="DotNext.Net.Cluster.Consensus.Raft.PersistentState.WaitForCommitAsync(System.TimeSpan,System.Threading.CancellationToken)">WaitForCommitAsync(TimeSpan, CancellationToken)</h4>
   <div class="markdown level1 summary"><p>Waits for the commit.</p>
-</div>
-  <div class="markdown level1 conceptual"></div>
-  <h5 class="decalaration">Declaration</h5>
-  <div class="codewrapper">
-    <pre><code class="lang-csharp hljs">public Task&lt;bool&gt; WaitForCommitAsync(TimeSpan timeout, CancellationToken token)</code></pre>
-  </div>
-  <h5 class="parameters">Parameters</h5>
-  <table class="table table-bordered table-striped table-condensed">
-    <thead>
-      <tr>
-        <th>Type</th>
-        <th>Name</th>
-        <th>Description</th>
-      </tr>
-    </thead>
-    <tbody>
-      <tr>
-        <td><a class="xref" href="https://docs.microsoft.com/dotnet/api/system.timespan">TimeSpan</a></td>
-        <td><span class="parametername">timeout</span></td>
+</div>
+  <div class="markdown level1 conceptual"></div>
+  <h5 class="decalaration">Declaration</h5>
+  <div class="codewrapper">
+    <pre><code class="lang-csharp hljs">public Task&lt;bool&gt; WaitForCommitAsync(TimeSpan timeout, CancellationToken token)</code></pre>
+  </div>
+  <h5 class="parameters">Parameters</h5>
+  <table class="table table-bordered table-striped table-condensed">
+    <thead>
+      <tr>
+        <th>Type</th>
+        <th>Name</th>
+        <th>Description</th>
+      </tr>
+    </thead>
+    <tbody>
+      <tr>
+        <td><a class="xref" href="https://docs.microsoft.com/dotnet/api/system.timespan">TimeSpan</a></td>
+        <td><span class="parametername">timeout</span></td>
         <td><p>The timeout used to wait for the commit.</p>
-</td>
-      </tr>
-      <tr>
-        <td><a class="xref" href="https://docs.microsoft.com/dotnet/api/system.threading.cancellationtoken">CancellationToken</a></td>
-        <td><span class="parametername">token</span></td>
+</td>
+      </tr>
+      <tr>
+        <td><a class="xref" href="https://docs.microsoft.com/dotnet/api/system.threading.cancellationtoken">CancellationToken</a></td>
+        <td><span class="parametername">token</span></td>
         <td><p>The token that can be used to cancel waiting.</p>
-</td>
-      </tr>
-    </tbody>
-  </table>
-  <h5 class="returns">Returns</h5>
-  <table class="table table-bordered table-striped table-condensed">
-    <thead>
-      <tr>
-        <th>Type</th>
-        <th>Description</th>
-      </tr>
-    </thead>
-    <tbody>
-      <tr>
-        <td><a class="xref" href="https://docs.microsoft.com/dotnet/api/system.threading.tasks.task-1">Task</a>&lt;<a class="xref" href="https://docs.microsoft.com/dotnet/api/system.boolean">Boolean</a>&gt;</td>
+</td>
+      </tr>
+    </tbody>
+  </table>
+  <h5 class="returns">Returns</h5>
+  <table class="table table-bordered table-striped table-condensed">
+    <thead>
+      <tr>
+        <th>Type</th>
+        <th>Description</th>
+      </tr>
+    </thead>
+    <tbody>
+      <tr>
+        <td><a class="xref" href="https://docs.microsoft.com/dotnet/api/system.threading.tasks.task-1">Task</a>&lt;<a class="xref" href="https://docs.microsoft.com/dotnet/api/system.boolean">Boolean</a>&gt;</td>
         <td><p><span class="xref">true</span> if log entry is committed; otherwise, <span class="xref">false</span>.</p>
-</td>
-      </tr>
-    </tbody>
-  </table>
-  <h5 class="exceptions">Exceptions</h5>
-  <table class="table table-bordered table-striped table-condensed">
-    <thead>
-      <tr>
-        <th>Type</th>
-        <th>Condition</th>
-      </tr>
-    </thead>
-    <tbody>
-      <tr>
-        <td><a class="xref" href="https://docs.microsoft.com/dotnet/api/system.operationcanceledexception">OperationCanceledException</a></td>
+</td>
+      </tr>
+    </tbody>
+  </table>
+  <h5 class="exceptions">Exceptions</h5>
+  <table class="table table-bordered table-striped table-condensed">
+    <thead>
+      <tr>
+        <th>Type</th>
+        <th>Condition</th>
+      </tr>
+    </thead>
+    <tbody>
+      <tr>
+        <td><a class="xref" href="https://docs.microsoft.com/dotnet/api/system.operationcanceledexception">OperationCanceledException</a></td>
         <td><p>The operation has been cancelled.</p>
-</td>
-      </tr>
-    </tbody>
-  </table>
-  <h3 id="eii">Explicit Interface Implementations
-  </h3>
-  <span class="small pull-right mobile-hide">
-    <span class="divider">|</span>
-    <a href="https://github.com/sakno/dotNext/new/gh-pages/apiSpec/new?filename=DotNext_Net_Cluster_Consensus_Raft_PersistentState_DotNext_Net_Cluster_Consensus_Raft_IPersistentState_IncrementTermAsync.md&amp;value=---%0Auid%3A%20DotNext.Net.Cluster.Consensus.Raft.PersistentState.DotNext%23Net%23Cluster%23Consensus%23Raft%23IPersistentState%23IncrementTermAsync%0Asummary%3A%20'*You%20can%20override%20summary%20for%20the%20API%20here%20using%20*MARKDOWN*%20syntax'%0A---%0A%0A*Please%20type%20below%20more%20information%20about%20this%20API%3A*%0A%0A">Improve this Doc</a>
-  </span>
-  <span class="small pull-right mobile-hide">
-    <a href="https://github.com/sakno/dotNext/blob/gh-pages/src/cluster/DotNext.Net.Cluster/Net/Cluster/Consensus/Raft/PersistentState.cs/#L753">View Source</a>
-  </span>
-  <a id="DotNext_Net_Cluster_Consensus_Raft_PersistentState_DotNext_Net_Cluster_Consensus_Raft_IPersistentState_IncrementTermAsync_" data-uid="DotNext.Net.Cluster.Consensus.Raft.PersistentState.DotNext#Net#Cluster#Consensus#Raft#IPersistentState#IncrementTermAsync*"></a>
-  <h4 id="DotNext_Net_Cluster_Consensus_Raft_PersistentState_DotNext_Net_Cluster_Consensus_Raft_IPersistentState_IncrementTermAsync" data-uid="DotNext.Net.Cluster.Consensus.Raft.PersistentState.DotNext#Net#Cluster#Consensus#Raft#IPersistentState#IncrementTermAsync">IPersistentState.IncrementTermAsync()</h4>
-  <div class="markdown level1 summary"></div>
-  <div class="markdown level1 conceptual"></div>
-  <h5 class="decalaration">Declaration</h5>
-  <div class="codewrapper">
-    <pre><code class="lang-csharp hljs">ValueTask&lt;long&gt; IPersistentState.IncrementTermAsync()</code></pre>
-  </div>
-  <h5 class="returns">Returns</h5>
-  <table class="table table-bordered table-striped table-condensed">
-    <thead>
-      <tr>
-        <th>Type</th>
-        <th>Description</th>
-      </tr>
-    </thead>
-    <tbody>
-      <tr>
-        <td><a class="xref" href="https://docs.microsoft.com/dotnet/api/system.threading.tasks.valuetask-1">ValueTask</a>&lt;<a class="xref" href="https://docs.microsoft.com/dotnet/api/system.int64">Int64</a>&gt;</td>
-        <td></td>
-      </tr>
-    </tbody>
-  </table>
-  <span class="small pull-right mobile-hide">
-    <span class="divider">|</span>
-    <a href="https://github.com/sakno/dotNext/new/gh-pages/apiSpec/new?filename=DotNext_Net_Cluster_Consensus_Raft_PersistentState_DotNext_Net_Cluster_Consensus_Raft_IPersistentState_IsVotedFor_DotNext_Net_Cluster_Consensus_Raft_IRaftClusterMember_.md&amp;value=---%0Auid%3A%20DotNext.Net.Cluster.Consensus.Raft.PersistentState.DotNext%23Net%23Cluster%23Consensus%23Raft%23IPersistentState%23IsVotedFor(DotNext.Net.Cluster.Consensus.Raft.IRaftClusterMember)%0Asummary%3A%20'*You%20can%20override%20summary%20for%20the%20API%20here%20using%20*MARKDOWN*%20syntax'%0A---%0A%0A*Please%20type%20below%20more%20information%20about%20this%20API%3A*%0A%0A">Improve this Doc</a>
-  </span>
-  <span class="small pull-right mobile-hide">
-    <a href="https://github.com/sakno/dotNext/blob/gh-pages/src/cluster/DotNext.Net.Cluster/Net/Cluster/Consensus/Raft/PersistentState.cs/#L746">View Source</a>
-  </span>
-  <a id="DotNext_Net_Cluster_Consensus_Raft_PersistentState_DotNext_Net_Cluster_Consensus_Raft_IPersistentState_IsVotedFor_" data-uid="DotNext.Net.Cluster.Consensus.Raft.PersistentState.DotNext#Net#Cluster#Consensus#Raft#IPersistentState#IsVotedFor*"></a>
-  <h4 id="DotNext_Net_Cluster_Consensus_Raft_PersistentState_DotNext_Net_Cluster_Consensus_Raft_IPersistentState_IsVotedFor_DotNext_Net_Cluster_Consensus_Raft_IRaftClusterMember_" data-uid="DotNext.Net.Cluster.Consensus.Raft.PersistentState.DotNext#Net#Cluster#Consensus#Raft#IPersistentState#IsVotedFor(DotNext.Net.Cluster.Consensus.Raft.IRaftClusterMember)">IPersistentState.IsVotedFor(IRaftClusterMember)</h4>
-  <div class="markdown level1 summary"></div>
-  <div class="markdown level1 conceptual"></div>
-  <h5 class="decalaration">Declaration</h5>
-  <div class="codewrapper">
-    <pre><code class="lang-csharp hljs">bool IPersistentState.IsVotedFor(IRaftClusterMember member)</code></pre>
-  </div>
-  <h5 class="parameters">Parameters</h5>
-  <table class="table table-bordered table-striped table-condensed">
-    <thead>
-      <tr>
-        <th>Type</th>
-        <th>Name</th>
-        <th>Description</th>
-      </tr>
-    </thead>
-    <tbody>
-      <tr>
-        <td><a class="xref" href="DotNext.Net.Cluster.Consensus.Raft.IRaftClusterMember.html">IRaftClusterMember</a></td>
-        <td><span class="parametername">member</span></td>
-        <td></td>
-      </tr>
-    </tbody>
-  </table>
-  <h5 class="returns">Returns</h5>
-  <table class="table table-bordered table-striped table-condensed">
-    <thead>
-      <tr>
-        <th>Type</th>
-        <th>Description</th>
-      </tr>
-    </thead>
-    <tbody>
-      <tr>
-        <td><a class="xref" href="https://docs.microsoft.com/dotnet/api/system.boolean">Boolean</a></td>
-        <td></td>
-      </tr>
-    </tbody>
-  </table>
-  <span class="small pull-right mobile-hide">
-    <span class="divider">|</span>
-    <a href="https://github.com/sakno/dotNext/new/gh-pages/apiSpec/new?filename=DotNext_Net_Cluster_Consensus_Raft_PersistentState_DotNext_Net_Cluster_Consensus_Raft_IPersistentState_UpdateTermAsync_System_Int64_.md&amp;value=---%0Auid%3A%20DotNext.Net.Cluster.Consensus.Raft.PersistentState.DotNext%23Net%23Cluster%23Consensus%23Raft%23IPersistentState%23UpdateTermAsync(System.Int64)%0Asummary%3A%20'*You%20can%20override%20summary%20for%20the%20API%20here%20using%20*MARKDOWN*%20syntax'%0A---%0A%0A*Please%20type%20below%20more%20information%20about%20this%20API%3A*%0A%0A">Improve this Doc</a>
-  </span>
-  <span class="small pull-right mobile-hide">
-    <a href="https://github.com/sakno/dotNext/blob/gh-pages/src/cluster/DotNext.Net.Cluster/Net/Cluster/Consensus/Raft/PersistentState.cs/#L755">View Source</a>
-  </span>
-  <a id="DotNext_Net_Cluster_Consensus_Raft_PersistentState_DotNext_Net_Cluster_Consensus_Raft_IPersistentState_UpdateTermAsync_" data-uid="DotNext.Net.Cluster.Consensus.Raft.PersistentState.DotNext#Net#Cluster#Consensus#Raft#IPersistentState#UpdateTermAsync*"></a>
-  <h4 id="DotNext_Net_Cluster_Consensus_Raft_PersistentState_DotNext_Net_Cluster_Consensus_Raft_IPersistentState_UpdateTermAsync_System_Int64_" data-uid="DotNext.Net.Cluster.Consensus.Raft.PersistentState.DotNext#Net#Cluster#Consensus#Raft#IPersistentState#UpdateTermAsync(System.Int64)">IPersistentState.UpdateTermAsync(Int64)</h4>
-  <div class="markdown level1 summary"></div>
-  <div class="markdown level1 conceptual"></div>
-  <h5 class="decalaration">Declaration</h5>
-  <div class="codewrapper">
-    <pre><code class="lang-csharp hljs">ValueTask IPersistentState.UpdateTermAsync(long term)</code></pre>
-  </div>
-  <h5 class="parameters">Parameters</h5>
-  <table class="table table-bordered table-striped table-condensed">
-    <thead>
-      <tr>
-        <th>Type</th>
-        <th>Name</th>
-        <th>Description</th>
-      </tr>
-    </thead>
-    <tbody>
-      <tr>
-        <td><a class="xref" href="https://docs.microsoft.com/dotnet/api/system.int64">Int64</a></td>
-        <td><span class="parametername">term</span></td>
-        <td></td>
-      </tr>
-    </tbody>
-  </table>
-  <h5 class="returns">Returns</h5>
-  <table class="table table-bordered table-striped table-condensed">
-    <thead>
-      <tr>
-        <th>Type</th>
-        <th>Description</th>
-      </tr>
-    </thead>
-    <tbody>
-      <tr>
-        <td><a class="xref" href="https://docs.microsoft.com/dotnet/api/system.threading.tasks.valuetask">ValueTask</a></td>
-        <td></td>
-      </tr>
-    </tbody>
-  </table>
-  <span class="small pull-right mobile-hide">
-    <span class="divider">|</span>
-    <a href="https://github.com/sakno/dotNext/new/gh-pages/apiSpec/new?filename=DotNext_Net_Cluster_Consensus_Raft_PersistentState_DotNext_Net_Cluster_Consensus_Raft_IPersistentState_UpdateVotedForAsync_DotNext_Net_Cluster_Consensus_Raft_IRaftClusterMember_.md&amp;value=---%0Auid%3A%20DotNext.Net.Cluster.Consensus.Raft.PersistentState.DotNext%23Net%23Cluster%23Consensus%23Raft%23IPersistentState%23UpdateVotedForAsync(DotNext.Net.Cluster.Consensus.Raft.IRaftClusterMember)%0Asummary%3A%20'*You%20can%20override%20summary%20for%20the%20API%20here%20using%20*MARKDOWN*%20syntax'%0A---%0A%0A*Please%20type%20below%20more%20information%20about%20this%20API%3A*%0A%0A">Improve this Doc</a>
-  </span>
-  <span class="small pull-right mobile-hide">
-    <a href="https://github.com/sakno/dotNext/blob/gh-pages/src/cluster/DotNext.Net.Cluster/Net/Cluster/Consensus/Raft/PersistentState.cs/#L757">View Source</a>
-  </span>
-  <a id="DotNext_Net_Cluster_Consensus_Raft_PersistentState_DotNext_Net_Cluster_Consensus_Raft_IPersistentState_UpdateVotedForAsync_" data-uid="DotNext.Net.Cluster.Consensus.Raft.PersistentState.DotNext#Net#Cluster#Consensus#Raft#IPersistentState#UpdateVotedForAsync*"></a>
-  <h4 id="DotNext_Net_Cluster_Consensus_Raft_PersistentState_DotNext_Net_Cluster_Consensus_Raft_IPersistentState_UpdateVotedForAsync_DotNext_Net_Cluster_Consensus_Raft_IRaftClusterMember_" data-uid="DotNext.Net.Cluster.Consensus.Raft.PersistentState.DotNext#Net#Cluster#Consensus#Raft#IPersistentState#UpdateVotedForAsync(DotNext.Net.Cluster.Consensus.Raft.IRaftClusterMember)">IPersistentState.UpdateVotedForAsync(IRaftClusterMember)</h4>
-  <div class="markdown level1 summary"></div>
-  <div class="markdown level1 conceptual"></div>
-  <h5 class="decalaration">Declaration</h5>
-  <div class="codewrapper">
-    <pre><code class="lang-csharp hljs">ValueTask IPersistentState.UpdateVotedForAsync(IRaftClusterMember member)</code></pre>
-  </div>
-  <h5 class="parameters">Parameters</h5>
-  <table class="table table-bordered table-striped table-condensed">
-    <thead>
-      <tr>
-        <th>Type</th>
-        <th>Name</th>
-        <th>Description</th>
-      </tr>
-    </thead>
-    <tbody>
-      <tr>
-        <td><a class="xref" href="DotNext.Net.Cluster.Consensus.Raft.IRaftClusterMember.html">IRaftClusterMember</a></td>
-        <td><span class="parametername">member</span></td>
-        <td></td>
-      </tr>
-    </tbody>
-  </table>
-  <h5 class="returns">Returns</h5>
-  <table class="table table-bordered table-striped table-condensed">
-    <thead>
-      <tr>
-        <th>Type</th>
-        <th>Description</th>
-      </tr>
-    </thead>
-    <tbody>
-      <tr>
-        <td><a class="xref" href="https://docs.microsoft.com/dotnet/api/system.threading.tasks.valuetask">ValueTask</a></td>
-        <td></td>
-      </tr>
-    </tbody>
-  </table>
-  <h3 id="implements">Implements</h3>
-  <div>
-      <a class="xref" href="https://docs.microsoft.com/dotnet/api/system.idisposable">System.IDisposable</a>
-  </div>
-  <div>
-      <a class="xref" href="DotNext.Net.Cluster.Consensus.Raft.IPersistentState.html">IPersistentState</a>
-  </div>
-  <div>
-      <span class="xref">IO.Log.IAuditTrail&lt;&gt;</span>
-  </div>
-  <div>
-      <a class="xref" href="https://docs.microsoft.com/dotnet/api/system.iasyncdisposable">System.IAsyncDisposable</a>
-  </div>
-  <h3 id="extensionmethods">Extension Methods</h3>
-  <div>
-      <a class="xref" href="DotNext.Threading.AsyncLockAcquisition.html#DotNext_Threading_AsyncLockAcquisition_AcquireLockAsync__1___0_System_TimeSpan_">AsyncLockAcquisition.AcquireLockAsync&lt;T&gt;(T, TimeSpan)</a>
-  </div>
-  <div>
-      <a class="xref" href="DotNext.Threading.AsyncLockAcquisition.html#DotNext_Threading_AsyncLockAcquisition_AcquireLockAsync__1___0_System_Threading_CancellationToken_">AsyncLockAcquisition.AcquireLockAsync&lt;T&gt;(T, CancellationToken)</a>
-  </div>
-  <div>
-      <a class="xref" href="DotNext.Threading.AsyncLockAcquisition.html#DotNext_Threading_AsyncLockAcquisition_AcquireReadLockAsync__1___0_System_TimeSpan_">AsyncLockAcquisition.AcquireReadLockAsync&lt;T&gt;(T, TimeSpan)</a>
-  </div>
-  <div>
-      <a class="xref" href="DotNext.Threading.AsyncLockAcquisition.html#DotNext_Threading_AsyncLockAcquisition_AcquireReadLockAsync__1___0_System_Threading_CancellationToken_">AsyncLockAcquisition.AcquireReadLockAsync&lt;T&gt;(T, CancellationToken)</a>
-  </div>
-  <div>
-      <a class="xref" href="DotNext.Threading.AsyncLockAcquisition.html#DotNext_Threading_AsyncLockAcquisition_AcquireWriteLockAsync__1___0_System_TimeSpan_">AsyncLockAcquisition.AcquireWriteLockAsync&lt;T&gt;(T, TimeSpan)</a>
-  </div>
-  <div>
-      <a class="xref" href="DotNext.Threading.AsyncLockAcquisition.html#DotNext_Threading_AsyncLockAcquisition_AcquireWriteLockAsync__1___0_System_Threading_CancellationToken_">AsyncLockAcquisition.AcquireWriteLockAsync&lt;T&gt;(T, CancellationToken)</a>
-  </div>
-  <div>
-      <a class="xref" href="DotNext.Threading.AsyncLockAcquisition.html#DotNext_Threading_AsyncLockAcquisition_AcquireUpgradeableReadLockAsync__1___0_System_TimeSpan_">AsyncLockAcquisition.AcquireUpgradeableReadLockAsync&lt;T&gt;(T, TimeSpan)</a>
-  </div>
-  <div>
-      <a class="xref" href="DotNext.Threading.AsyncLockAcquisition.html#DotNext_Threading_AsyncLockAcquisition_AcquireUpgradeableReadLockAsync__1___0_System_Threading_CancellationToken_">AsyncLockAcquisition.AcquireUpgradeableReadLockAsync&lt;T&gt;(T, CancellationToken)</a>
-  </div>
-  <div>
-      <a class="xref" href="DotNext.ObjectExtensions.html#DotNext_ObjectExtensions_GetUserData__1___0_">ObjectExtensions.GetUserData&lt;T&gt;(T)</a>
-  </div>
-  <div>
-      <a class="xref" href="DotNext.ObjectExtensions.html#DotNext_ObjectExtensions_IsOneOf__1___0_System_Collections_Generic_IEnumerable___0__">ObjectExtensions.IsOneOf&lt;T&gt;(T, IEnumerable&lt;T&gt;)</a>
-  </div>
-  <div>
-      <a class="xref" href="DotNext.ObjectExtensions.html#DotNext_ObjectExtensions_IsOneOf__1___0___0___">ObjectExtensions.IsOneOf&lt;T&gt;(T, T[])</a>
-  </div>
-  <div>
-      <a class="xref" href="DotNext.ObjectExtensions.html#DotNext_ObjectExtensions_Decompose__3___0_System_Func___0___1__System_Func___0___2____1____2__">ObjectExtensions.Decompose&lt;T, R1, R2&gt;(T, Func&lt;T, R1&gt;, Func&lt;T, R2&gt;, out R1, out R2)</a>
-  </div>
-  <div>
-      <a class="xref" href="DotNext.ObjectExtensions.html#DotNext_ObjectExtensions_Decompose__3___0_DotNext_ValueFunc___0___1___DotNext_ValueFunc___0___2_____1____2__">ObjectExtensions.Decompose&lt;T, R1, R2&gt;(T, ValueFunc&lt;T, R1&gt;, ValueFunc&lt;T, R2&gt;, out R1, out R2)</a>
-  </div>
-  <div>
-      <a class="xref" href="DotNext.ObjectExtensions.html#DotNext_ObjectExtensions_Decompose__3___0_System_Func___0___1__System_Func___0___2__">ObjectExtensions.Decompose&lt;T, R1, R2&gt;(T, Func&lt;T, R1&gt;, Func&lt;T, R2&gt;)</a>
-  </div>
-  <div>
-      <a class="xref" href="DotNext.ObjectExtensions.html#DotNext_ObjectExtensions_Decompose__3___0_DotNext_ValueFunc___0___1___DotNext_ValueFunc___0___2___">ObjectExtensions.Decompose&lt;T, R1, R2&gt;(T, ValueFunc&lt;T, R1&gt;, ValueFunc&lt;T, R2&gt;)</a>
-  </div>
-  <div>
-      <a class="xref" href="DotNext.Threading.LockAcquisition.html#DotNext_Threading_LockAcquisition_AcquireReadLock__1___0_">LockAcquisition.AcquireReadLock&lt;T&gt;(T)</a>
-  </div>
-  <div>
-      <a class="xref" href="DotNext.Threading.LockAcquisition.html#DotNext_Threading_LockAcquisition_AcquireReadLock__1___0_System_TimeSpan_">LockAcquisition.AcquireReadLock&lt;T&gt;(T, TimeSpan)</a>
-  </div>
-  <div>
-      <a class="xref" href="DotNext.Threading.LockAcquisition.html#DotNext_Threading_LockAcquisition_AcquireWriteLock__1___0_">LockAcquisition.AcquireWriteLock&lt;T&gt;(T)</a>
-  </div>
-  <div>
-      <a class="xref" href="DotNext.Threading.LockAcquisition.html#DotNext_Threading_LockAcquisition_AcquireWriteLock__1___0_System_TimeSpan_">LockAcquisition.AcquireWriteLock&lt;T&gt;(T, TimeSpan)</a>
-  </div>
-  <div>
-      <a class="xref" href="DotNext.Threading.LockAcquisition.html#DotNext_Threading_LockAcquisition_AcquireUpgradeableReadLock__1___0_">LockAcquisition.AcquireUpgradeableReadLock&lt;T&gt;(T)</a>
-  </div>
-  <div>
-      <a class="xref" href="DotNext.Threading.LockAcquisition.html#DotNext_Threading_LockAcquisition_AcquireUpgradeableReadLock__1___0_System_TimeSpan_">LockAcquisition.AcquireUpgradeableReadLock&lt;T&gt;(T, TimeSpan)</a>
-  </div>
-  <div>
-      <a class="xref" href="DotNext.Linq.Expressions.ExpressionBuilder.html#DotNext_Linq_Expressions_ExpressionBuilder_Const__1___0_">ExpressionBuilder.Const&lt;T&gt;(T)</a>
-  </div>
-</article>
-          </div>
-          
-          <div class="hidden-sm col-md-2" role="complementary">
-            <div class="sideaffix">
-              <div class="contribution">
-                <ul class="nav">
-                  <li>
-                    <a href="https://github.com/sakno/dotNext/new/gh-pages/apiSpec/new?filename=DotNext_Net_Cluster_Consensus_Raft_PersistentState.md&amp;value=---%0Auid%3A%20DotNext.Net.Cluster.Consensus.Raft.PersistentState%0Asummary%3A%20'*You%20can%20override%20summary%20for%20the%20API%20here%20using%20*MARKDOWN*%20syntax'%0A---%0A%0A*Please%20type%20below%20more%20information%20about%20this%20API%3A*%0A%0A" class="contribution-link">Improve this Doc</a>
-                  </li>
-                  <li>
-                    <a href="https://github.com/sakno/dotNext/blob/gh-pages/src/cluster/DotNext.Net.Cluster/Net/Cluster/Consensus/Raft/PersistentState.SnapshotBuilder.cs/#L10" class="contribution-link">View Source</a>
-                  </li>
-                </ul>
-              </div>
-              <nav class="bs-docs-sidebar hidden-print hidden-xs hidden-sm affix" id="affix">
-              <!-- <p><a class="back-to-top" href="#top">Back to top</a><p> -->
-              </nav>
-            </div>
-          </div>
-        </div>
-      </div>
-      
-      <footer>
-        <div class="grad-bottom"></div>
-        <div class="footer">
-          <div class="container">
-            <span class="pull-right">
-              <a href="#top">Back to top</a>
-            </span>
-            
-            <span>Generated by <strong>DocFX</strong></span>
-          </div>
-        </div>
-      </footer>
-    </div>
-    
-    <script type="text/javascript" src="../styles/docfx.vendor.js"></script>
-    <script type="text/javascript" src="../styles/docfx.js"></script>
-    <script type="text/javascript" src="../styles/main.js"></script>
-  </body>
-</html>
+</td>
+      </tr>
+    </tbody>
+  </table>
+  <h3 id="eii">Explicit Interface Implementations
+  </h3>
+  <span class="small pull-right mobile-hide">
+    <span class="divider">|</span>
+    <a href="https://github.com/sakno/DotNext/new/gh-pages/apiSpec/new?filename=DotNext_Net_Cluster_Consensus_Raft_PersistentState_DotNext_Net_Cluster_Consensus_Raft_IPersistentState_IncrementTermAsync.md&amp;value=---%0Auid%3A%20DotNext.Net.Cluster.Consensus.Raft.PersistentState.DotNext%23Net%23Cluster%23Consensus%23Raft%23IPersistentState%23IncrementTermAsync%0Asummary%3A%20'*You%20can%20override%20summary%20for%20the%20API%20here%20using%20*MARKDOWN*%20syntax'%0A---%0A%0A*Please%20type%20below%20more%20information%20about%20this%20API%3A*%0A%0A">Improve this Doc</a>
+  </span>
+  <span class="small pull-right mobile-hide">
+    <a href="https://github.com/sakno/DotNext/blob/gh-pages/src/cluster/DotNext.Net.Cluster/Net/Cluster/Consensus/Raft/PersistentState.cs/#L753">View Source</a>
+  </span>
+  <a id="DotNext_Net_Cluster_Consensus_Raft_PersistentState_DotNext_Net_Cluster_Consensus_Raft_IPersistentState_IncrementTermAsync_" data-uid="DotNext.Net.Cluster.Consensus.Raft.PersistentState.DotNext#Net#Cluster#Consensus#Raft#IPersistentState#IncrementTermAsync*"></a>
+  <h4 id="DotNext_Net_Cluster_Consensus_Raft_PersistentState_DotNext_Net_Cluster_Consensus_Raft_IPersistentState_IncrementTermAsync" data-uid="DotNext.Net.Cluster.Consensus.Raft.PersistentState.DotNext#Net#Cluster#Consensus#Raft#IPersistentState#IncrementTermAsync">IPersistentState.IncrementTermAsync()</h4>
+  <div class="markdown level1 summary"></div>
+  <div class="markdown level1 conceptual"></div>
+  <h5 class="decalaration">Declaration</h5>
+  <div class="codewrapper">
+    <pre><code class="lang-csharp hljs">ValueTask&lt;long&gt; IPersistentState.IncrementTermAsync()</code></pre>
+  </div>
+  <h5 class="returns">Returns</h5>
+  <table class="table table-bordered table-striped table-condensed">
+    <thead>
+      <tr>
+        <th>Type</th>
+        <th>Description</th>
+      </tr>
+    </thead>
+    <tbody>
+      <tr>
+        <td><a class="xref" href="https://docs.microsoft.com/dotnet/api/system.threading.tasks.valuetask-1">ValueTask</a>&lt;<a class="xref" href="https://docs.microsoft.com/dotnet/api/system.int64">Int64</a>&gt;</td>
+        <td></td>
+      </tr>
+    </tbody>
+  </table>
+  <span class="small pull-right mobile-hide">
+    <span class="divider">|</span>
+    <a href="https://github.com/sakno/DotNext/new/gh-pages/apiSpec/new?filename=DotNext_Net_Cluster_Consensus_Raft_PersistentState_DotNext_Net_Cluster_Consensus_Raft_IPersistentState_IsVotedFor_DotNext_Net_Cluster_Consensus_Raft_IRaftClusterMember_.md&amp;value=---%0Auid%3A%20DotNext.Net.Cluster.Consensus.Raft.PersistentState.DotNext%23Net%23Cluster%23Consensus%23Raft%23IPersistentState%23IsVotedFor(DotNext.Net.Cluster.Consensus.Raft.IRaftClusterMember)%0Asummary%3A%20'*You%20can%20override%20summary%20for%20the%20API%20here%20using%20*MARKDOWN*%20syntax'%0A---%0A%0A*Please%20type%20below%20more%20information%20about%20this%20API%3A*%0A%0A">Improve this Doc</a>
+  </span>
+  <span class="small pull-right mobile-hide">
+    <a href="https://github.com/sakno/DotNext/blob/gh-pages/src/cluster/DotNext.Net.Cluster/Net/Cluster/Consensus/Raft/PersistentState.cs/#L746">View Source</a>
+  </span>
+  <a id="DotNext_Net_Cluster_Consensus_Raft_PersistentState_DotNext_Net_Cluster_Consensus_Raft_IPersistentState_IsVotedFor_" data-uid="DotNext.Net.Cluster.Consensus.Raft.PersistentState.DotNext#Net#Cluster#Consensus#Raft#IPersistentState#IsVotedFor*"></a>
+  <h4 id="DotNext_Net_Cluster_Consensus_Raft_PersistentState_DotNext_Net_Cluster_Consensus_Raft_IPersistentState_IsVotedFor_DotNext_Net_Cluster_Consensus_Raft_IRaftClusterMember_" data-uid="DotNext.Net.Cluster.Consensus.Raft.PersistentState.DotNext#Net#Cluster#Consensus#Raft#IPersistentState#IsVotedFor(DotNext.Net.Cluster.Consensus.Raft.IRaftClusterMember)">IPersistentState.IsVotedFor(IRaftClusterMember)</h4>
+  <div class="markdown level1 summary"></div>
+  <div class="markdown level1 conceptual"></div>
+  <h5 class="decalaration">Declaration</h5>
+  <div class="codewrapper">
+    <pre><code class="lang-csharp hljs">bool IPersistentState.IsVotedFor(IRaftClusterMember member)</code></pre>
+  </div>
+  <h5 class="parameters">Parameters</h5>
+  <table class="table table-bordered table-striped table-condensed">
+    <thead>
+      <tr>
+        <th>Type</th>
+        <th>Name</th>
+        <th>Description</th>
+      </tr>
+    </thead>
+    <tbody>
+      <tr>
+        <td><a class="xref" href="DotNext.Net.Cluster.Consensus.Raft.IRaftClusterMember.html">IRaftClusterMember</a></td>
+        <td><span class="parametername">member</span></td>
+        <td></td>
+      </tr>
+    </tbody>
+  </table>
+  <h5 class="returns">Returns</h5>
+  <table class="table table-bordered table-striped table-condensed">
+    <thead>
+      <tr>
+        <th>Type</th>
+        <th>Description</th>
+      </tr>
+    </thead>
+    <tbody>
+      <tr>
+        <td><a class="xref" href="https://docs.microsoft.com/dotnet/api/system.boolean">Boolean</a></td>
+        <td></td>
+      </tr>
+    </tbody>
+  </table>
+  <span class="small pull-right mobile-hide">
+    <span class="divider">|</span>
+    <a href="https://github.com/sakno/DotNext/new/gh-pages/apiSpec/new?filename=DotNext_Net_Cluster_Consensus_Raft_PersistentState_DotNext_Net_Cluster_Consensus_Raft_IPersistentState_UpdateTermAsync_System_Int64_.md&amp;value=---%0Auid%3A%20DotNext.Net.Cluster.Consensus.Raft.PersistentState.DotNext%23Net%23Cluster%23Consensus%23Raft%23IPersistentState%23UpdateTermAsync(System.Int64)%0Asummary%3A%20'*You%20can%20override%20summary%20for%20the%20API%20here%20using%20*MARKDOWN*%20syntax'%0A---%0A%0A*Please%20type%20below%20more%20information%20about%20this%20API%3A*%0A%0A">Improve this Doc</a>
+  </span>
+  <span class="small pull-right mobile-hide">
+    <a href="https://github.com/sakno/DotNext/blob/gh-pages/src/cluster/DotNext.Net.Cluster/Net/Cluster/Consensus/Raft/PersistentState.cs/#L755">View Source</a>
+  </span>
+  <a id="DotNext_Net_Cluster_Consensus_Raft_PersistentState_DotNext_Net_Cluster_Consensus_Raft_IPersistentState_UpdateTermAsync_" data-uid="DotNext.Net.Cluster.Consensus.Raft.PersistentState.DotNext#Net#Cluster#Consensus#Raft#IPersistentState#UpdateTermAsync*"></a>
+  <h4 id="DotNext_Net_Cluster_Consensus_Raft_PersistentState_DotNext_Net_Cluster_Consensus_Raft_IPersistentState_UpdateTermAsync_System_Int64_" data-uid="DotNext.Net.Cluster.Consensus.Raft.PersistentState.DotNext#Net#Cluster#Consensus#Raft#IPersistentState#UpdateTermAsync(System.Int64)">IPersistentState.UpdateTermAsync(Int64)</h4>
+  <div class="markdown level1 summary"></div>
+  <div class="markdown level1 conceptual"></div>
+  <h5 class="decalaration">Declaration</h5>
+  <div class="codewrapper">
+    <pre><code class="lang-csharp hljs">ValueTask IPersistentState.UpdateTermAsync(long term)</code></pre>
+  </div>
+  <h5 class="parameters">Parameters</h5>
+  <table class="table table-bordered table-striped table-condensed">
+    <thead>
+      <tr>
+        <th>Type</th>
+        <th>Name</th>
+        <th>Description</th>
+      </tr>
+    </thead>
+    <tbody>
+      <tr>
+        <td><a class="xref" href="https://docs.microsoft.com/dotnet/api/system.int64">Int64</a></td>
+        <td><span class="parametername">term</span></td>
+        <td></td>
+      </tr>
+    </tbody>
+  </table>
+  <h5 class="returns">Returns</h5>
+  <table class="table table-bordered table-striped table-condensed">
+    <thead>
+      <tr>
+        <th>Type</th>
+        <th>Description</th>
+      </tr>
+    </thead>
+    <tbody>
+      <tr>
+        <td><a class="xref" href="https://docs.microsoft.com/dotnet/api/system.threading.tasks.valuetask">ValueTask</a></td>
+        <td></td>
+      </tr>
+    </tbody>
+  </table>
+  <span class="small pull-right mobile-hide">
+    <span class="divider">|</span>
+    <a href="https://github.com/sakno/DotNext/new/gh-pages/apiSpec/new?filename=DotNext_Net_Cluster_Consensus_Raft_PersistentState_DotNext_Net_Cluster_Consensus_Raft_IPersistentState_UpdateVotedForAsync_DotNext_Net_Cluster_Consensus_Raft_IRaftClusterMember_.md&amp;value=---%0Auid%3A%20DotNext.Net.Cluster.Consensus.Raft.PersistentState.DotNext%23Net%23Cluster%23Consensus%23Raft%23IPersistentState%23UpdateVotedForAsync(DotNext.Net.Cluster.Consensus.Raft.IRaftClusterMember)%0Asummary%3A%20'*You%20can%20override%20summary%20for%20the%20API%20here%20using%20*MARKDOWN*%20syntax'%0A---%0A%0A*Please%20type%20below%20more%20information%20about%20this%20API%3A*%0A%0A">Improve this Doc</a>
+  </span>
+  <span class="small pull-right mobile-hide">
+    <a href="https://github.com/sakno/DotNext/blob/gh-pages/src/cluster/DotNext.Net.Cluster/Net/Cluster/Consensus/Raft/PersistentState.cs/#L757">View Source</a>
+  </span>
+  <a id="DotNext_Net_Cluster_Consensus_Raft_PersistentState_DotNext_Net_Cluster_Consensus_Raft_IPersistentState_UpdateVotedForAsync_" data-uid="DotNext.Net.Cluster.Consensus.Raft.PersistentState.DotNext#Net#Cluster#Consensus#Raft#IPersistentState#UpdateVotedForAsync*"></a>
+  <h4 id="DotNext_Net_Cluster_Consensus_Raft_PersistentState_DotNext_Net_Cluster_Consensus_Raft_IPersistentState_UpdateVotedForAsync_DotNext_Net_Cluster_Consensus_Raft_IRaftClusterMember_" data-uid="DotNext.Net.Cluster.Consensus.Raft.PersistentState.DotNext#Net#Cluster#Consensus#Raft#IPersistentState#UpdateVotedForAsync(DotNext.Net.Cluster.Consensus.Raft.IRaftClusterMember)">IPersistentState.UpdateVotedForAsync(IRaftClusterMember)</h4>
+  <div class="markdown level1 summary"></div>
+  <div class="markdown level1 conceptual"></div>
+  <h5 class="decalaration">Declaration</h5>
+  <div class="codewrapper">
+    <pre><code class="lang-csharp hljs">ValueTask IPersistentState.UpdateVotedForAsync(IRaftClusterMember member)</code></pre>
+  </div>
+  <h5 class="parameters">Parameters</h5>
+  <table class="table table-bordered table-striped table-condensed">
+    <thead>
+      <tr>
+        <th>Type</th>
+        <th>Name</th>
+        <th>Description</th>
+      </tr>
+    </thead>
+    <tbody>
+      <tr>
+        <td><a class="xref" href="DotNext.Net.Cluster.Consensus.Raft.IRaftClusterMember.html">IRaftClusterMember</a></td>
+        <td><span class="parametername">member</span></td>
+        <td></td>
+      </tr>
+    </tbody>
+  </table>
+  <h5 class="returns">Returns</h5>
+  <table class="table table-bordered table-striped table-condensed">
+    <thead>
+      <tr>
+        <th>Type</th>
+        <th>Description</th>
+      </tr>
+    </thead>
+    <tbody>
+      <tr>
+        <td><a class="xref" href="https://docs.microsoft.com/dotnet/api/system.threading.tasks.valuetask">ValueTask</a></td>
+        <td></td>
+      </tr>
+    </tbody>
+  </table>
+  <h3 id="implements">Implements</h3>
+  <div>
+      <a class="xref" href="https://docs.microsoft.com/dotnet/api/system.idisposable">System.IDisposable</a>
+  </div>
+  <div>
+      <a class="xref" href="DotNext.Net.Cluster.Consensus.Raft.IPersistentState.html">IPersistentState</a>
+  </div>
+  <div>
+      <a class="xref" href="DotNext.IO.Log.IAuditTrail-1.html">IAuditTrail&lt;TEntry&gt;</a>
+  </div>
+  <div>
+      <a class="xref" href="https://docs.microsoft.com/dotnet/api/system.iasyncdisposable">System.IAsyncDisposable</a>
+  </div>
+  <h3 id="extensionmethods">Extension Methods</h3>
+  <div>
+      <a class="xref" href="DotNext.Threading.AsyncLockAcquisition.html#DotNext_Threading_AsyncLockAcquisition_AcquireLockAsync__1___0_System_TimeSpan_">AsyncLockAcquisition.AcquireLockAsync&lt;T&gt;(T, TimeSpan)</a>
+  </div>
+  <div>
+      <a class="xref" href="DotNext.Threading.AsyncLockAcquisition.html#DotNext_Threading_AsyncLockAcquisition_AcquireLockAsync__1___0_System_Threading_CancellationToken_">AsyncLockAcquisition.AcquireLockAsync&lt;T&gt;(T, CancellationToken)</a>
+  </div>
+  <div>
+      <a class="xref" href="DotNext.Threading.AsyncLockAcquisition.html#DotNext_Threading_AsyncLockAcquisition_AcquireReadLockAsync__1___0_System_TimeSpan_">AsyncLockAcquisition.AcquireReadLockAsync&lt;T&gt;(T, TimeSpan)</a>
+  </div>
+  <div>
+      <a class="xref" href="DotNext.Threading.AsyncLockAcquisition.html#DotNext_Threading_AsyncLockAcquisition_AcquireReadLockAsync__1___0_System_Threading_CancellationToken_">AsyncLockAcquisition.AcquireReadLockAsync&lt;T&gt;(T, CancellationToken)</a>
+  </div>
+  <div>
+      <a class="xref" href="DotNext.Threading.AsyncLockAcquisition.html#DotNext_Threading_AsyncLockAcquisition_AcquireWriteLockAsync__1___0_System_TimeSpan_">AsyncLockAcquisition.AcquireWriteLockAsync&lt;T&gt;(T, TimeSpan)</a>
+  </div>
+  <div>
+      <a class="xref" href="DotNext.Threading.AsyncLockAcquisition.html#DotNext_Threading_AsyncLockAcquisition_AcquireWriteLockAsync__1___0_System_Threading_CancellationToken_">AsyncLockAcquisition.AcquireWriteLockAsync&lt;T&gt;(T, CancellationToken)</a>
+  </div>
+  <div>
+      <a class="xref" href="DotNext.Threading.AsyncLockAcquisition.html#DotNext_Threading_AsyncLockAcquisition_AcquireUpgradeableReadLockAsync__1___0_System_TimeSpan_">AsyncLockAcquisition.AcquireUpgradeableReadLockAsync&lt;T&gt;(T, TimeSpan)</a>
+  </div>
+  <div>
+      <a class="xref" href="DotNext.Threading.AsyncLockAcquisition.html#DotNext_Threading_AsyncLockAcquisition_AcquireUpgradeableReadLockAsync__1___0_System_Threading_CancellationToken_">AsyncLockAcquisition.AcquireUpgradeableReadLockAsync&lt;T&gt;(T, CancellationToken)</a>
+  </div>
+  <div>
+      <a class="xref" href="DotNext.Linq.Expressions.ExpressionBuilder.html#DotNext_Linq_Expressions_ExpressionBuilder_Const__1___0_">ExpressionBuilder.Const&lt;T&gt;(T)</a>
+  </div>
+  <div>
+      <a class="xref" href="DotNext.ObjectExtensions.html#DotNext_ObjectExtensions_GetUserData__1___0_">ObjectExtensions.GetUserData&lt;T&gt;(T)</a>
+  </div>
+  <div>
+      <a class="xref" href="DotNext.ObjectExtensions.html#DotNext_ObjectExtensions_IsOneOf__1___0_System_Collections_Generic_IEnumerable___0__">ObjectExtensions.IsOneOf&lt;T&gt;(T, IEnumerable&lt;T&gt;)</a>
+  </div>
+  <div>
+      <a class="xref" href="DotNext.ObjectExtensions.html#DotNext_ObjectExtensions_IsOneOf__1___0___0___">ObjectExtensions.IsOneOf&lt;T&gt;(T, T[])</a>
+  </div>
+  <div>
+      <a class="xref" href="DotNext.ObjectExtensions.html#DotNext_ObjectExtensions_Decompose__3___0_System_Func___0___1__System_Func___0___2____1____2__">ObjectExtensions.Decompose&lt;T, R1, R2&gt;(T, Func&lt;T, R1&gt;, Func&lt;T, R2&gt;, out R1, out R2)</a>
+  </div>
+  <div>
+      <a class="xref" href="DotNext.ObjectExtensions.html#DotNext_ObjectExtensions_Decompose__3___0_DotNext_ValueFunc___0___1___DotNext_ValueFunc___0___2_____1____2__">ObjectExtensions.Decompose&lt;T, R1, R2&gt;(T, ValueFunc&lt;T, R1&gt;, ValueFunc&lt;T, R2&gt;, out R1, out R2)</a>
+  </div>
+  <div>
+      <a class="xref" href="DotNext.ObjectExtensions.html#DotNext_ObjectExtensions_Decompose__3___0_System_Func___0___1__System_Func___0___2__">ObjectExtensions.Decompose&lt;T, R1, R2&gt;(T, Func&lt;T, R1&gt;, Func&lt;T, R2&gt;)</a>
+  </div>
+  <div>
+      <a class="xref" href="DotNext.ObjectExtensions.html#DotNext_ObjectExtensions_Decompose__3___0_DotNext_ValueFunc___0___1___DotNext_ValueFunc___0___2___">ObjectExtensions.Decompose&lt;T, R1, R2&gt;(T, ValueFunc&lt;T, R1&gt;, ValueFunc&lt;T, R2&gt;)</a>
+  </div>
+  <div>
+      <a class="xref" href="DotNext.Threading.LockAcquisition.html#DotNext_Threading_LockAcquisition_AcquireReadLock__1___0_">LockAcquisition.AcquireReadLock&lt;T&gt;(T)</a>
+  </div>
+  <div>
+      <a class="xref" href="DotNext.Threading.LockAcquisition.html#DotNext_Threading_LockAcquisition_AcquireReadLock__1___0_System_TimeSpan_">LockAcquisition.AcquireReadLock&lt;T&gt;(T, TimeSpan)</a>
+  </div>
+  <div>
+      <a class="xref" href="DotNext.Threading.LockAcquisition.html#DotNext_Threading_LockAcquisition_AcquireWriteLock__1___0_">LockAcquisition.AcquireWriteLock&lt;T&gt;(T)</a>
+  </div>
+  <div>
+      <a class="xref" href="DotNext.Threading.LockAcquisition.html#DotNext_Threading_LockAcquisition_AcquireWriteLock__1___0_System_TimeSpan_">LockAcquisition.AcquireWriteLock&lt;T&gt;(T, TimeSpan)</a>
+  </div>
+  <div>
+      <a class="xref" href="DotNext.Threading.LockAcquisition.html#DotNext_Threading_LockAcquisition_AcquireUpgradeableReadLock__1___0_">LockAcquisition.AcquireUpgradeableReadLock&lt;T&gt;(T)</a>
+  </div>
+  <div>
+      <a class="xref" href="DotNext.Threading.LockAcquisition.html#DotNext_Threading_LockAcquisition_AcquireUpgradeableReadLock__1___0_System_TimeSpan_">LockAcquisition.AcquireUpgradeableReadLock&lt;T&gt;(T, TimeSpan)</a>
+  </div>
+</article>
+          </div>
+          
+          <div class="hidden-sm col-md-2" role="complementary">
+            <div class="sideaffix">
+              <div class="contribution">
+                <ul class="nav">
+                  <li>
+                    <a href="https://github.com/sakno/DotNext/new/gh-pages/apiSpec/new?filename=DotNext_Net_Cluster_Consensus_Raft_PersistentState.md&amp;value=---%0Auid%3A%20DotNext.Net.Cluster.Consensus.Raft.PersistentState%0Asummary%3A%20'*You%20can%20override%20summary%20for%20the%20API%20here%20using%20*MARKDOWN*%20syntax'%0A---%0A%0A*Please%20type%20below%20more%20information%20about%20this%20API%3A*%0A%0A" class="contribution-link">Improve this Doc</a>
+                  </li>
+                  <li>
+                    <a href="https://github.com/sakno/DotNext/blob/gh-pages/src/cluster/DotNext.Net.Cluster/Net/Cluster/Consensus/Raft/PersistentState.SnapshotBuilder.cs/#L10" class="contribution-link">View Source</a>
+                  </li>
+                </ul>
+              </div>
+              <nav class="bs-docs-sidebar hidden-print hidden-xs hidden-sm affix" id="affix">
+              <!-- <p><a class="back-to-top" href="#top">Back to top</a><p> -->
+              </nav>
+            </div>
+          </div>
+        </div>
+      </div>
+      
+      <footer>
+        <div class="grad-bottom"></div>
+        <div class="footer">
+          <div class="container">
+            <span class="pull-right">
+              <a href="#top">Back to top</a>
+            </span>
+            
+            <span>Generated by <strong>DocFX</strong></span>
+          </div>
+        </div>
+      </footer>
+    </div>
+    
+    <script type="text/javascript" src="../styles/docfx.vendor.js"></script>
+    <script type="text/javascript" src="../styles/docfx.js"></script>
+    <script type="text/javascript" src="../styles/main.js"></script>
+  </body>
+</html>