﻿<!DOCTYPE html>
<!--[if IE]><![endif]-->
<html>
  
  <head>
    <meta charset="utf-8">
    <meta http-equiv="X-UA-Compatible" content="IE=edge,chrome=1">
    <title>Class Reflector
   | .NEXT </title>
    <meta name="viewport" content="width=device-width">
    <meta name="title" content="Class Reflector
<<<<<<< HEAD
   | .NEXT ">
    <meta name="generator" content="docfx 2.50.0.0">
    
    <link rel="shortcut icon" href="../fav.ico">
    <link rel="stylesheet" href="../styles/docfx.vendor.css">
    <link rel="stylesheet" href="../styles/docfx.css">
    <link rel="stylesheet" href="../styles/main.css">
    <link href="https://fonts.googleapis.com/css?family=Open+Sans" rel="stylesheet">
    <meta property="docfx:navrel" content="../toc.html">
    <meta property="docfx:tocrel" content="toc.html">
    
    
    
=======
   | .NEXT ">
    <meta name="generator" content="docfx 2.49.0.0">
    
    <link rel="shortcut icon" href="../fav.ico">
    <link rel="stylesheet" href="../styles/docfx.vendor.css">
    <link rel="stylesheet" href="../styles/docfx.css">
    <link rel="stylesheet" href="../styles/main.css">
    <link href="https://fonts.googleapis.com/css?family=Open+Sans" rel="stylesheet">
    <meta property="docfx:navrel" content="../toc.html">
    <meta property="docfx:tocrel" content="toc.html">
    
    
    
>>>>>>> ceac8404
  </head>  <body data-spy="scroll" data-target="#affix" data-offset="120">
    <div id="wrapper">
      <header>
        
        <nav id="autocollapse" class="navbar navbar-inverse ng-scope" role="navigation">
          <div class="container">
            <div class="navbar-header">
              <button type="button" class="navbar-toggle" data-toggle="collapse" data-target="#navbar">
                <span class="sr-only">Toggle navigation</span>
                <span class="icon-bar"></span>
                <span class="icon-bar"></span>
                <span class="icon-bar"></span>
              </button>
              
              <a class="navbar-brand" href="../index.html">
                <img id="logo" class="svg" src="../doc_logo.png" alt="">
              </a>
            </div>
            <div class="collapse navbar-collapse" id="navbar">
              <form class="navbar-form navbar-right" role="search" id="search">
                <div class="form-group">
                  <input type="text" class="form-control" id="search-query" placeholder="Search" autocomplete="off">
                </div>
              </form>
            </div>
          </div>
        </nav>
        
        <div class="subnav navbar navbar-default">
          <div class="container hide-when-search" id="breadcrumb">
            <ul class="breadcrumb">
              <li></li>
            </ul>
          </div>
        </div>
      </header>
      <div role="main" class="container body-content hide-when-search">
        
        <div class="sidenav hide-when-search">
          <a class="btn toc-toggle collapse" data-toggle="collapse" href="#sidetoggle" aria-expanded="false" aria-controls="sidetoggle">Show / Hide Table of Contents</a>
          <div class="sidetoggle collapse" id="sidetoggle">
            <div id="sidetoc"></div>
          </div>
        </div>
        <div class="article row grid-right">
          <div class="col-md-10">
            <article class="content wrap" id="_content" data-uid="DotNext.Reflection.Reflector">
  
  
  <h1 id="DotNext_Reflection_Reflector" data-uid="DotNext.Reflection.Reflector" class="text-break">Class Reflector
  </h1>
  <div class="markdown level0 summary"><p>Provides access to fast reflection routines.</p>
</div>
  <div class="markdown level0 conceptual"></div>
  <div class="inheritance">
    <h5>Inheritance</h5>
    <div class="level0"><a class="xref" href="https://docs.microsoft.com/dotnet/api/system.object">Object</a></div>
    <div class="level1"><span class="xref">Reflector</span></div>
  </div>
  <div class="inheritedMembers">
    <h5>Inherited Members</h5>
    <div>
      <a class="xref" href="https://docs.microsoft.com/dotnet/api/system.object.equals#System_Object_Equals_System_Object_">Object.Equals(Object)</a>
    </div>
    <div>
      <a class="xref" href="https://docs.microsoft.com/dotnet/api/system.object.equals#System_Object_Equals_System_Object_System_Object_">Object.Equals(Object, Object)</a>
    </div>
    <div>
      <a class="xref" href="https://docs.microsoft.com/dotnet/api/system.object.gethashcode#System_Object_GetHashCode">Object.GetHashCode()</a>
    </div>
    <div>
      <a class="xref" href="https://docs.microsoft.com/dotnet/api/system.object.gettype#System_Object_GetType">Object.GetType()</a>
    </div>
    <div>
      <a class="xref" href="https://docs.microsoft.com/dotnet/api/system.object.memberwiseclone#System_Object_MemberwiseClone">Object.MemberwiseClone()</a>
    </div>
    <div>
      <a class="xref" href="https://docs.microsoft.com/dotnet/api/system.object.referenceequals#System_Object_ReferenceEquals_System_Object_System_Object_">Object.ReferenceEquals(Object, Object)</a>
    </div>
    <div>
      <a class="xref" href="https://docs.microsoft.com/dotnet/api/system.object.tostring#System_Object_ToString">Object.ToString()</a>
    </div>
  </div>
  <h6><strong>Namespace</strong>: <a class="xref" href="DotNext.Reflection.html">DotNext.Reflection</a></h6>
  <h6><strong>Assembly</strong>: DotNext.Reflection.dll</h6>
  <h5 id="DotNext_Reflection_Reflector_syntax">Syntax</h5>
  <div class="codewrapper">
    <pre><code class="lang-csharp hljs">public static class Reflector</code></pre>
  </div>
  <h3 id="methods">Methods
  </h3>
  <span class="small pull-right mobile-hide">
    <span class="divider">|</span>
    <a href="https://github.com/sakno/dotNext/new/gh-pages/apiSpec/new?filename=DotNext_Reflection_Reflector_MemberOf__1_System_Linq_Expressions_Expression_System_Action__.md&amp;value=---%0Auid%3A%20DotNext.Reflection.Reflector.MemberOf%60%601(System.Linq.Expressions.Expression%7BSystem.Action%7D)%0Asummary%3A%20'*You%20can%20override%20summary%20for%20the%20API%20here%20using%20*MARKDOWN*%20syntax'%0A---%0A%0A*Please%20type%20below%20more%20information%20about%20this%20API%3A*%0A%0A">Improve this Doc</a>
  </span>
  <span class="small pull-right mobile-hide">
    <a href="https://github.com/sakno/dotNext/blob/gh-pages/src/DotNext.Reflection/Reflection/Reflector.cs/#L18">View Source</a>
  </span>
  <a id="DotNext_Reflection_Reflector_MemberOf_" data-uid="DotNext.Reflection.Reflector.MemberOf*"></a>
  <h4 id="DotNext_Reflection_Reflector_MemberOf__1_System_Linq_Expressions_Expression_System_Action__" data-uid="DotNext.Reflection.Reflector.MemberOf``1(System.Linq.Expressions.Expression{System.Action})">MemberOf&lt;M&gt;(Expression&lt;Action&gt;)</h4>
  <div class="markdown level1 summary"><p>Extracts member metadata from expression tree.</p>
</div>
  <div class="markdown level1 conceptual"></div>
  <h5 class="decalaration">Declaration</h5>
  <div class="codewrapper">
    <pre><code class="lang-csharp hljs">public static M MemberOf&lt;M&gt;(Expression&lt;Action&gt; exprTree)
    where M : MemberInfo</code></pre>
  </div>
  <h5 class="parameters">Parameters</h5>
  <table class="table table-bordered table-striped table-condensed">
    <thead>
      <tr>
        <th>Type</th>
        <th>Name</th>
        <th>Description</th>
      </tr>
    </thead>
    <tbody>
      <tr>
        <td><a class="xref" href="https://docs.microsoft.com/dotnet/api/system.linq.expressions.expression-1">Expression</a>&lt;<a class="xref" href="https://docs.microsoft.com/dotnet/api/system.action">Action</a>&gt;</td>
        <td><span class="parametername">exprTree</span></td>
        <td><p>Expression tree.</p>
</td>
      </tr>
    </tbody>
  </table>
  <h5 class="returns">Returns</h5>
  <table class="table table-bordered table-striped table-condensed">
    <thead>
      <tr>
        <th>Type</th>
        <th>Description</th>
      </tr>
    </thead>
    <tbody>
      <tr>
        <td><span class="xref">M</span></td>
        <td><p>Reflected member; or null, if lambda expression doesn't reference a member.</p>
</td>
      </tr>
    </tbody>
  </table>
  <h5 class="typeParameters">Type Parameters</h5>
  <table class="table table-bordered table-striped table-condensed">
    <thead>
      <tr>
        <th>Name</th>
        <th>Description</th>
      </tr>
    </thead>
    <tbody>
      <tr>
        <td><span class="parametername">M</span></td>
        <td><p>Type of member to reflect.</p>
</td>
      </tr>
    </tbody>
  </table>
  <span class="small pull-right mobile-hide">
    <span class="divider">|</span>
    <a href="https://github.com/sakno/dotNext/new/gh-pages/apiSpec/new?filename=DotNext_Reflection_Reflector_Unreflect__1_System_Reflection_ConstructorInfo_.md&amp;value=---%0Auid%3A%20DotNext.Reflection.Reflector.Unreflect%60%601(System.Reflection.ConstructorInfo)%0Asummary%3A%20'*You%20can%20override%20summary%20for%20the%20API%20here%20using%20*MARKDOWN*%20syntax'%0A---%0A%0A*Please%20type%20below%20more%20information%20about%20this%20API%3A*%0A%0A">Improve this Doc</a>
  </span>
  <span class="small pull-right mobile-hide">
    <a href="https://github.com/sakno/dotNext/blob/gh-pages/src/DotNext.Reflection/Reflection/Reflector.cs/#L37">View Source</a>
  </span>
  <a id="DotNext_Reflection_Reflector_Unreflect_" data-uid="DotNext.Reflection.Reflector.Unreflect*"></a>
  <h4 id="DotNext_Reflection_Reflector_Unreflect__1_System_Reflection_ConstructorInfo_" data-uid="DotNext.Reflection.Reflector.Unreflect``1(System.Reflection.ConstructorInfo)">Unreflect&lt;D&gt;(ConstructorInfo)</h4>
  <div class="markdown level1 summary"><p>Unreflects constructor to its typed and callable representation.</p>
</div>
  <div class="markdown level1 conceptual"></div>
  <h5 class="decalaration">Declaration</h5>
  <div class="codewrapper">
    <pre><code class="lang-csharp hljs">public static Constructor&lt;D&gt; Unreflect&lt;D&gt;(this ConstructorInfo ctor)
    where D : MulticastDelegate</code></pre>
  </div>
  <h5 class="parameters">Parameters</h5>
  <table class="table table-bordered table-striped table-condensed">
    <thead>
      <tr>
        <th>Type</th>
        <th>Name</th>
        <th>Description</th>
      </tr>
    </thead>
    <tbody>
      <tr>
        <td><a class="xref" href="https://docs.microsoft.com/dotnet/api/system.reflection.constructorinfo">ConstructorInfo</a></td>
        <td><span class="parametername">ctor</span></td>
        <td><p>Constructor to unreflect.</p>
</td>
      </tr>
    </tbody>
  </table>
  <h5 class="returns">Returns</h5>
  <table class="table table-bordered table-striped table-condensed">
    <thead>
      <tr>
        <th>Type</th>
        <th>Description</th>
      </tr>
    </thead>
    <tbody>
      <tr>
        <td><a class="xref" href="DotNext.Reflection.Constructor-1.html">Constructor</a>&lt;D&gt;</td>
        <td><p>Unreflected constructor.</p>
</td>
      </tr>
    </tbody>
  </table>
  <h5 class="typeParameters">Type Parameters</h5>
  <table class="table table-bordered table-striped table-condensed">
    <thead>
      <tr>
        <th>Name</th>
        <th>Description</th>
      </tr>
    </thead>
    <tbody>
      <tr>
        <td><span class="parametername">D</span></td>
        <td><p>A delegate representing signature of constructor.</p>
</td>
      </tr>
    </tbody>
  </table>
  <span class="small pull-right mobile-hide">
    <span class="divider">|</span>
    <a href="https://github.com/sakno/dotNext/new/gh-pages/apiSpec/new?filename=DotNext_Reflection_Reflector_Unreflect__1_System_Reflection_FieldInfo_.md&amp;value=---%0Auid%3A%20DotNext.Reflection.Reflector.Unreflect%60%601(System.Reflection.FieldInfo)%0Asummary%3A%20'*You%20can%20override%20summary%20for%20the%20API%20here%20using%20*MARKDOWN*%20syntax'%0A---%0A%0A*Please%20type%20below%20more%20information%20about%20this%20API%3A*%0A%0A">Improve this Doc</a>
  </span>
  <span class="small pull-right mobile-hide">
    <a href="https://github.com/sakno/dotNext/blob/gh-pages/src/DotNext.Reflection/Reflection/Reflector.cs/#L53">View Source</a>
  </span>
  <a id="DotNext_Reflection_Reflector_Unreflect_" data-uid="DotNext.Reflection.Reflector.Unreflect*"></a>
  <h4 id="DotNext_Reflection_Reflector_Unreflect__1_System_Reflection_FieldInfo_" data-uid="DotNext.Reflection.Reflector.Unreflect``1(System.Reflection.FieldInfo)">Unreflect&lt;V&gt;(FieldInfo)</h4>
  <div class="markdown level1 summary"><p>Obtains managed pointer to the static field.</p>
</div>
  <div class="markdown level1 conceptual"></div>
  <h5 class="decalaration">Declaration</h5>
  <div class="codewrapper">
    <pre><code class="lang-csharp hljs">public static Field&lt;V&gt; Unreflect&lt;V&gt;(this FieldInfo field)</code></pre>
  </div>
  <h5 class="parameters">Parameters</h5>
  <table class="table table-bordered table-striped table-condensed">
    <thead>
      <tr>
        <th>Type</th>
        <th>Name</th>
        <th>Description</th>
      </tr>
    </thead>
    <tbody>
      <tr>
        <td><a class="xref" href="https://docs.microsoft.com/dotnet/api/system.reflection.fieldinfo">FieldInfo</a></td>
        <td><span class="parametername">field</span></td>
        <td><p>The field to unreflect.</p>
</td>
      </tr>
    </tbody>
  </table>
  <h5 class="returns">Returns</h5>
  <table class="table table-bordered table-striped table-condensed">
    <thead>
      <tr>
        <th>Type</th>
        <th>Description</th>
      </tr>
    </thead>
    <tbody>
      <tr>
        <td><a class="xref" href="DotNext.Reflection.Field-1.html">Field</a>&lt;V&gt;</td>
        <td><p>Unreflected static field.</p>
</td>
      </tr>
    </tbody>
  </table>
  <h5 class="typeParameters">Type Parameters</h5>
  <table class="table table-bordered table-striped table-condensed">
    <thead>
      <tr>
        <th>Name</th>
        <th>Description</th>
      </tr>
    </thead>
    <tbody>
      <tr>
        <td><span class="parametername">V</span></td>
        <td><p>The field type.</p>
</td>
      </tr>
    </tbody>
  </table>
  <span class="small pull-right mobile-hide">
    <span class="divider">|</span>
    <a href="https://github.com/sakno/dotNext/new/gh-pages/apiSpec/new?filename=DotNext_Reflection_Reflector_Unreflect__1_System_Reflection_MethodInfo_.md&amp;value=---%0Auid%3A%20DotNext.Reflection.Reflector.Unreflect%60%601(System.Reflection.MethodInfo)%0Asummary%3A%20'*You%20can%20override%20summary%20for%20the%20API%20here%20using%20*MARKDOWN*%20syntax'%0A---%0A%0A*Please%20type%20below%20more%20information%20about%20this%20API%3A*%0A%0A">Improve this Doc</a>
  </span>
  <span class="small pull-right mobile-hide">
    <a href="https://github.com/sakno/dotNext/blob/gh-pages/src/DotNext.Reflection/Reflection/Reflector.cs/#L45">View Source</a>
  </span>
  <a id="DotNext_Reflection_Reflector_Unreflect_" data-uid="DotNext.Reflection.Reflector.Unreflect*"></a>
  <h4 id="DotNext_Reflection_Reflector_Unreflect__1_System_Reflection_MethodInfo_" data-uid="DotNext.Reflection.Reflector.Unreflect``1(System.Reflection.MethodInfo)">Unreflect&lt;D&gt;(MethodInfo)</h4>
  <div class="markdown level1 summary"><p>Unreflects method to its typed and callable representation.</p>
</div>
  <div class="markdown level1 conceptual"></div>
  <h5 class="decalaration">Declaration</h5>
  <div class="codewrapper">
    <pre><code class="lang-csharp hljs">public static Method&lt;D&gt; Unreflect&lt;D&gt;(this MethodInfo method)
    where D : MulticastDelegate</code></pre>
  </div>
  <h5 class="parameters">Parameters</h5>
  <table class="table table-bordered table-striped table-condensed">
    <thead>
      <tr>
        <th>Type</th>
        <th>Name</th>
        <th>Description</th>
      </tr>
    </thead>
    <tbody>
      <tr>
        <td><a class="xref" href="https://docs.microsoft.com/dotnet/api/system.reflection.methodinfo">MethodInfo</a></td>
        <td><span class="parametername">method</span></td>
        <td><p>A method to unreflect.</p>
</td>
      </tr>
    </tbody>
  </table>
  <h5 class="returns">Returns</h5>
  <table class="table table-bordered table-striped table-condensed">
    <thead>
      <tr>
        <th>Type</th>
        <th>Description</th>
      </tr>
    </thead>
    <tbody>
      <tr>
        <td><a class="xref" href="DotNext.Reflection.Method-1.html">Method</a>&lt;D&gt;</td>
        <td><p>Unreflected method.</p>
</td>
      </tr>
    </tbody>
  </table>
  <h5 class="typeParameters">Type Parameters</h5>
  <table class="table table-bordered table-striped table-condensed">
    <thead>
      <tr>
        <th>Name</th>
        <th>Description</th>
      </tr>
    </thead>
    <tbody>
      <tr>
        <td><span class="parametername">D</span></td>
        <td><p>A delegate representing signature of method.</p>
</td>
      </tr>
    </tbody>
  </table>
  <span class="small pull-right mobile-hide">
    <span class="divider">|</span>
    <a href="https://github.com/sakno/dotNext/new/gh-pages/apiSpec/new?filename=DotNext_Reflection_Reflector_Unreflect__2_System_Reflection_FieldInfo_.md&amp;value=---%0Auid%3A%20DotNext.Reflection.Reflector.Unreflect%60%602(System.Reflection.FieldInfo)%0Asummary%3A%20'*You%20can%20override%20summary%20for%20the%20API%20here%20using%20*MARKDOWN*%20syntax'%0A---%0A%0A*Please%20type%20below%20more%20information%20about%20this%20API%3A*%0A%0A">Improve this Doc</a>
  </span>
  <span class="small pull-right mobile-hide">
    <a href="https://github.com/sakno/dotNext/blob/gh-pages/src/DotNext.Reflection/Reflection/Reflector.cs/#L62">View Source</a>
  </span>
  <a id="DotNext_Reflection_Reflector_Unreflect_" data-uid="DotNext.Reflection.Reflector.Unreflect*"></a>
  <h4 id="DotNext_Reflection_Reflector_Unreflect__2_System_Reflection_FieldInfo_" data-uid="DotNext.Reflection.Reflector.Unreflect``2(System.Reflection.FieldInfo)">Unreflect&lt;T, V&gt;(FieldInfo)</h4>
  <div class="markdown level1 summary"><p>Obtains managed pointer to the instance field.</p>
</div>
  <div class="markdown level1 conceptual"></div>
  <h5 class="decalaration">Declaration</h5>
  <div class="codewrapper">
    <pre><code class="lang-csharp hljs">public static Field&lt;T, V&gt; Unreflect&lt;T, V&gt;(this FieldInfo field)</code></pre>
  </div>
  <h5 class="parameters">Parameters</h5>
  <table class="table table-bordered table-striped table-condensed">
    <thead>
      <tr>
        <th>Type</th>
        <th>Name</th>
        <th>Description</th>
      </tr>
    </thead>
    <tbody>
      <tr>
        <td><a class="xref" href="https://docs.microsoft.com/dotnet/api/system.reflection.fieldinfo">FieldInfo</a></td>
        <td><span class="parametername">field</span></td>
        <td><p>The field to unreflect.</p>
</td>
      </tr>
    </tbody>
  </table>
  <h5 class="returns">Returns</h5>
  <table class="table table-bordered table-striped table-condensed">
    <thead>
      <tr>
        <th>Type</th>
        <th>Description</th>
      </tr>
    </thead>
    <tbody>
      <tr>
        <td><a class="xref" href="DotNext.Reflection.Field-2.html">Field</a>&lt;T, V&gt;</td>
        <td><p>Unreflected instance field.</p>
</td>
      </tr>
    </tbody>
  </table>
  <h5 class="typeParameters">Type Parameters</h5>
  <table class="table table-bordered table-striped table-condensed">
    <thead>
      <tr>
        <th>Name</th>
        <th>Description</th>
      </tr>
    </thead>
    <tbody>
      <tr>
        <td><span class="parametername">T</span></td>
        <td><p>The type of the object that declares instance field.</p>
</td>
      </tr>
      <tr>
        <td><span class="parametername">V</span></td>
        <td><p>The field type.</p>
</td>
      </tr>
    </tbody>
  </table>
</article>
          </div>
          
          <div class="hidden-sm col-md-2" role="complementary">
            <div class="sideaffix">
              <div class="contribution">
                <ul class="nav">
                  <li>
                    <a href="https://github.com/sakno/dotNext/new/gh-pages/apiSpec/new?filename=DotNext_Reflection_Reflector.md&amp;value=---%0Auid%3A%20DotNext.Reflection.Reflector%0Asummary%3A%20'*You%20can%20override%20summary%20for%20the%20API%20here%20using%20*MARKDOWN*%20syntax'%0A---%0A%0A*Please%20type%20below%20more%20information%20about%20this%20API%3A*%0A%0A" class="contribution-link">Improve this Doc</a>
                  </li>
                  <li>
                    <a href="https://github.com/sakno/dotNext/blob/gh-pages/src/DotNext.Reflection/Reflection/Reflector.cs/#L10" class="contribution-link">View Source</a>
                  </li>
                </ul>
              </div>
              <nav class="bs-docs-sidebar hidden-print hidden-xs hidden-sm affix" id="affix">
              <!-- <p><a class="back-to-top" href="#top">Back to top</a><p> -->
              </nav>
            </div>
          </div>
        </div>
      </div>
      
      <footer>
        <div class="grad-bottom"></div>
        <div class="footer">
          <div class="container">
            <span class="pull-right">
              <a href="#top">Back to top</a>
            </span>
            
            <span>Generated by <strong>DocFX</strong></span>
          </div>
        </div>
      </footer>
    </div>
    
    <script type="text/javascript" src="../styles/docfx.vendor.js"></script>
    <script type="text/javascript" src="../styles/docfx.js"></script>
    <script type="text/javascript" src="../styles/main.js"></script>
  </body>
</html>
<|MERGE_RESOLUTION|>--- conflicted
+++ resolved
@@ -1,15 +1,14 @@
-﻿<!DOCTYPE html>
-<!--[if IE]><![endif]-->
-<html>
+﻿<!DOCTYPE html>
+<!--[if IE]><![endif]-->
+<html>
   
   <head>
     <meta charset="utf-8">
     <meta http-equiv="X-UA-Compatible" content="IE=edge,chrome=1">
-    <title>Class Reflector
+    <title>Class Reflector
    | .NEXT </title>
     <meta name="viewport" content="width=device-width">
-    <meta name="title" content="Class Reflector
-<<<<<<< HEAD
+    <meta name="title" content="Class Reflector
    | .NEXT ">
     <meta name="generator" content="docfx 2.50.0.0">
     
@@ -23,489 +22,765 @@
     
     
     
-=======
-   | .NEXT ">
-    <meta name="generator" content="docfx 2.49.0.0">
-    
-    <link rel="shortcut icon" href="../fav.ico">
-    <link rel="stylesheet" href="../styles/docfx.vendor.css">
-    <link rel="stylesheet" href="../styles/docfx.css">
-    <link rel="stylesheet" href="../styles/main.css">
-    <link href="https://fonts.googleapis.com/css?family=Open+Sans" rel="stylesheet">
-    <meta property="docfx:navrel" content="../toc.html">
-    <meta property="docfx:tocrel" content="toc.html">
-    
-    
-    
->>>>>>> ceac8404
-  </head>  <body data-spy="scroll" data-target="#affix" data-offset="120">
-    <div id="wrapper">
-      <header>
-        
-        <nav id="autocollapse" class="navbar navbar-inverse ng-scope" role="navigation">
-          <div class="container">
-            <div class="navbar-header">
-              <button type="button" class="navbar-toggle" data-toggle="collapse" data-target="#navbar">
-                <span class="sr-only">Toggle navigation</span>
-                <span class="icon-bar"></span>
-                <span class="icon-bar"></span>
-                <span class="icon-bar"></span>
-              </button>
-              
-              <a class="navbar-brand" href="../index.html">
-                <img id="logo" class="svg" src="../doc_logo.png" alt="">
-              </a>
-            </div>
-            <div class="collapse navbar-collapse" id="navbar">
-              <form class="navbar-form navbar-right" role="search" id="search">
-                <div class="form-group">
-                  <input type="text" class="form-control" id="search-query" placeholder="Search" autocomplete="off">
-                </div>
-              </form>
-            </div>
-          </div>
-        </nav>
-        
-        <div class="subnav navbar navbar-default">
-          <div class="container hide-when-search" id="breadcrumb">
-            <ul class="breadcrumb">
-              <li></li>
-            </ul>
-          </div>
-        </div>
-      </header>
-      <div role="main" class="container body-content hide-when-search">
-        
-        <div class="sidenav hide-when-search">
-          <a class="btn toc-toggle collapse" data-toggle="collapse" href="#sidetoggle" aria-expanded="false" aria-controls="sidetoggle">Show / Hide Table of Contents</a>
-          <div class="sidetoggle collapse" id="sidetoggle">
-            <div id="sidetoc"></div>
-          </div>
-        </div>
-        <div class="article row grid-right">
-          <div class="col-md-10">
-            <article class="content wrap" id="_content" data-uid="DotNext.Reflection.Reflector">
-  
-  
-  <h1 id="DotNext_Reflection_Reflector" data-uid="DotNext.Reflection.Reflector" class="text-break">Class Reflector
-  </h1>
+  </head>  <body data-spy="scroll" data-target="#affix" data-offset="120">
+    <div id="wrapper">
+      <header>
+        
+        <nav id="autocollapse" class="navbar navbar-inverse ng-scope" role="navigation">
+          <div class="container">
+            <div class="navbar-header">
+              <button type="button" class="navbar-toggle" data-toggle="collapse" data-target="#navbar">
+                <span class="sr-only">Toggle navigation</span>
+                <span class="icon-bar"></span>
+                <span class="icon-bar"></span>
+                <span class="icon-bar"></span>
+              </button>
+              
+              <a class="navbar-brand" href="../index.html">
+                <img id="logo" class="svg" src="../doc_logo.png" alt="">
+              </a>
+            </div>
+            <div class="collapse navbar-collapse" id="navbar">
+              <form class="navbar-form navbar-right" role="search" id="search">
+                <div class="form-group">
+                  <input type="text" class="form-control" id="search-query" placeholder="Search" autocomplete="off">
+                </div>
+              </form>
+            </div>
+          </div>
+        </nav>
+        
+        <div class="subnav navbar navbar-default">
+          <div class="container hide-when-search" id="breadcrumb">
+            <ul class="breadcrumb">
+              <li></li>
+            </ul>
+          </div>
+        </div>
+      </header>
+      <div role="main" class="container body-content hide-when-search">
+        
+        <div class="sidenav hide-when-search">
+          <a class="btn toc-toggle collapse" data-toggle="collapse" href="#sidetoggle" aria-expanded="false" aria-controls="sidetoggle">Show / Hide Table of Contents</a>
+          <div class="sidetoggle collapse" id="sidetoggle">
+            <div id="sidetoc"></div>
+          </div>
+        </div>
+        <div class="article row grid-right">
+          <div class="col-md-10">
+            <article class="content wrap" id="_content" data-uid="DotNext.Reflection.Reflector">
+  
+  
+  <h1 id="DotNext_Reflection_Reflector" data-uid="DotNext.Reflection.Reflector" class="text-break">Class Reflector
+  </h1>
   <div class="markdown level0 summary"><p>Provides access to fast reflection routines.</p>
-</div>
-  <div class="markdown level0 conceptual"></div>
-  <div class="inheritance">
-    <h5>Inheritance</h5>
-    <div class="level0"><a class="xref" href="https://docs.microsoft.com/dotnet/api/system.object">Object</a></div>
-    <div class="level1"><span class="xref">Reflector</span></div>
-  </div>
-  <div class="inheritedMembers">
-    <h5>Inherited Members</h5>
-    <div>
-      <a class="xref" href="https://docs.microsoft.com/dotnet/api/system.object.equals#System_Object_Equals_System_Object_">Object.Equals(Object)</a>
-    </div>
-    <div>
-      <a class="xref" href="https://docs.microsoft.com/dotnet/api/system.object.equals#System_Object_Equals_System_Object_System_Object_">Object.Equals(Object, Object)</a>
-    </div>
-    <div>
-      <a class="xref" href="https://docs.microsoft.com/dotnet/api/system.object.gethashcode#System_Object_GetHashCode">Object.GetHashCode()</a>
-    </div>
-    <div>
-      <a class="xref" href="https://docs.microsoft.com/dotnet/api/system.object.gettype#System_Object_GetType">Object.GetType()</a>
-    </div>
-    <div>
-      <a class="xref" href="https://docs.microsoft.com/dotnet/api/system.object.memberwiseclone#System_Object_MemberwiseClone">Object.MemberwiseClone()</a>
-    </div>
-    <div>
-      <a class="xref" href="https://docs.microsoft.com/dotnet/api/system.object.referenceequals#System_Object_ReferenceEquals_System_Object_System_Object_">Object.ReferenceEquals(Object, Object)</a>
-    </div>
-    <div>
-      <a class="xref" href="https://docs.microsoft.com/dotnet/api/system.object.tostring#System_Object_ToString">Object.ToString()</a>
-    </div>
-  </div>
-  <h6><strong>Namespace</strong>: <a class="xref" href="DotNext.Reflection.html">DotNext.Reflection</a></h6>
-  <h6><strong>Assembly</strong>: DotNext.Reflection.dll</h6>
-  <h5 id="DotNext_Reflection_Reflector_syntax">Syntax</h5>
-  <div class="codewrapper">
-    <pre><code class="lang-csharp hljs">public static class Reflector</code></pre>
-  </div>
-  <h3 id="methods">Methods
-  </h3>
-  <span class="small pull-right mobile-hide">
-    <span class="divider">|</span>
-    <a href="https://github.com/sakno/dotNext/new/gh-pages/apiSpec/new?filename=DotNext_Reflection_Reflector_MemberOf__1_System_Linq_Expressions_Expression_System_Action__.md&amp;value=---%0Auid%3A%20DotNext.Reflection.Reflector.MemberOf%60%601(System.Linq.Expressions.Expression%7BSystem.Action%7D)%0Asummary%3A%20'*You%20can%20override%20summary%20for%20the%20API%20here%20using%20*MARKDOWN*%20syntax'%0A---%0A%0A*Please%20type%20below%20more%20information%20about%20this%20API%3A*%0A%0A">Improve this Doc</a>
-  </span>
-  <span class="small pull-right mobile-hide">
-    <a href="https://github.com/sakno/dotNext/blob/gh-pages/src/DotNext.Reflection/Reflection/Reflector.cs/#L18">View Source</a>
-  </span>
-  <a id="DotNext_Reflection_Reflector_MemberOf_" data-uid="DotNext.Reflection.Reflector.MemberOf*"></a>
-  <h4 id="DotNext_Reflection_Reflector_MemberOf__1_System_Linq_Expressions_Expression_System_Action__" data-uid="DotNext.Reflection.Reflector.MemberOf``1(System.Linq.Expressions.Expression{System.Action})">MemberOf&lt;M&gt;(Expression&lt;Action&gt;)</h4>
+</div>
+  <div class="markdown level0 conceptual"></div>
+  <div class="inheritance">
+    <h5>Inheritance</h5>
+    <div class="level0"><a class="xref" href="https://docs.microsoft.com/dotnet/api/system.object">Object</a></div>
+    <div class="level1"><span class="xref">Reflector</span></div>
+  </div>
+  <div class="inheritedMembers">
+    <h5>Inherited Members</h5>
+    <div>
+      <a class="xref" href="https://docs.microsoft.com/dotnet/api/system.object.equals#System_Object_Equals_System_Object_">Object.Equals(Object)</a>
+    </div>
+    <div>
+      <a class="xref" href="https://docs.microsoft.com/dotnet/api/system.object.equals#System_Object_Equals_System_Object_System_Object_">Object.Equals(Object, Object)</a>
+    </div>
+    <div>
+      <a class="xref" href="https://docs.microsoft.com/dotnet/api/system.object.gethashcode#System_Object_GetHashCode">Object.GetHashCode()</a>
+    </div>
+    <div>
+      <a class="xref" href="https://docs.microsoft.com/dotnet/api/system.object.gettype#System_Object_GetType">Object.GetType()</a>
+    </div>
+    <div>
+      <a class="xref" href="https://docs.microsoft.com/dotnet/api/system.object.memberwiseclone#System_Object_MemberwiseClone">Object.MemberwiseClone()</a>
+    </div>
+    <div>
+      <a class="xref" href="https://docs.microsoft.com/dotnet/api/system.object.referenceequals#System_Object_ReferenceEquals_System_Object_System_Object_">Object.ReferenceEquals(Object, Object)</a>
+    </div>
+    <div>
+      <a class="xref" href="https://docs.microsoft.com/dotnet/api/system.object.tostring#System_Object_ToString">Object.ToString()</a>
+    </div>
+  </div>
+  <h6><strong>Namespace</strong>: <a class="xref" href="DotNext.Reflection.html">DotNext.Reflection</a></h6>
+  <h6><strong>Assembly</strong>: DotNext.Reflection.dll</h6>
+  <h5 id="DotNext_Reflection_Reflector_syntax">Syntax</h5>
+  <div class="codewrapper">
+    <pre><code class="lang-csharp hljs">public static class Reflector</code></pre>
+  </div>
+  <h3 id="methods">Methods
+  </h3>
+  <span class="small pull-right mobile-hide">
+    <span class="divider">|</span>
+    <a href="https://github.com/sakno/DotNext/new/gh-pages/apiSpec/new?filename=DotNext_Reflection_Reflector_MemberOf__1_System_Linq_Expressions_Expression_System_Action__.md&amp;value=---%0Auid%3A%20DotNext.Reflection.Reflector.MemberOf%60%601(System.Linq.Expressions.Expression%7BSystem.Action%7D)%0Asummary%3A%20'*You%20can%20override%20summary%20for%20the%20API%20here%20using%20*MARKDOWN*%20syntax'%0A---%0A%0A*Please%20type%20below%20more%20information%20about%20this%20API%3A*%0A%0A">Improve this Doc</a>
+  </span>
+  <span class="small pull-right mobile-hide">
+    <a href="https://github.com/sakno/DotNext/blob/gh-pages/src/DotNext.Reflection/Reflection/Reflector.cs/#L33">View Source</a>
+  </span>
+  <a id="DotNext_Reflection_Reflector_MemberOf_" data-uid="DotNext.Reflection.Reflector.MemberOf*"></a>
+  <h4 id="DotNext_Reflection_Reflector_MemberOf__1_System_Linq_Expressions_Expression_System_Action__" data-uid="DotNext.Reflection.Reflector.MemberOf``1(System.Linq.Expressions.Expression{System.Action})">MemberOf&lt;TMember&gt;(Expression&lt;Action&gt;)</h4>
   <div class="markdown level1 summary"><p>Extracts member metadata from expression tree.</p>
-</div>
-  <div class="markdown level1 conceptual"></div>
-  <h5 class="decalaration">Declaration</h5>
-  <div class="codewrapper">
-    <pre><code class="lang-csharp hljs">public static M MemberOf&lt;M&gt;(Expression&lt;Action&gt; exprTree)
-    where M : MemberInfo</code></pre>
-  </div>
-  <h5 class="parameters">Parameters</h5>
-  <table class="table table-bordered table-striped table-condensed">
-    <thead>
-      <tr>
-        <th>Type</th>
-        <th>Name</th>
-        <th>Description</th>
-      </tr>
-    </thead>
-    <tbody>
-      <tr>
-        <td><a class="xref" href="https://docs.microsoft.com/dotnet/api/system.linq.expressions.expression-1">Expression</a>&lt;<a class="xref" href="https://docs.microsoft.com/dotnet/api/system.action">Action</a>&gt;</td>
-        <td><span class="parametername">exprTree</span></td>
+</div>
+  <div class="markdown level1 conceptual"></div>
+  <h5 class="decalaration">Declaration</h5>
+  <div class="codewrapper">
+    <pre><code class="lang-csharp hljs">[Obsolete(&quot;Use overloaded generic method that allows to specify delegate type explicitly&quot;)]
+public static TMember MemberOf&lt;TMember&gt;(Expression&lt;Action&gt; exprTree)
+
+    where TMember : MemberInfo</code></pre>
+  </div>
+  <h5 class="parameters">Parameters</h5>
+  <table class="table table-bordered table-striped table-condensed">
+    <thead>
+      <tr>
+        <th>Type</th>
+        <th>Name</th>
+        <th>Description</th>
+      </tr>
+    </thead>
+    <tbody>
+      <tr>
+        <td><a class="xref" href="https://docs.microsoft.com/dotnet/api/system.linq.expressions.expression-1">Expression</a>&lt;<a class="xref" href="https://docs.microsoft.com/dotnet/api/system.action">Action</a>&gt;</td>
+        <td><span class="parametername">exprTree</span></td>
         <td><p>Expression tree.</p>
-</td>
-      </tr>
-    </tbody>
-  </table>
-  <h5 class="returns">Returns</h5>
-  <table class="table table-bordered table-striped table-condensed">
-    <thead>
-      <tr>
-        <th>Type</th>
-        <th>Description</th>
-      </tr>
-    </thead>
-    <tbody>
-      <tr>
-        <td><span class="xref">M</span></td>
-        <td><p>Reflected member; or null, if lambda expression doesn't reference a member.</p>
-</td>
-      </tr>
-    </tbody>
-  </table>
-  <h5 class="typeParameters">Type Parameters</h5>
-  <table class="table table-bordered table-striped table-condensed">
-    <thead>
-      <tr>
-        <th>Name</th>
-        <th>Description</th>
-      </tr>
-    </thead>
-    <tbody>
-      <tr>
-        <td><span class="parametername">M</span></td>
+</td>
+      </tr>
+    </tbody>
+  </table>
+  <h5 class="returns">Returns</h5>
+  <table class="table table-bordered table-striped table-condensed">
+    <thead>
+      <tr>
+        <th>Type</th>
+        <th>Description</th>
+      </tr>
+    </thead>
+    <tbody>
+      <tr>
+        <td><span class="xref">TMember</span></td>
+        <td><p>Reflected member; or <span class="xref">null</span>, if lambda expression doesn't reference a member.</p>
+</td>
+      </tr>
+    </tbody>
+  </table>
+  <h5 class="typeParameters">Type Parameters</h5>
+  <table class="table table-bordered table-striped table-condensed">
+    <thead>
+      <tr>
+        <th>Name</th>
+        <th>Description</th>
+      </tr>
+    </thead>
+    <tbody>
+      <tr>
+        <td><span class="parametername">TMember</span></td>
         <td><p>Type of member to reflect.</p>
-</td>
-      </tr>
-    </tbody>
-  </table>
-  <span class="small pull-right mobile-hide">
-    <span class="divider">|</span>
-    <a href="https://github.com/sakno/dotNext/new/gh-pages/apiSpec/new?filename=DotNext_Reflection_Reflector_Unreflect__1_System_Reflection_ConstructorInfo_.md&amp;value=---%0Auid%3A%20DotNext.Reflection.Reflector.Unreflect%60%601(System.Reflection.ConstructorInfo)%0Asummary%3A%20'*You%20can%20override%20summary%20for%20the%20API%20here%20using%20*MARKDOWN*%20syntax'%0A---%0A%0A*Please%20type%20below%20more%20information%20about%20this%20API%3A*%0A%0A">Improve this Doc</a>
-  </span>
-  <span class="small pull-right mobile-hide">
-    <a href="https://github.com/sakno/dotNext/blob/gh-pages/src/DotNext.Reflection/Reflection/Reflector.cs/#L37">View Source</a>
-  </span>
-  <a id="DotNext_Reflection_Reflector_Unreflect_" data-uid="DotNext.Reflection.Reflector.Unreflect*"></a>
-  <h4 id="DotNext_Reflection_Reflector_Unreflect__1_System_Reflection_ConstructorInfo_" data-uid="DotNext.Reflection.Reflector.Unreflect``1(System.Reflection.ConstructorInfo)">Unreflect&lt;D&gt;(ConstructorInfo)</h4>
+</td>
+      </tr>
+    </tbody>
+  </table>
+  <span class="small pull-right mobile-hide">
+    <span class="divider">|</span>
+    <a href="https://github.com/sakno/DotNext/new/gh-pages/apiSpec/new?filename=DotNext_Reflection_Reflector_MemberOf__2_System_Linq_Expressions_Expression___1__.md&amp;value=---%0Auid%3A%20DotNext.Reflection.Reflector.MemberOf%60%602(System.Linq.Expressions.Expression%7B%60%601%7D)%0Asummary%3A%20'*You%20can%20override%20summary%20for%20the%20API%20here%20using%20*MARKDOWN*%20syntax'%0A---%0A%0A*Please%20type%20below%20more%20information%20about%20this%20API%3A*%0A%0A">Improve this Doc</a>
+  </span>
+  <span class="small pull-right mobile-hide">
+    <a href="https://github.com/sakno/DotNext/blob/gh-pages/src/DotNext.Reflection/Reflection/Reflector.cs/#L43">View Source</a>
+  </span>
+  <a id="DotNext_Reflection_Reflector_MemberOf_" data-uid="DotNext.Reflection.Reflector.MemberOf*"></a>
+  <h4 id="DotNext_Reflection_Reflector_MemberOf__2_System_Linq_Expressions_Expression___1__" data-uid="DotNext.Reflection.Reflector.MemberOf``2(System.Linq.Expressions.Expression{``1})">MemberOf&lt;TMember, TDelegate&gt;(Expression&lt;TDelegate&gt;)</h4>
+  <div class="markdown level1 summary"><p>Extracts member metadata from expression tree.</p>
+</div>
+  <div class="markdown level1 conceptual"></div>
+  <h5 class="decalaration">Declaration</h5>
+  <div class="codewrapper">
+    <pre><code class="lang-csharp hljs">public static TMember MemberOf&lt;TMember, TDelegate&gt;(Expression&lt;TDelegate&gt; exprTree)
+
+    where TMember : MemberInfo where TDelegate : Delegate</code></pre>
+  </div>
+  <h5 class="parameters">Parameters</h5>
+  <table class="table table-bordered table-striped table-condensed">
+    <thead>
+      <tr>
+        <th>Type</th>
+        <th>Name</th>
+        <th>Description</th>
+      </tr>
+    </thead>
+    <tbody>
+      <tr>
+        <td><a class="xref" href="https://docs.microsoft.com/dotnet/api/system.linq.expressions.expression-1">Expression</a>&lt;TDelegate&gt;</td>
+        <td><span class="parametername">exprTree</span></td>
+        <td><p>Expression tree.</p>
+</td>
+      </tr>
+    </tbody>
+  </table>
+  <h5 class="returns">Returns</h5>
+  <table class="table table-bordered table-striped table-condensed">
+    <thead>
+      <tr>
+        <th>Type</th>
+        <th>Description</th>
+      </tr>
+    </thead>
+    <tbody>
+      <tr>
+        <td><span class="xref">TMember</span></td>
+        <td><p>Reflected member; or <span class="xref">null</span>, if lambda expression doesn't reference a member.</p>
+</td>
+      </tr>
+    </tbody>
+  </table>
+  <h5 class="typeParameters">Type Parameters</h5>
+  <table class="table table-bordered table-striped table-condensed">
+    <thead>
+      <tr>
+        <th>Name</th>
+        <th>Description</th>
+      </tr>
+    </thead>
+    <tbody>
+      <tr>
+        <td><span class="parametername">TMember</span></td>
+        <td><p>Type of member to reflect.</p>
+</td>
+      </tr>
+      <tr>
+        <td><span class="parametername">TDelegate</span></td>
+        <td><p>The type of lambda expression.</p>
+</td>
+      </tr>
+    </tbody>
+  </table>
+  <span class="small pull-right mobile-hide">
+    <span class="divider">|</span>
+    <a href="https://github.com/sakno/DotNext/new/gh-pages/apiSpec/new?filename=DotNext_Reflection_Reflector_Unreflect_System_Reflection_ConstructorInfo_.md&amp;value=---%0Auid%3A%20DotNext.Reflection.Reflector.Unreflect(System.Reflection.ConstructorInfo)%0Asummary%3A%20'*You%20can%20override%20summary%20for%20the%20API%20here%20using%20*MARKDOWN*%20syntax'%0A---%0A%0A*Please%20type%20below%20more%20information%20about%20this%20API%3A*%0A%0A">Improve this Doc</a>
+  </span>
+  <span class="small pull-right mobile-hide">
+    <a href="https://github.com/sakno/DotNext/blob/gh-pages/src/DotNext.Reflection/Reflection/Reflector.cs/#L239">View Source</a>
+  </span>
+  <a id="DotNext_Reflection_Reflector_Unreflect_" data-uid="DotNext.Reflection.Reflector.Unreflect*"></a>
+  <h4 id="DotNext_Reflection_Reflector_Unreflect_System_Reflection_ConstructorInfo_" data-uid="DotNext.Reflection.Reflector.Unreflect(System.Reflection.ConstructorInfo)">Unreflect(ConstructorInfo)</h4>
+  <div class="markdown level1 summary"><p>Creates dynamic invoker for the constructor.</p>
+</div>
+  <div class="markdown level1 conceptual"></div>
+  <h5 class="decalaration">Declaration</h5>
+  <div class="codewrapper">
+    <pre><code class="lang-csharp hljs">public static DynamicInvoker Unreflect(this ConstructorInfo ctor)</code></pre>
+  </div>
+  <h5 class="parameters">Parameters</h5>
+  <table class="table table-bordered table-striped table-condensed">
+    <thead>
+      <tr>
+        <th>Type</th>
+        <th>Name</th>
+        <th>Description</th>
+      </tr>
+    </thead>
+    <tbody>
+      <tr>
+        <td><a class="xref" href="https://docs.microsoft.com/dotnet/api/system.reflection.constructorinfo">ConstructorInfo</a></td>
+        <td><span class="parametername">ctor</span></td>
+        <td><p>The constructor to unreflect.</p>
+</td>
+      </tr>
+    </tbody>
+  </table>
+  <h5 class="returns">Returns</h5>
+  <table class="table table-bordered table-striped table-condensed">
+    <thead>
+      <tr>
+        <th>Type</th>
+        <th>Description</th>
+      </tr>
+    </thead>
+    <tbody>
+      <tr>
+        <td><a class="xref" href="DotNext.Reflection.DynamicInvoker.html">DynamicInvoker</a></td>
+        <td><p>The delegate that can be used to create an object instance.</p>
+</td>
+      </tr>
+    </tbody>
+  </table>
+  <h5 class="exceptions">Exceptions</h5>
+  <table class="table table-bordered table-striped table-condensed">
+    <thead>
+      <tr>
+        <th>Type</th>
+        <th>Condition</th>
+      </tr>
+    </thead>
+    <tbody>
+      <tr>
+        <td><a class="xref" href="https://docs.microsoft.com/dotnet/api/system.notsupportedexception">NotSupportedException</a></td>
+        <td><p>The type of parameter is ref-like value type.</p>
+</td>
+      </tr>
+    </tbody>
+  </table>
+  <span class="small pull-right mobile-hide">
+    <span class="divider">|</span>
+    <a href="https://github.com/sakno/DotNext/new/gh-pages/apiSpec/new?filename=DotNext_Reflection_Reflector_Unreflect_System_Reflection_FieldInfo_System_Reflection_BindingFlags_.md&amp;value=---%0Auid%3A%20DotNext.Reflection.Reflector.Unreflect(System.Reflection.FieldInfo%2CSystem.Reflection.BindingFlags)%0Asummary%3A%20'*You%20can%20override%20summary%20for%20the%20API%20here%20using%20*MARKDOWN*%20syntax'%0A---%0A%0A*Please%20type%20below%20more%20information%20about%20this%20API%3A*%0A%0A">Improve this Doc</a>
+  </span>
+  <span class="small pull-right mobile-hide">
+    <a href="https://github.com/sakno/DotNext/blob/gh-pages/src/DotNext.Reflection/Reflection/Reflector.cs/#L143">View Source</a>
+  </span>
+  <a id="DotNext_Reflection_Reflector_Unreflect_" data-uid="DotNext.Reflection.Reflector.Unreflect*"></a>
+  <h4 id="DotNext_Reflection_Reflector_Unreflect_System_Reflection_FieldInfo_System_Reflection_BindingFlags_" data-uid="DotNext.Reflection.Reflector.Unreflect(System.Reflection.FieldInfo,System.Reflection.BindingFlags)">Unreflect(FieldInfo, BindingFlags)</h4>
+  <div class="markdown level1 summary"><p>Creates dynamic invoker for the field.</p>
+</div>
+  <div class="markdown level1 conceptual"></div>
+  <h5 class="decalaration">Declaration</h5>
+  <div class="codewrapper">
+    <pre><code class="lang-csharp hljs">public static DynamicInvoker Unreflect(this FieldInfo field, BindingFlags flags = BindingFlags.GetField | BindingFlags.SetField)</code></pre>
+  </div>
+  <h5 class="parameters">Parameters</h5>
+  <table class="table table-bordered table-striped table-condensed">
+    <thead>
+      <tr>
+        <th>Type</th>
+        <th>Name</th>
+        <th>Description</th>
+      </tr>
+    </thead>
+    <tbody>
+      <tr>
+        <td><a class="xref" href="https://docs.microsoft.com/dotnet/api/system.reflection.fieldinfo">FieldInfo</a></td>
+        <td><span class="parametername">field</span></td>
+        <td><p>The field to unreflect.</p>
+</td>
+      </tr>
+      <tr>
+        <td><a class="xref" href="https://docs.microsoft.com/dotnet/api/system.reflection.bindingflags">BindingFlags</a></td>
+        <td><span class="parametername">flags</span></td>
+        <td><p>Describes the access to the field using invoker.</p>
+</td>
+      </tr>
+    </tbody>
+  </table>
+  <h5 class="returns">Returns</h5>
+  <table class="table table-bordered table-striped table-condensed">
+    <thead>
+      <tr>
+        <th>Type</th>
+        <th>Description</th>
+      </tr>
+    </thead>
+    <tbody>
+      <tr>
+        <td><a class="xref" href="DotNext.Reflection.DynamicInvoker.html">DynamicInvoker</a></td>
+        <td><p>The delegate that can be used to access field value.</p>
+</td>
+      </tr>
+    </tbody>
+  </table>
+  <h5 id="DotNext_Reflection_Reflector_Unreflect_System_Reflection_FieldInfo_System_Reflection_BindingFlags__remarks">Remarks</h5>
+  <div class="markdown level1 remarks"><p>This method doesn't cache the result so the caller is responsible for storing delegate to the field or cache.
+<code data-dev-comment-type="paramref" class="paramref">flags</code> supports the following combination of values: <a class="xref" href="https://docs.microsoft.com/dotnet/api/system.reflection.bindingflags#System_Reflection_BindingFlags_GetField">GetField</a>, <a class="xref" href="https://docs.microsoft.com/dotnet/api/system.reflection.bindingflags#System_Reflection_BindingFlags_SetField">SetField</a> or
+both.</p>
+</div>
+  <h5 class="exceptions">Exceptions</h5>
+  <table class="table table-bordered table-striped table-condensed">
+    <thead>
+      <tr>
+        <th>Type</th>
+        <th>Condition</th>
+      </tr>
+    </thead>
+    <tbody>
+      <tr>
+        <td><a class="xref" href="https://docs.microsoft.com/dotnet/api/system.argumentoutofrangeexception">ArgumentOutOfRangeException</a></td>
+        <td><p><code data-dev-comment-type="paramref" class="paramref">flags</code> is invalid.</p>
+</td>
+      </tr>
+      <tr>
+        <td><a class="xref" href="https://docs.microsoft.com/dotnet/api/system.notsupportedexception">NotSupportedException</a></td>
+        <td><p>The type of <code data-dev-comment-type="paramref" class="paramref">field</code> is ref-like value type.</p>
+</td>
+      </tr>
+    </tbody>
+  </table>
+  <span class="small pull-right mobile-hide">
+    <span class="divider">|</span>
+    <a href="https://github.com/sakno/DotNext/new/gh-pages/apiSpec/new?filename=DotNext_Reflection_Reflector_Unreflect_System_Reflection_MethodInfo_.md&amp;value=---%0Auid%3A%20DotNext.Reflection.Reflector.Unreflect(System.Reflection.MethodInfo)%0Asummary%3A%20'*You%20can%20override%20summary%20for%20the%20API%20here%20using%20*MARKDOWN*%20syntax'%0A---%0A%0A*Please%20type%20below%20more%20information%20about%20this%20API%3A*%0A%0A">Improve this Doc</a>
+  </span>
+  <span class="small pull-right mobile-hide">
+    <a href="https://github.com/sakno/DotNext/blob/gh-pages/src/DotNext.Reflection/Reflection/Reflector.cs/#L227">View Source</a>
+  </span>
+  <a id="DotNext_Reflection_Reflector_Unreflect_" data-uid="DotNext.Reflection.Reflector.Unreflect*"></a>
+  <h4 id="DotNext_Reflection_Reflector_Unreflect_System_Reflection_MethodInfo_" data-uid="DotNext.Reflection.Reflector.Unreflect(System.Reflection.MethodInfo)">Unreflect(MethodInfo)</h4>
+  <div class="markdown level1 summary"><p>Creates dynamic invoker for the method.</p>
+</div>
+  <div class="markdown level1 conceptual"></div>
+  <h5 class="decalaration">Declaration</h5>
+  <div class="codewrapper">
+    <pre><code class="lang-csharp hljs">public static DynamicInvoker Unreflect(this MethodInfo method)</code></pre>
+  </div>
+  <h5 class="parameters">Parameters</h5>
+  <table class="table table-bordered table-striped table-condensed">
+    <thead>
+      <tr>
+        <th>Type</th>
+        <th>Name</th>
+        <th>Description</th>
+      </tr>
+    </thead>
+    <tbody>
+      <tr>
+        <td><a class="xref" href="https://docs.microsoft.com/dotnet/api/system.reflection.methodinfo">MethodInfo</a></td>
+        <td><span class="parametername">method</span></td>
+        <td><p>The method to unreflect.</p>
+</td>
+      </tr>
+    </tbody>
+  </table>
+  <h5 class="returns">Returns</h5>
+  <table class="table table-bordered table-striped table-condensed">
+    <thead>
+      <tr>
+        <th>Type</th>
+        <th>Description</th>
+      </tr>
+    </thead>
+    <tbody>
+      <tr>
+        <td><a class="xref" href="DotNext.Reflection.DynamicInvoker.html">DynamicInvoker</a></td>
+        <td><p>The delegate that can be used to invoke the method.</p>
+</td>
+      </tr>
+    </tbody>
+  </table>
+  <h5 class="exceptions">Exceptions</h5>
+  <table class="table table-bordered table-striped table-condensed">
+    <thead>
+      <tr>
+        <th>Type</th>
+        <th>Condition</th>
+      </tr>
+    </thead>
+    <tbody>
+      <tr>
+        <td><a class="xref" href="https://docs.microsoft.com/dotnet/api/system.notsupportedexception">NotSupportedException</a></td>
+        <td><p>The type of parameter or return type is ref-like value type.</p>
+</td>
+      </tr>
+    </tbody>
+  </table>
+  <span class="small pull-right mobile-hide">
+    <span class="divider">|</span>
+    <a href="https://github.com/sakno/DotNext/new/gh-pages/apiSpec/new?filename=DotNext_Reflection_Reflector_Unreflect__1_System_Reflection_ConstructorInfo_.md&amp;value=---%0Auid%3A%20DotNext.Reflection.Reflector.Unreflect%60%601(System.Reflection.ConstructorInfo)%0Asummary%3A%20'*You%20can%20override%20summary%20for%20the%20API%20here%20using%20*MARKDOWN*%20syntax'%0A---%0A%0A*Please%20type%20below%20more%20information%20about%20this%20API%3A*%0A%0A">Improve this Doc</a>
+  </span>
+  <span class="small pull-right mobile-hide">
+    <a href="https://github.com/sakno/DotNext/blob/gh-pages/src/DotNext.Reflection/Reflection/Reflector.cs/#L54">View Source</a>
+  </span>
+  <a id="DotNext_Reflection_Reflector_Unreflect_" data-uid="DotNext.Reflection.Reflector.Unreflect*"></a>
+  <h4 id="DotNext_Reflection_Reflector_Unreflect__1_System_Reflection_ConstructorInfo_" data-uid="DotNext.Reflection.Reflector.Unreflect``1(System.Reflection.ConstructorInfo)">Unreflect&lt;D&gt;(ConstructorInfo)</h4>
   <div class="markdown level1 summary"><p>Unreflects constructor to its typed and callable representation.</p>
-</div>
-  <div class="markdown level1 conceptual"></div>
-  <h5 class="decalaration">Declaration</h5>
-  <div class="codewrapper">
+</div>
+  <div class="markdown level1 conceptual"></div>
+  <h5 class="decalaration">Declaration</h5>
+  <div class="codewrapper">
     <pre><code class="lang-csharp hljs">public static Constructor&lt;D&gt; Unreflect&lt;D&gt;(this ConstructorInfo ctor)
-    where D : MulticastDelegate</code></pre>
-  </div>
-  <h5 class="parameters">Parameters</h5>
-  <table class="table table-bordered table-striped table-condensed">
-    <thead>
-      <tr>
-        <th>Type</th>
-        <th>Name</th>
-        <th>Description</th>
-      </tr>
-    </thead>
-    <tbody>
-      <tr>
-        <td><a class="xref" href="https://docs.microsoft.com/dotnet/api/system.reflection.constructorinfo">ConstructorInfo</a></td>
-        <td><span class="parametername">ctor</span></td>
+
+    where D : MulticastDelegate</code></pre>
+  </div>
+  <h5 class="parameters">Parameters</h5>
+  <table class="table table-bordered table-striped table-condensed">
+    <thead>
+      <tr>
+        <th>Type</th>
+        <th>Name</th>
+        <th>Description</th>
+      </tr>
+    </thead>
+    <tbody>
+      <tr>
+        <td><a class="xref" href="https://docs.microsoft.com/dotnet/api/system.reflection.constructorinfo">ConstructorInfo</a></td>
+        <td><span class="parametername">ctor</span></td>
         <td><p>Constructor to unreflect.</p>
-</td>
-      </tr>
-    </tbody>
-  </table>
-  <h5 class="returns">Returns</h5>
-  <table class="table table-bordered table-striped table-condensed">
-    <thead>
-      <tr>
-        <th>Type</th>
-        <th>Description</th>
-      </tr>
-    </thead>
-    <tbody>
-      <tr>
-        <td><a class="xref" href="DotNext.Reflection.Constructor-1.html">Constructor</a>&lt;D&gt;</td>
+</td>
+      </tr>
+    </tbody>
+  </table>
+  <h5 class="returns">Returns</h5>
+  <table class="table table-bordered table-striped table-condensed">
+    <thead>
+      <tr>
+        <th>Type</th>
+        <th>Description</th>
+      </tr>
+    </thead>
+    <tbody>
+      <tr>
+        <td><a class="xref" href="DotNext.Reflection.Constructor-1.html">Constructor</a>&lt;D&gt;</td>
         <td><p>Unreflected constructor.</p>
-</td>
-      </tr>
-    </tbody>
-  </table>
-  <h5 class="typeParameters">Type Parameters</h5>
-  <table class="table table-bordered table-striped table-condensed">
-    <thead>
-      <tr>
-        <th>Name</th>
-        <th>Description</th>
-      </tr>
-    </thead>
-    <tbody>
-      <tr>
-        <td><span class="parametername">D</span></td>
+</td>
+      </tr>
+    </tbody>
+  </table>
+  <h5 class="typeParameters">Type Parameters</h5>
+  <table class="table table-bordered table-striped table-condensed">
+    <thead>
+      <tr>
+        <th>Name</th>
+        <th>Description</th>
+      </tr>
+    </thead>
+    <tbody>
+      <tr>
+        <td><span class="parametername">D</span></td>
         <td><p>A delegate representing signature of constructor.</p>
-</td>
-      </tr>
-    </tbody>
-  </table>
-  <span class="small pull-right mobile-hide">
-    <span class="divider">|</span>
-    <a href="https://github.com/sakno/dotNext/new/gh-pages/apiSpec/new?filename=DotNext_Reflection_Reflector_Unreflect__1_System_Reflection_FieldInfo_.md&amp;value=---%0Auid%3A%20DotNext.Reflection.Reflector.Unreflect%60%601(System.Reflection.FieldInfo)%0Asummary%3A%20'*You%20can%20override%20summary%20for%20the%20API%20here%20using%20*MARKDOWN*%20syntax'%0A---%0A%0A*Please%20type%20below%20more%20information%20about%20this%20API%3A*%0A%0A">Improve this Doc</a>
-  </span>
-  <span class="small pull-right mobile-hide">
-    <a href="https://github.com/sakno/dotNext/blob/gh-pages/src/DotNext.Reflection/Reflection/Reflector.cs/#L53">View Source</a>
-  </span>
-  <a id="DotNext_Reflection_Reflector_Unreflect_" data-uid="DotNext.Reflection.Reflector.Unreflect*"></a>
-  <h4 id="DotNext_Reflection_Reflector_Unreflect__1_System_Reflection_FieldInfo_" data-uid="DotNext.Reflection.Reflector.Unreflect``1(System.Reflection.FieldInfo)">Unreflect&lt;V&gt;(FieldInfo)</h4>
+</td>
+      </tr>
+    </tbody>
+  </table>
+  <span class="small pull-right mobile-hide">
+    <span class="divider">|</span>
+    <a href="https://github.com/sakno/DotNext/new/gh-pages/apiSpec/new?filename=DotNext_Reflection_Reflector_Unreflect__1_System_Reflection_FieldInfo_.md&amp;value=---%0Auid%3A%20DotNext.Reflection.Reflector.Unreflect%60%601(System.Reflection.FieldInfo)%0Asummary%3A%20'*You%20can%20override%20summary%20for%20the%20API%20here%20using%20*MARKDOWN*%20syntax'%0A---%0A%0A*Please%20type%20below%20more%20information%20about%20this%20API%3A*%0A%0A">Improve this Doc</a>
+  </span>
+  <span class="small pull-right mobile-hide">
+    <a href="https://github.com/sakno/DotNext/blob/gh-pages/src/DotNext.Reflection/Reflection/Reflector.cs/#L70">View Source</a>
+  </span>
+  <a id="DotNext_Reflection_Reflector_Unreflect_" data-uid="DotNext.Reflection.Reflector.Unreflect*"></a>
+  <h4 id="DotNext_Reflection_Reflector_Unreflect__1_System_Reflection_FieldInfo_" data-uid="DotNext.Reflection.Reflector.Unreflect``1(System.Reflection.FieldInfo)">Unreflect&lt;V&gt;(FieldInfo)</h4>
   <div class="markdown level1 summary"><p>Obtains managed pointer to the static field.</p>
-</div>
-  <div class="markdown level1 conceptual"></div>
-  <h5 class="decalaration">Declaration</h5>
-  <div class="codewrapper">
-    <pre><code class="lang-csharp hljs">public static Field&lt;V&gt; Unreflect&lt;V&gt;(this FieldInfo field)</code></pre>
-  </div>
-  <h5 class="parameters">Parameters</h5>
-  <table class="table table-bordered table-striped table-condensed">
-    <thead>
-      <tr>
-        <th>Type</th>
-        <th>Name</th>
-        <th>Description</th>
-      </tr>
-    </thead>
-    <tbody>
-      <tr>
-        <td><a class="xref" href="https://docs.microsoft.com/dotnet/api/system.reflection.fieldinfo">FieldInfo</a></td>
-        <td><span class="parametername">field</span></td>
+</div>
+  <div class="markdown level1 conceptual"></div>
+  <h5 class="decalaration">Declaration</h5>
+  <div class="codewrapper">
+    <pre><code class="lang-csharp hljs">public static Field&lt;V&gt; Unreflect&lt;V&gt;(this FieldInfo field)</code></pre>
+  </div>
+  <h5 class="parameters">Parameters</h5>
+  <table class="table table-bordered table-striped table-condensed">
+    <thead>
+      <tr>
+        <th>Type</th>
+        <th>Name</th>
+        <th>Description</th>
+      </tr>
+    </thead>
+    <tbody>
+      <tr>
+        <td><a class="xref" href="https://docs.microsoft.com/dotnet/api/system.reflection.fieldinfo">FieldInfo</a></td>
+        <td><span class="parametername">field</span></td>
         <td><p>The field to unreflect.</p>
-</td>
-      </tr>
-    </tbody>
-  </table>
-  <h5 class="returns">Returns</h5>
-  <table class="table table-bordered table-striped table-condensed">
-    <thead>
-      <tr>
-        <th>Type</th>
-        <th>Description</th>
-      </tr>
-    </thead>
-    <tbody>
-      <tr>
-        <td><a class="xref" href="DotNext.Reflection.Field-1.html">Field</a>&lt;V&gt;</td>
+</td>
+      </tr>
+    </tbody>
+  </table>
+  <h5 class="returns">Returns</h5>
+  <table class="table table-bordered table-striped table-condensed">
+    <thead>
+      <tr>
+        <th>Type</th>
+        <th>Description</th>
+      </tr>
+    </thead>
+    <tbody>
+      <tr>
+        <td><a class="xref" href="DotNext.Reflection.Field-1.html">Field</a>&lt;V&gt;</td>
         <td><p>Unreflected static field.</p>
-</td>
-      </tr>
-    </tbody>
-  </table>
-  <h5 class="typeParameters">Type Parameters</h5>
-  <table class="table table-bordered table-striped table-condensed">
-    <thead>
-      <tr>
-        <th>Name</th>
-        <th>Description</th>
-      </tr>
-    </thead>
-    <tbody>
-      <tr>
-        <td><span class="parametername">V</span></td>
+</td>
+      </tr>
+    </tbody>
+  </table>
+  <h5 class="typeParameters">Type Parameters</h5>
+  <table class="table table-bordered table-striped table-condensed">
+    <thead>
+      <tr>
+        <th>Name</th>
+        <th>Description</th>
+      </tr>
+    </thead>
+    <tbody>
+      <tr>
+        <td><span class="parametername">V</span></td>
         <td><p>The field type.</p>
-</td>
-      </tr>
-    </tbody>
-  </table>
-  <span class="small pull-right mobile-hide">
-    <span class="divider">|</span>
-    <a href="https://github.com/sakno/dotNext/new/gh-pages/apiSpec/new?filename=DotNext_Reflection_Reflector_Unreflect__1_System_Reflection_MethodInfo_.md&amp;value=---%0Auid%3A%20DotNext.Reflection.Reflector.Unreflect%60%601(System.Reflection.MethodInfo)%0Asummary%3A%20'*You%20can%20override%20summary%20for%20the%20API%20here%20using%20*MARKDOWN*%20syntax'%0A---%0A%0A*Please%20type%20below%20more%20information%20about%20this%20API%3A*%0A%0A">Improve this Doc</a>
-  </span>
-  <span class="small pull-right mobile-hide">
-    <a href="https://github.com/sakno/dotNext/blob/gh-pages/src/DotNext.Reflection/Reflection/Reflector.cs/#L45">View Source</a>
-  </span>
-  <a id="DotNext_Reflection_Reflector_Unreflect_" data-uid="DotNext.Reflection.Reflector.Unreflect*"></a>
-  <h4 id="DotNext_Reflection_Reflector_Unreflect__1_System_Reflection_MethodInfo_" data-uid="DotNext.Reflection.Reflector.Unreflect``1(System.Reflection.MethodInfo)">Unreflect&lt;D&gt;(MethodInfo)</h4>
+</td>
+      </tr>
+    </tbody>
+  </table>
+  <span class="small pull-right mobile-hide">
+    <span class="divider">|</span>
+    <a href="https://github.com/sakno/DotNext/new/gh-pages/apiSpec/new?filename=DotNext_Reflection_Reflector_Unreflect__1_System_Reflection_MethodInfo_.md&amp;value=---%0Auid%3A%20DotNext.Reflection.Reflector.Unreflect%60%601(System.Reflection.MethodInfo)%0Asummary%3A%20'*You%20can%20override%20summary%20for%20the%20API%20here%20using%20*MARKDOWN*%20syntax'%0A---%0A%0A*Please%20type%20below%20more%20information%20about%20this%20API%3A*%0A%0A">Improve this Doc</a>
+  </span>
+  <span class="small pull-right mobile-hide">
+    <a href="https://github.com/sakno/DotNext/blob/gh-pages/src/DotNext.Reflection/Reflection/Reflector.cs/#L62">View Source</a>
+  </span>
+  <a id="DotNext_Reflection_Reflector_Unreflect_" data-uid="DotNext.Reflection.Reflector.Unreflect*"></a>
+  <h4 id="DotNext_Reflection_Reflector_Unreflect__1_System_Reflection_MethodInfo_" data-uid="DotNext.Reflection.Reflector.Unreflect``1(System.Reflection.MethodInfo)">Unreflect&lt;D&gt;(MethodInfo)</h4>
   <div class="markdown level1 summary"><p>Unreflects method to its typed and callable representation.</p>
-</div>
-  <div class="markdown level1 conceptual"></div>
-  <h5 class="decalaration">Declaration</h5>
-  <div class="codewrapper">
+</div>
+  <div class="markdown level1 conceptual"></div>
+  <h5 class="decalaration">Declaration</h5>
+  <div class="codewrapper">
     <pre><code class="lang-csharp hljs">public static Method&lt;D&gt; Unreflect&lt;D&gt;(this MethodInfo method)
-    where D : MulticastDelegate</code></pre>
-  </div>
-  <h5 class="parameters">Parameters</h5>
-  <table class="table table-bordered table-striped table-condensed">
-    <thead>
-      <tr>
-        <th>Type</th>
-        <th>Name</th>
-        <th>Description</th>
-      </tr>
-    </thead>
-    <tbody>
-      <tr>
-        <td><a class="xref" href="https://docs.microsoft.com/dotnet/api/system.reflection.methodinfo">MethodInfo</a></td>
-        <td><span class="parametername">method</span></td>
+
+    where D : MulticastDelegate</code></pre>
+  </div>
+  <h5 class="parameters">Parameters</h5>
+  <table class="table table-bordered table-striped table-condensed">
+    <thead>
+      <tr>
+        <th>Type</th>
+        <th>Name</th>
+        <th>Description</th>
+      </tr>
+    </thead>
+    <tbody>
+      <tr>
+        <td><a class="xref" href="https://docs.microsoft.com/dotnet/api/system.reflection.methodinfo">MethodInfo</a></td>
+        <td><span class="parametername">method</span></td>
         <td><p>A method to unreflect.</p>
-</td>
-      </tr>
-    </tbody>
-  </table>
-  <h5 class="returns">Returns</h5>
-  <table class="table table-bordered table-striped table-condensed">
-    <thead>
-      <tr>
-        <th>Type</th>
-        <th>Description</th>
-      </tr>
-    </thead>
-    <tbody>
-      <tr>
-        <td><a class="xref" href="DotNext.Reflection.Method-1.html">Method</a>&lt;D&gt;</td>
+</td>
+      </tr>
+    </tbody>
+  </table>
+  <h5 class="returns">Returns</h5>
+  <table class="table table-bordered table-striped table-condensed">
+    <thead>
+      <tr>
+        <th>Type</th>
+        <th>Description</th>
+      </tr>
+    </thead>
+    <tbody>
+      <tr>
+        <td><a class="xref" href="DotNext.Reflection.Method-1.html">Method</a>&lt;D&gt;</td>
         <td><p>Unreflected method.</p>
-</td>
-      </tr>
-    </tbody>
-  </table>
-  <h5 class="typeParameters">Type Parameters</h5>
-  <table class="table table-bordered table-striped table-condensed">
-    <thead>
-      <tr>
-        <th>Name</th>
-        <th>Description</th>
-      </tr>
-    </thead>
-    <tbody>
-      <tr>
-        <td><span class="parametername">D</span></td>
+</td>
+      </tr>
+    </tbody>
+  </table>
+  <h5 class="typeParameters">Type Parameters</h5>
+  <table class="table table-bordered table-striped table-condensed">
+    <thead>
+      <tr>
+        <th>Name</th>
+        <th>Description</th>
+      </tr>
+    </thead>
+    <tbody>
+      <tr>
+        <td><span class="parametername">D</span></td>
         <td><p>A delegate representing signature of method.</p>
-</td>
-      </tr>
-    </tbody>
-  </table>
-  <span class="small pull-right mobile-hide">
-    <span class="divider">|</span>
-    <a href="https://github.com/sakno/dotNext/new/gh-pages/apiSpec/new?filename=DotNext_Reflection_Reflector_Unreflect__2_System_Reflection_FieldInfo_.md&amp;value=---%0Auid%3A%20DotNext.Reflection.Reflector.Unreflect%60%602(System.Reflection.FieldInfo)%0Asummary%3A%20'*You%20can%20override%20summary%20for%20the%20API%20here%20using%20*MARKDOWN*%20syntax'%0A---%0A%0A*Please%20type%20below%20more%20information%20about%20this%20API%3A*%0A%0A">Improve this Doc</a>
-  </span>
-  <span class="small pull-right mobile-hide">
-    <a href="https://github.com/sakno/dotNext/blob/gh-pages/src/DotNext.Reflection/Reflection/Reflector.cs/#L62">View Source</a>
-  </span>
-  <a id="DotNext_Reflection_Reflector_Unreflect_" data-uid="DotNext.Reflection.Reflector.Unreflect*"></a>
-  <h4 id="DotNext_Reflection_Reflector_Unreflect__2_System_Reflection_FieldInfo_" data-uid="DotNext.Reflection.Reflector.Unreflect``2(System.Reflection.FieldInfo)">Unreflect&lt;T, V&gt;(FieldInfo)</h4>
+</td>
+      </tr>
+    </tbody>
+  </table>
+  <span class="small pull-right mobile-hide">
+    <span class="divider">|</span>
+    <a href="https://github.com/sakno/DotNext/new/gh-pages/apiSpec/new?filename=DotNext_Reflection_Reflector_Unreflect__2_System_Reflection_FieldInfo_.md&amp;value=---%0Auid%3A%20DotNext.Reflection.Reflector.Unreflect%60%602(System.Reflection.FieldInfo)%0Asummary%3A%20'*You%20can%20override%20summary%20for%20the%20API%20here%20using%20*MARKDOWN*%20syntax'%0A---%0A%0A*Please%20type%20below%20more%20information%20about%20this%20API%3A*%0A%0A">Improve this Doc</a>
+  </span>
+  <span class="small pull-right mobile-hide">
+    <a href="https://github.com/sakno/DotNext/blob/gh-pages/src/DotNext.Reflection/Reflection/Reflector.cs/#L79">View Source</a>
+  </span>
+  <a id="DotNext_Reflection_Reflector_Unreflect_" data-uid="DotNext.Reflection.Reflector.Unreflect*"></a>
+  <h4 id="DotNext_Reflection_Reflector_Unreflect__2_System_Reflection_FieldInfo_" data-uid="DotNext.Reflection.Reflector.Unreflect``2(System.Reflection.FieldInfo)">Unreflect&lt;T, V&gt;(FieldInfo)</h4>
   <div class="markdown level1 summary"><p>Obtains managed pointer to the instance field.</p>
-</div>
-  <div class="markdown level1 conceptual"></div>
-  <h5 class="decalaration">Declaration</h5>
-  <div class="codewrapper">
-    <pre><code class="lang-csharp hljs">public static Field&lt;T, V&gt; Unreflect&lt;T, V&gt;(this FieldInfo field)</code></pre>
-  </div>
-  <h5 class="parameters">Parameters</h5>
-  <table class="table table-bordered table-striped table-condensed">
-    <thead>
-      <tr>
-        <th>Type</th>
-        <th>Name</th>
-        <th>Description</th>
-      </tr>
-    </thead>
-    <tbody>
-      <tr>
-        <td><a class="xref" href="https://docs.microsoft.com/dotnet/api/system.reflection.fieldinfo">FieldInfo</a></td>
-        <td><span class="parametername">field</span></td>
+</div>
+  <div class="markdown level1 conceptual"></div>
+  <h5 class="decalaration">Declaration</h5>
+  <div class="codewrapper">
+    <pre><code class="lang-csharp hljs">public static Field&lt;T, V&gt; Unreflect&lt;T, V&gt;(this FieldInfo field)</code></pre>
+  </div>
+  <h5 class="parameters">Parameters</h5>
+  <table class="table table-bordered table-striped table-condensed">
+    <thead>
+      <tr>
+        <th>Type</th>
+        <th>Name</th>
+        <th>Description</th>
+      </tr>
+    </thead>
+    <tbody>
+      <tr>
+        <td><a class="xref" href="https://docs.microsoft.com/dotnet/api/system.reflection.fieldinfo">FieldInfo</a></td>
+        <td><span class="parametername">field</span></td>
         <td><p>The field to unreflect.</p>
-</td>
-      </tr>
-    </tbody>
-  </table>
-  <h5 class="returns">Returns</h5>
-  <table class="table table-bordered table-striped table-condensed">
-    <thead>
-      <tr>
-        <th>Type</th>
-        <th>Description</th>
-      </tr>
-    </thead>
-    <tbody>
-      <tr>
-        <td><a class="xref" href="DotNext.Reflection.Field-2.html">Field</a>&lt;T, V&gt;</td>
+</td>
+      </tr>
+    </tbody>
+  </table>
+  <h5 class="returns">Returns</h5>
+  <table class="table table-bordered table-striped table-condensed">
+    <thead>
+      <tr>
+        <th>Type</th>
+        <th>Description</th>
+      </tr>
+    </thead>
+    <tbody>
+      <tr>
+        <td><a class="xref" href="DotNext.Reflection.Field-2.html">Field</a>&lt;T, V&gt;</td>
         <td><p>Unreflected instance field.</p>
-</td>
-      </tr>
-    </tbody>
-  </table>
-  <h5 class="typeParameters">Type Parameters</h5>
-  <table class="table table-bordered table-striped table-condensed">
-    <thead>
-      <tr>
-        <th>Name</th>
-        <th>Description</th>
-      </tr>
-    </thead>
-    <tbody>
-      <tr>
-        <td><span class="parametername">T</span></td>
+</td>
+      </tr>
+    </tbody>
+  </table>
+  <h5 class="typeParameters">Type Parameters</h5>
+  <table class="table table-bordered table-striped table-condensed">
+    <thead>
+      <tr>
+        <th>Name</th>
+        <th>Description</th>
+      </tr>
+    </thead>
+    <tbody>
+      <tr>
+        <td><span class="parametername">T</span></td>
         <td><p>The type of the object that declares instance field.</p>
-</td>
-      </tr>
-      <tr>
-        <td><span class="parametername">V</span></td>
+</td>
+      </tr>
+      <tr>
+        <td><span class="parametername">V</span></td>
         <td><p>The field type.</p>
-</td>
-      </tr>
-    </tbody>
-  </table>
-</article>
-          </div>
-          
-          <div class="hidden-sm col-md-2" role="complementary">
-            <div class="sideaffix">
-              <div class="contribution">
-                <ul class="nav">
-                  <li>
-                    <a href="https://github.com/sakno/dotNext/new/gh-pages/apiSpec/new?filename=DotNext_Reflection_Reflector.md&amp;value=---%0Auid%3A%20DotNext.Reflection.Reflector%0Asummary%3A%20'*You%20can%20override%20summary%20for%20the%20API%20here%20using%20*MARKDOWN*%20syntax'%0A---%0A%0A*Please%20type%20below%20more%20information%20about%20this%20API%3A*%0A%0A" class="contribution-link">Improve this Doc</a>
-                  </li>
-                  <li>
-                    <a href="https://github.com/sakno/dotNext/blob/gh-pages/src/DotNext.Reflection/Reflection/Reflector.cs/#L10" class="contribution-link">View Source</a>
-                  </li>
-                </ul>
-              </div>
-              <nav class="bs-docs-sidebar hidden-print hidden-xs hidden-sm affix" id="affix">
-              <!-- <p><a class="back-to-top" href="#top">Back to top</a><p> -->
-              </nav>
-            </div>
-          </div>
-        </div>
-      </div>
-      
-      <footer>
-        <div class="grad-bottom"></div>
-        <div class="footer">
-          <div class="container">
-            <span class="pull-right">
-              <a href="#top">Back to top</a>
-            </span>
-            
-            <span>Generated by <strong>DocFX</strong></span>
-          </div>
-        </div>
-      </footer>
-    </div>
-    
-    <script type="text/javascript" src="../styles/docfx.vendor.js"></script>
-    <script type="text/javascript" src="../styles/docfx.js"></script>
-    <script type="text/javascript" src="../styles/main.js"></script>
-  </body>
-</html>
+</td>
+      </tr>
+    </tbody>
+  </table>
+</article>
+          </div>
+          
+          <div class="hidden-sm col-md-2" role="complementary">
+            <div class="sideaffix">
+              <div class="contribution">
+                <ul class="nav">
+                  <li>
+                    <a href="https://github.com/sakno/DotNext/new/gh-pages/apiSpec/new?filename=DotNext_Reflection_Reflector.md&amp;value=---%0Auid%3A%20DotNext.Reflection.Reflector%0Asummary%3A%20'*You%20can%20override%20summary%20for%20the%20API%20here%20using%20*MARKDOWN*%20syntax'%0A---%0A%0A*Please%20type%20below%20more%20information%20about%20this%20API%3A*%0A%0A" class="contribution-link">Improve this Doc</a>
+                  </li>
+                  <li>
+                    <a href="https://github.com/sakno/DotNext/blob/gh-pages/src/DotNext.Reflection/Reflection/Reflector.cs/#L14" class="contribution-link">View Source</a>
+                  </li>
+                </ul>
+              </div>
+              <nav class="bs-docs-sidebar hidden-print hidden-xs hidden-sm affix" id="affix">
+              <!-- <p><a class="back-to-top" href="#top">Back to top</a><p> -->
+              </nav>
+            </div>
+          </div>
+        </div>
+      </div>
+      
+      <footer>
+        <div class="grad-bottom"></div>
+        <div class="footer">
+          <div class="container">
+            <span class="pull-right">
+              <a href="#top">Back to top</a>
+            </span>
+            
+            <span>Generated by <strong>DocFX</strong></span>
+          </div>
+        </div>
+      </footer>
+    </div>
+    
+    <script type="text/javascript" src="../styles/docfx.vendor.js"></script>
+    <script type="text/javascript" src="../styles/docfx.js"></script>
+    <script type="text/javascript" src="../styles/main.js"></script>
+  </body>
+</html>