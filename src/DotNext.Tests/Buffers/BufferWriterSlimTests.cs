--- conflicted
+++ resolved
@@ -188,28 +188,7 @@
         }
         finally
         {
-<<<<<<< HEAD
-            var tuple = ("Hello, ", "world!");
-            var writer = new BufferWriterSlim<char>(stackalloc char[32]);
-            try
-            {
-                writer.Concat(Array.Empty<string>());
-                Empty(writer.ToString());
-
-                writer.Concat(new[] { "Hello, world!" });
-                Equal("Hello, world!", writer.ToString());
-                writer.Clear(reuseBuffer: true);
-
-                writer.Concat(tuple.AsReadOnlySpan());
-                Equal("Hello, world!", writer.ToString());
-            }
-            finally
-            {
-                writer.Dispose();
-            }
-=======
             writer.Dispose();
->>>>>>> fe75ec31
         }
     }
 
