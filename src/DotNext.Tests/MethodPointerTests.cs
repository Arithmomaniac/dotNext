--- conflicted
+++ resolved
@@ -246,19 +246,11 @@
 
         private struct StructForTest
         {
-<<<<<<< HEAD
             internal long Value;
 #pragma warning disable CS0649
             internal int Field1, Field2, Field3;
 #pragma warning restore CS0649
 
-=======
-            internal long Value;
-#pragma warning disable CS0649
-            internal int Field1, Field2, Field3;
-#pragma warning restore CS0649
-
->>>>>>> db8f48f6
             public void Add(long value) => Value += value;
         }
 
