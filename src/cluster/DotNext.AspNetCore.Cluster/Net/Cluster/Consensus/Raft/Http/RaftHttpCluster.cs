--- conflicted
+++ resolved
@@ -61,11 +61,6 @@
         {
             metadata = new MemberMetadata(configuration.Metadata);
             allowedNetworks = configuration.ParseAllowedNetworks();
-<<<<<<< HEAD
-            //detect new members
-            
-            //detect deleted members
-=======
             ChangeMembers((in MemberCollection members) =>
             {
                 var existingMembers = new HashSet<Uri>();
@@ -90,7 +85,6 @@
                     }
                 existingMembers.Clear();
             });
->>>>>>> e419fdc2
         }
 
         ref readonly Guid ILocalClusterMember.Id => ref id;
