--- conflicted
+++ resolved
@@ -4,11 +4,7 @@
     <TargetFramework>netcoreapp3.1</TargetFramework>
     <RootNamespace>DotNext</RootNamespace>
     <Nullable>enable</Nullable>
-<<<<<<< HEAD
-    <Version>2.3.2</Version>
-=======
     <Version>2.4.0</Version>
->>>>>>> 0b59c1f6
     <Authors>Roman Sakno</Authors>
     <Product>.NEXT Family of Libraries</Product>
     <Description>Framework for fault-tolerant clustered microservices based on ASP.NET Core</Description>
