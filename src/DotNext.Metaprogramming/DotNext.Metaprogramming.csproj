--- conflicted
+++ resolved
@@ -8,11 +8,7 @@
     <ImplicitUsings>true</ImplicitUsings>
     <IsTrimmable>false</IsTrimmable>
     <Features>nullablePublicOnly</Features>
-<<<<<<< HEAD
-    <VersionPrefix>4.3.0</VersionPrefix>
-=======
     <VersionPrefix>4.4.0</VersionPrefix>
->>>>>>> 20ef4b57
     <VersionSuffix></VersionSuffix>
     <Authors>.NET Foundation</Authors>
     <Product>.NEXT Family of Libraries</Product>
