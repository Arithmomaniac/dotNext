﻿<Project Sdk="Microsoft.NET.Sdk">

  <PropertyGroup>
    <TargetFramework>netstandard2.1</TargetFramework>
    <RootNamespace>DotNext</RootNamespace>
<<<<<<< HEAD
    <Version>1.2.9</Version>
=======
    <Nullable>enable</Nullable>
    <Version>2.0.0</Version>
>>>>>>> db8f48f6
    <Authors>Roman Sakno</Authors>
    <Product>.NEXT Family of Libraries</Product>
    <Description>A library for metaprogramming and dynamic code generation</Description>
    <Copyright>Copyright © Roman Sakno 2019</Copyright>
    <PackageLicenseExpression>MIT</PackageLicenseExpression>
    <PackageProjectUrl>https://sakno.github.io/dotNext/</PackageProjectUrl>
    <RepositoryUrl>https://github.com/sakno/dotNext.git</RepositoryUrl>
    <RepositoryType>git</RepositoryType>
    <PackageTags>metaprogramming;codegen</PackageTags>
    <PackageIcon>logo.png</PackageIcon>
    <PackageReleaseNotes>https://github.com/sakno/dotNext/blob/master/CHANGELOG.md</PackageReleaseNotes>
  </PropertyGroup>

  <PropertyGroup>
    <AllowUnsafeBlocks>true</AllowUnsafeBlocks>
  </PropertyGroup>

  <PropertyGroup Condition="'$(Configuration)|$(Platform)'=='Debug|AnyCPU'">
    <DocumentationFile>bin\$(Configuration)\$(TargetFramework)\$(AssemblyName).xml</DocumentationFile>
    <CodeAnalysisRuleSet>../DotNext.ruleset</CodeAnalysisRuleSet>
  </PropertyGroup>

  <PropertyGroup Condition="'$(Configuration)|$(Platform)'=='Bench|AnyCPU'">
    <Optimize>true</Optimize>
    <DebugType>none</DebugType>
  </PropertyGroup>

  <PropertyGroup Condition="'$(Configuration)|$(Platform)'=='Release|AnyCPU'">
    <DocumentationFile>bin\$(Configuration)\$(TargetFramework)\$(AssemblyName).xml</DocumentationFile>
    <SignAssembly>true</SignAssembly>
    <DelaySign>false</DelaySign>
    <AssemblyOriginatorKeyFile>../dotnext.snk</AssemblyOriginatorKeyFile>
    <Optimize>true</Optimize>
    <DebugType>embedded</DebugType>
  </PropertyGroup>

  <ItemGroup>
    <EmbeddedResource Include="ExceptionMessages.restext">
      <Generator></Generator>
    </EmbeddedResource>
    <None Include="../../logo.png">
      <Pack>True</Pack>
      <PackagePath></PackagePath>
    </None>
  </ItemGroup>

  <ItemGroup>
    <PackageReference Include="Microsoft.CodeAnalysis.FxCopAnalyzers" Version="2.9.8" Condition="'$(Configuration)'=='Debug'" PrivateAssets="all" />
    <PackageReference Include="Microsoft.SourceLink.GitHub" Version="1.0.0" PrivateAssets="All" />
<<<<<<< HEAD
    <ProjectReference Include="..\DotNext\DotNext.csproj" Condition="'$(Configuration)'=='Debug'" />
    <PackageReference Include="DotNext" Version="[1.2.9, 2)" Condition="'$(Configuration)'=='Release'" />
    <PackageReference Include="System.Threading.Tasks.Extensions" Version="4.5.3" />
=======
  </ItemGroup>

  <ItemGroup Condition="'$(Configuration)'!='Release'">
    <ProjectReference Include="..\DotNext\DotNext.csproj" />
  </ItemGroup>

  <ItemGroup Condition="'$(Configuration)'=='Release'">
    <PackageReference Include="DotNext" Version="[2.0.0, 3)" />
>>>>>>> db8f48f6
  </ItemGroup>
</Project><|MERGE_RESOLUTION|>--- conflicted
+++ resolved
@@ -3,12 +3,8 @@
   <PropertyGroup>
     <TargetFramework>netstandard2.1</TargetFramework>
     <RootNamespace>DotNext</RootNamespace>
-<<<<<<< HEAD
-    <Version>1.2.9</Version>
-=======
     <Nullable>enable</Nullable>
     <Version>2.0.0</Version>
->>>>>>> db8f48f6
     <Authors>Roman Sakno</Authors>
     <Product>.NEXT Family of Libraries</Product>
     <Description>A library for metaprogramming and dynamic code generation</Description>
@@ -58,11 +54,6 @@
   <ItemGroup>
     <PackageReference Include="Microsoft.CodeAnalysis.FxCopAnalyzers" Version="2.9.8" Condition="'$(Configuration)'=='Debug'" PrivateAssets="all" />
     <PackageReference Include="Microsoft.SourceLink.GitHub" Version="1.0.0" PrivateAssets="All" />
-<<<<<<< HEAD
-    <ProjectReference Include="..\DotNext\DotNext.csproj" Condition="'$(Configuration)'=='Debug'" />
-    <PackageReference Include="DotNext" Version="[1.2.9, 2)" Condition="'$(Configuration)'=='Release'" />
-    <PackageReference Include="System.Threading.Tasks.Extensions" Version="4.5.3" />
-=======
   </ItemGroup>
 
   <ItemGroup Condition="'$(Configuration)'!='Release'">
@@ -71,6 +62,5 @@
 
   <ItemGroup Condition="'$(Configuration)'=='Release'">
     <PackageReference Include="DotNext" Version="[2.0.0, 3)" />
->>>>>>> db8f48f6
   </ItemGroup>
 </Project>