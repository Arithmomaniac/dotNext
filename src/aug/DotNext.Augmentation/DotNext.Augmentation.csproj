--- conflicted
+++ resolved
@@ -8,11 +8,7 @@
     <IsPackable>true</IsPackable>
     <PackageId>DotNext.Augmentation.Fody</PackageId>
     <GeneratePackageOnBuild>false</GeneratePackageOnBuild>
-<<<<<<< HEAD
-    <Version>1.2.4</Version>
-=======
     <Version>2.0.0</Version>
->>>>>>> db8f48f6
     <Authors>Roman Sakno</Authors>
     <Product>.NEXT Family of Libraries</Product>
     <Description>Makes .NEXT features available at compile time</Description>
@@ -36,10 +32,6 @@
   </PropertyGroup>
 
   <ItemGroup>
-<<<<<<< HEAD
-    <PackageReference Include="Fody" Version="6.0.5" PrivateAssets="None" />
-    <PackageReference Include="FodyPackaging" Version="6.0.5" PrivateAssets="All" />
-=======
     <PackageReference Include="Fody" Version="6.0.8" PrivateAssets="None" />
     <PackageReference Include="FodyPackaging" Version="6.0.8" PrivateAssets="All" />
   </ItemGroup>
@@ -49,6 +41,5 @@
       <Pack>True</Pack>
       <PackagePath></PackagePath>
     </None>
->>>>>>> db8f48f6
   </ItemGroup>
 </Project>