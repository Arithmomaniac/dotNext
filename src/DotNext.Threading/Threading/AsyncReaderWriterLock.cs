--- conflicted
+++ resolved
@@ -591,9 +591,5 @@
         suspendedCallers?.Unwind();
     }
 
-<<<<<<< HEAD
-    private protected override bool IsReadyToDispose => state.IsWriteLockAllowed && WaitQueueHead is null;
-=======
     private protected sealed override bool IsReadyToDispose => state.IsWriteLockAllowed && WaitQueueHead is null;
->>>>>>> b04666c2
 }