--- conflicted
+++ resolved
@@ -1,401 +1,398 @@
-using System.Runtime.CompilerServices;
-using static System.Threading.Timeout;
-using Debug = System.Diagnostics.Debug;
-using ValueTaskSourceOnCompletedFlags = System.Threading.Tasks.Sources.ValueTaskSourceOnCompletedFlags;
-
-namespace DotNext.Threading.Tasks;
-
-using BoxedVersion = Runtime.CompilerServices.Shared<short>;
-
-/// <summary>
-/// Represents base class for producer of value task.
-/// </summary>
-public abstract class ManualResetCompletionSource : IThreadPoolWorkItem
-{
-    private static readonly ContextCallback ContinuationInvoker = InvokeContinuation;
-
-    private readonly Action<object?, CancellationToken> cancellationCallback;
-    private readonly bool runContinuationsAsynchronously;
-    private CancellationTokenRegistration tokenTracker, timeoutTracker;
-    private CancellationTokenSource? timeoutSource;
-
-    // task management
-    private Action<object?>? continuation;
-    private object? continuationState, capturedContext;
-    private ExecutionContext? context;
-    private protected short version;
-    private volatile ManualResetCompletionSourceStatus status;
-
-    private protected ManualResetCompletionSource(bool runContinuationsAsynchronously)
-    {
-        this.runContinuationsAsynchronously = runContinuationsAsynchronously;
-        version = short.MinValue;
-
-        // cached callback to avoid further allocations
-        cancellationCallback = CancellationRequested;
-    }
-
-    private protected object SyncRoot => cancellationCallback;
-
-    private void CancellationRequested(object? expectedVersion, CancellationToken token)
-    {
-        Debug.Assert(expectedVersion is BoxedVersion);
-
-        // due to concurrency, this method can be called after Reset or twice
-        // that's why we need to skip the call if token doesn't match (call after Reset)
-        // or completed flag is set (call twice with the same token)
-        if (status == ManualResetCompletionSourceStatus.Activated)
-        {
-            lock (SyncRoot)
-            {
-                if (status == ManualResetCompletionSourceStatus.Activated && Unsafe.As<BoxedVersion>(expectedVersion).Value == version)
-                {
-                    if (timeoutSource?.Token == token)
-                        CompleteAsTimedOut();
-                    else
-                        CompleteAsCanceled(token);
-                }
-            }
-        }
-    }
-
-    private protected void StartTrackingCancellation(TimeSpan timeout, CancellationToken token)
-    {
-        // box current token once and only if needed
-        BoxedVersion? tokenHolder = null;
-        if (timeout > TimeSpan.Zero)
-        {
-            timeoutSource ??= new();
-            tokenHolder = version;
-            timeoutTracker = timeoutSource.Token.UnsafeRegister(cancellationCallback, tokenHolder);
-            timeoutSource.CancelAfter(timeout);
-        }
-
-        if (token.CanBeCanceled)
-        {
-            tokenTracker = token.UnsafeRegister(cancellationCallback, tokenHolder ?? version);
-        }
-    }
-
-    private protected abstract void CompleteAsTimedOut();
-
-    private protected abstract void CompleteAsCanceled(CancellationToken token);
-
-    private protected static object? CaptureContext()
-    {
-        object? context = SynchronizationContext.Current;
-        if (context is null || context.GetType() == typeof(SynchronizationContext))
-        {
-            var scheduler = TaskScheduler.Current;
-            context = ReferenceEquals(scheduler, TaskScheduler.Default) ? null : scheduler;
-        }
-
-        return context;
-    }
-
-    private protected void StopTrackingCancellation()
-    {
-        Debug.Assert(Monitor.IsEntered(SyncRoot));
-
-        // Dispose() cannot be used here because it's a blocking call that could lead to deadlock
-        // because of concurrency with CancellationRequested
-        tokenTracker.Unregister();
-        tokenTracker = default;
-
-        timeoutTracker.Unregister();
-        timeoutTracker = default;
-
-        if (timeoutSource is not null && !timeoutSource.TryReset())
-        {
-            timeoutSource.Dispose();
-            timeoutSource = null;
-        }
-    }
-
-    private static void InvokeContinuation(object? capturedContext, Action<object?> continuation, object? state, bool runAsynchronously, bool flowExecutionContext)
-    {
-        switch (capturedContext)
-        {
-            case null:
-                if (!runAsynchronously)
-                    goto default;
-
-                if (flowExecutionContext)
-                    ThreadPool.QueueUserWorkItem(continuation, state, preferLocal: true);
-                else
-                    ThreadPool.UnsafeQueueUserWorkItem(continuation, state, preferLocal: true);
-                break;
-            case SynchronizationContext context:
-                context.Post(continuation.Invoke, state);
-                break;
-            case TaskScheduler scheduler:
-                Task.Factory.StartNew(continuation, state, CancellationToken.None, TaskCreationOptions.DenyChildAttach, scheduler);
-                break;
-            default:
-                continuation(state);
-                break;
-        }
-    }
-
-    private void InvokeContinuationCore(bool flowExecutionContext)
-    {
-        var continuation = this.continuation;
-        this.continuation = null;
-
-        var continuationState = this.continuationState;
-        this.continuationState = null;
-
-        var capturedContext = this.capturedContext;
-        this.capturedContext = null;
-
-        if (continuation is not null)
-            InvokeContinuation(capturedContext, continuation, continuationState, runContinuationsAsynchronously, flowExecutionContext);
-    }
-
-    private static void InvokeContinuation(object? source)
-    {
-        Debug.Assert(source is ManualResetCompletionSource);
-
-        Unsafe.As<ManualResetCompletionSource>(source).InvokeContinuationCore(flowExecutionContext: true);
-    }
-
-    private protected void InvokeContinuation()
-    {
-        var contextCopy = context;
-        context = null;
-
-        if (contextCopy is null)
-            InvokeContinuationCore(flowExecutionContext: false);
-        else
-            ExecutionContext.Run(contextCopy, ContinuationInvoker, this);
-    }
-
-    private protected virtual void ResetCore()
-    {
-        Debug.Assert(Monitor.IsEntered(SyncRoot));
-
-        version += 1;
-        status = ManualResetCompletionSourceStatus.WaitForActivation;
-        context = null;
-        continuation = null;
-        continuationState = capturedContext = null;
-    }
-
-    /// <summary>
-    /// Resets the state of the source.
-    /// </summary>
-    /// <remarks>
-    /// This methods acts as a barried for completion.
-    /// It means that calling of this method guarantees that the task
-    /// cannot be completed by previously linked timeout or cancellation token.
-    /// </remarks>
-    /// <returns>The version of the incompleted task.</returns>
-    public short Reset()
-    {
-        short result;
-
-        lock (SyncRoot)
-        {
-            StopTrackingCancellation();
-            ResetCore();
-            result = version;
-        }
-
-        return result;
-    }
-
-    /// <summary>
-    /// Attempts to reset the state of this source.
-    /// </summary>
-    /// <param name="token">The version of the incompleted task.</param>
-    /// <returns><see langword="true"/> if the state was reset successfully; otherwise, <see langword="false"/>.</returns>
-    public bool TryReset(out short token)
-    {
-        bool result;
-        if (result = Monitor.TryEnter(SyncRoot))
-        {
-            try
-            {
-                StopTrackingCancellation();
-                ResetCore();
-                token = version;
-            }
-            finally
-            {
-                Monitor.Exit(SyncRoot);
-            }
-        }
-        else
-        {
-            token = default;
-        }
-
-        return result;
-    }
-
-    /// <summary>
-    /// Invokes when this source is ready to reuse.
-    /// </summary>
-    protected virtual void AfterConsumed()
-    {
-    }
-
-    /// <inheritdoc />
-    void IThreadPoolWorkItem.Execute() => AfterConsumed();
-
-    private protected void OnConsumed<T>()
-        where T : ManualResetCompletionSource
-    {
-        status = ManualResetCompletionSourceStatus.Consumed;
-
-        if (GetType() != typeof(T))
-            ThreadPool.UnsafeQueueUserWorkItem(this, preferLocal: true);
-    }
-
-    private protected void OnCompleted() => status = ManualResetCompletionSourceStatus.WaitForConsumption;
-
-    private void OnCompleted(object? capturedContext, Action<object?> continuation, object? state, short token, bool flowExecutionContext)
-    {
-        string errorMessage;
-
-        // fast path - monitor lock is not needed
-        if (token != version)
-        {
-            errorMessage = ExceptionMessages.InvalidSourceToken;
-            goto invalid_state;
-        }
-
-        switch (status)
-        {
-            default:
-                errorMessage = ExceptionMessages.InvalidSourceState;
-                goto invalid_state;
-            case ManualResetCompletionSourceStatus.WaitForConsumption:
-                goto execute_inplace;
-            case ManualResetCompletionSourceStatus.Activated:
-                break;
-        }
-
-        lock (SyncRoot)
-        {
-            // avoid running continuation inside of the lock
-            if (token != version)
-            {
-                errorMessage = ExceptionMessages.InvalidSourceToken;
-                goto invalid_state;
-            }
-
-            switch (status)
-            {
-                default:
-                    errorMessage = ExceptionMessages.InvalidSourceState;
-                    goto invalid_state;
-                case ManualResetCompletionSourceStatus.WaitForConsumption:
-                    goto execute_inplace;
-                case ManualResetCompletionSourceStatus.Activated:
-                    break;
-            }
-
-            this.continuation = continuation;
-            continuationState = state;
-            this.capturedContext = capturedContext;
-            context = flowExecutionContext ? ExecutionContext.Capture() : null;
-            goto exit;
-        }
-
-    execute_inplace:
-        InvokeContinuation(capturedContext, continuation, state, runContinuationsAsynchronously, flowExecutionContext);
-
-    exit:
-        return;
-    invalid_state:
-        throw new InvalidOperationException(errorMessage);
-    }
-
-    private protected void OnCompleted(Action<object?> continuation, object? state, short token, ValueTaskSourceOnCompletedFlags flags)
-    {
-        var capturedContext = (flags & ValueTaskSourceOnCompletedFlags.UseSchedulingContext) == 0 ? null : CaptureContext();
-        OnCompleted(capturedContext, continuation, state, token, (flags & ValueTaskSourceOnCompletedFlags.FlowExecutionContext) != 0);
-    }
-
-    /// <summary>
-    /// Attempts to complete the task unsuccessfully.
-    /// </summary>
-    /// <param name="e">The exception to be returned to the consumer.</param>
-    /// <returns><see langword="true"/> if the result is completed successfully; <see langword="false"/> if the task has been canceled or timed out.</returns>
-    public abstract bool TrySetException(Exception e);
-
-    /// <summary>
-    /// Attempts to complete the task unsuccessfully.
-    /// </summary>
-    /// <param name="token">The canceled token.</param>
-    /// <returns><see langword="true"/> if the result is completed successfully; <see langword="false"/> if the task has been canceled or timed out.</returns>
-    public abstract bool TrySetCanceled(CancellationToken token);
-
-    /// <summary>
-    /// Gets the status of this source.
-    /// </summary>
-    public ManualResetCompletionSourceStatus Status => status;
-
-<<<<<<< HEAD
-=======
-    private protected bool CanBeCompleted => status is ManualResetCompletionSourceStatus.WaitForActivation or ManualResetCompletionSourceStatus.Activated;
-
->>>>>>> 6691a9d4
-    /// <summary>
-    /// Gets a value indicating that this source is in signaled (completed) state.
-    /// </summary>
-    /// <remarks>
-    /// This property returns <see langword="true"/> if <see cref="Status"/> is <see cref="ManualResetCompletionSourceStatus.WaitForConsumption"/>
-    /// or <see cref="ManualResetCompletionSourceStatus.Consumed"/>.
-    /// </remarks>
-    public bool IsCompleted => status >= ManualResetCompletionSourceStatus.WaitForConsumption;
-
-    private void PrepareTaskCore(TimeSpan timeout, CancellationToken token)
-    {
-        Debug.Assert(Monitor.IsEntered(SyncRoot));
-
-        if (timeout == TimeSpan.Zero)
-        {
-            CompleteAsTimedOut();
-            goto exit;
-        }
-
-        if (token.IsCancellationRequested)
-        {
-            CompleteAsCanceled(token);
-            goto exit;
-        }
-
-        status = ManualResetCompletionSourceStatus.Activated;
-        StartTrackingCancellation(timeout, token);
-
-    exit:
-        return;
-    }
-
-    private protected void PrepareTask(TimeSpan timeout, CancellationToken token)
-    {
-        if (timeout < TimeSpan.Zero && timeout != InfiniteTimeSpan)
-            throw new ArgumentOutOfRangeException(nameof(timeout));
-
-        if (status == ManualResetCompletionSourceStatus.WaitForActivation)
-        {
-            lock (SyncRoot)
-            {
-                if (status == ManualResetCompletionSourceStatus.WaitForActivation)
-                {
-                    PrepareTaskCore(timeout, token);
-                }
-                else
-                {
-                    throw new InvalidOperationException(ExceptionMessages.InvalidSourceState);
-                }
-            }
-        }
-        else
-        {
-            throw new InvalidOperationException(ExceptionMessages.InvalidSourceState);
-        }
-    }
+using System.Runtime.CompilerServices;
+using static System.Threading.Timeout;
+using Debug = System.Diagnostics.Debug;
+using ValueTaskSourceOnCompletedFlags = System.Threading.Tasks.Sources.ValueTaskSourceOnCompletedFlags;
+
+namespace DotNext.Threading.Tasks;
+
+using BoxedVersion = Runtime.CompilerServices.Shared<short>;
+
+/// <summary>
+/// Represents base class for producer of value task.
+/// </summary>
+public abstract class ManualResetCompletionSource : IThreadPoolWorkItem
+{
+    private static readonly ContextCallback ContinuationInvoker = InvokeContinuation;
+
+    private readonly Action<object?, CancellationToken> cancellationCallback;
+    private readonly bool runContinuationsAsynchronously;
+    private CancellationTokenRegistration tokenTracker, timeoutTracker;
+    private CancellationTokenSource? timeoutSource;
+
+    // task management
+    private Action<object?>? continuation;
+    private object? continuationState, capturedContext;
+    private ExecutionContext? context;
+    private protected short version;
+    private volatile ManualResetCompletionSourceStatus status;
+
+    private protected ManualResetCompletionSource(bool runContinuationsAsynchronously)
+    {
+        this.runContinuationsAsynchronously = runContinuationsAsynchronously;
+        version = short.MinValue;
+
+        // cached callback to avoid further allocations
+        cancellationCallback = CancellationRequested;
+    }
+
+    private protected object SyncRoot => cancellationCallback;
+
+    private void CancellationRequested(object? expectedVersion, CancellationToken token)
+    {
+        Debug.Assert(expectedVersion is BoxedVersion);
+
+        // due to concurrency, this method can be called after Reset or twice
+        // that's why we need to skip the call if token doesn't match (call after Reset)
+        // or completed flag is set (call twice with the same token)
+        if (status == ManualResetCompletionSourceStatus.Activated)
+        {
+            lock (SyncRoot)
+            {
+                if (status == ManualResetCompletionSourceStatus.Activated && Unsafe.As<BoxedVersion>(expectedVersion).Value == version)
+                {
+                    if (timeoutSource?.Token == token)
+                        CompleteAsTimedOut();
+                    else
+                        CompleteAsCanceled(token);
+                }
+            }
+        }
+    }
+
+    private protected void StartTrackingCancellation(TimeSpan timeout, CancellationToken token)
+    {
+        // box current token once and only if needed
+        BoxedVersion? tokenHolder = null;
+        if (timeout > TimeSpan.Zero)
+        {
+            timeoutSource ??= new();
+            tokenHolder = version;
+            timeoutTracker = timeoutSource.Token.UnsafeRegister(cancellationCallback, tokenHolder);
+            timeoutSource.CancelAfter(timeout);
+        }
+
+        if (token.CanBeCanceled)
+        {
+            tokenTracker = token.UnsafeRegister(cancellationCallback, tokenHolder ?? version);
+        }
+    }
+
+    private protected abstract void CompleteAsTimedOut();
+
+    private protected abstract void CompleteAsCanceled(CancellationToken token);
+
+    private protected static object? CaptureContext()
+    {
+        object? context = SynchronizationContext.Current;
+        if (context is null || context.GetType() == typeof(SynchronizationContext))
+        {
+            var scheduler = TaskScheduler.Current;
+            context = ReferenceEquals(scheduler, TaskScheduler.Default) ? null : scheduler;
+        }
+
+        return context;
+    }
+
+    private protected void StopTrackingCancellation()
+    {
+        Debug.Assert(Monitor.IsEntered(SyncRoot));
+
+        // Dispose() cannot be used here because it's a blocking call that could lead to deadlock
+        // because of concurrency with CancellationRequested
+        tokenTracker.Unregister();
+        tokenTracker = default;
+
+        timeoutTracker.Unregister();
+        timeoutTracker = default;
+
+        if (timeoutSource is not null && !timeoutSource.TryReset())
+        {
+            timeoutSource.Dispose();
+            timeoutSource = null;
+        }
+    }
+
+    private static void InvokeContinuation(object? capturedContext, Action<object?> continuation, object? state, bool runAsynchronously, bool flowExecutionContext)
+    {
+        switch (capturedContext)
+        {
+            case null:
+                if (!runAsynchronously)
+                    goto default;
+
+                if (flowExecutionContext)
+                    ThreadPool.QueueUserWorkItem(continuation, state, preferLocal: true);
+                else
+                    ThreadPool.UnsafeQueueUserWorkItem(continuation, state, preferLocal: true);
+                break;
+            case SynchronizationContext context:
+                context.Post(continuation.Invoke, state);
+                break;
+            case TaskScheduler scheduler:
+                Task.Factory.StartNew(continuation, state, CancellationToken.None, TaskCreationOptions.DenyChildAttach, scheduler);
+                break;
+            default:
+                continuation(state);
+                break;
+        }
+    }
+
+    private void InvokeContinuationCore(bool flowExecutionContext)
+    {
+        var continuation = this.continuation;
+        this.continuation = null;
+
+        var continuationState = this.continuationState;
+        this.continuationState = null;
+
+        var capturedContext = this.capturedContext;
+        this.capturedContext = null;
+
+        if (continuation is not null)
+            InvokeContinuation(capturedContext, continuation, continuationState, runContinuationsAsynchronously, flowExecutionContext);
+    }
+
+    private static void InvokeContinuation(object? source)
+    {
+        Debug.Assert(source is ManualResetCompletionSource);
+
+        Unsafe.As<ManualResetCompletionSource>(source).InvokeContinuationCore(flowExecutionContext: true);
+    }
+
+    private protected void InvokeContinuation()
+    {
+        var contextCopy = context;
+        context = null;
+
+        if (contextCopy is null)
+            InvokeContinuationCore(flowExecutionContext: false);
+        else
+            ExecutionContext.Run(contextCopy, ContinuationInvoker, this);
+    }
+
+    private protected virtual void ResetCore()
+    {
+        Debug.Assert(Monitor.IsEntered(SyncRoot));
+
+        version += 1;
+        status = ManualResetCompletionSourceStatus.WaitForActivation;
+        context = null;
+        continuation = null;
+        continuationState = capturedContext = null;
+    }
+
+    /// <summary>
+    /// Resets the state of the source.
+    /// </summary>
+    /// <remarks>
+    /// This methods acts as a barried for completion.
+    /// It means that calling of this method guarantees that the task
+    /// cannot be completed by previously linked timeout or cancellation token.
+    /// </remarks>
+    /// <returns>The version of the incompleted task.</returns>
+    public short Reset()
+    {
+        short result;
+
+        lock (SyncRoot)
+        {
+            StopTrackingCancellation();
+            ResetCore();
+            result = version;
+        }
+
+        return result;
+    }
+
+    /// <summary>
+    /// Attempts to reset the state of this source.
+    /// </summary>
+    /// <param name="token">The version of the incompleted task.</param>
+    /// <returns><see langword="true"/> if the state was reset successfully; otherwise, <see langword="false"/>.</returns>
+    public bool TryReset(out short token)
+    {
+        bool result;
+        if (result = Monitor.TryEnter(SyncRoot))
+        {
+            try
+            {
+                StopTrackingCancellation();
+                ResetCore();
+                token = version;
+            }
+            finally
+            {
+                Monitor.Exit(SyncRoot);
+            }
+        }
+        else
+        {
+            token = default;
+        }
+
+        return result;
+    }
+
+    /// <summary>
+    /// Invokes when this source is ready to reuse.
+    /// </summary>
+    protected virtual void AfterConsumed()
+    {
+    }
+
+    /// <inheritdoc />
+    void IThreadPoolWorkItem.Execute() => AfterConsumed();
+
+    private protected void OnConsumed<T>()
+        where T : ManualResetCompletionSource
+    {
+        status = ManualResetCompletionSourceStatus.Consumed;
+
+        if (GetType() != typeof(T))
+            ThreadPool.UnsafeQueueUserWorkItem(this, preferLocal: true);
+    }
+
+    private protected void OnCompleted() => status = ManualResetCompletionSourceStatus.WaitForConsumption;
+
+    private void OnCompleted(object? capturedContext, Action<object?> continuation, object? state, short token, bool flowExecutionContext)
+    {
+        string errorMessage;
+
+        // fast path - monitor lock is not needed
+        if (token != version)
+        {
+            errorMessage = ExceptionMessages.InvalidSourceToken;
+            goto invalid_state;
+        }
+
+        switch (status)
+        {
+            default:
+                errorMessage = ExceptionMessages.InvalidSourceState;
+                goto invalid_state;
+            case ManualResetCompletionSourceStatus.WaitForConsumption:
+                goto execute_inplace;
+            case ManualResetCompletionSourceStatus.Activated:
+                break;
+        }
+
+        lock (SyncRoot)
+        {
+            // avoid running continuation inside of the lock
+            if (token != version)
+            {
+                errorMessage = ExceptionMessages.InvalidSourceToken;
+                goto invalid_state;
+            }
+
+            switch (status)
+            {
+                default:
+                    errorMessage = ExceptionMessages.InvalidSourceState;
+                    goto invalid_state;
+                case ManualResetCompletionSourceStatus.WaitForConsumption:
+                    goto execute_inplace;
+                case ManualResetCompletionSourceStatus.Activated:
+                    break;
+            }
+
+            this.continuation = continuation;
+            continuationState = state;
+            this.capturedContext = capturedContext;
+            context = flowExecutionContext ? ExecutionContext.Capture() : null;
+            goto exit;
+        }
+
+    execute_inplace:
+        InvokeContinuation(capturedContext, continuation, state, runContinuationsAsynchronously, flowExecutionContext);
+
+    exit:
+        return;
+    invalid_state:
+        throw new InvalidOperationException(errorMessage);
+    }
+
+    private protected void OnCompleted(Action<object?> continuation, object? state, short token, ValueTaskSourceOnCompletedFlags flags)
+    {
+        var capturedContext = (flags & ValueTaskSourceOnCompletedFlags.UseSchedulingContext) == 0 ? null : CaptureContext();
+        OnCompleted(capturedContext, continuation, state, token, (flags & ValueTaskSourceOnCompletedFlags.FlowExecutionContext) != 0);
+    }
+
+    /// <summary>
+    /// Attempts to complete the task unsuccessfully.
+    /// </summary>
+    /// <param name="e">The exception to be returned to the consumer.</param>
+    /// <returns><see langword="true"/> if the result is completed successfully; <see langword="false"/> if the task has been canceled or timed out.</returns>
+    public abstract bool TrySetException(Exception e);
+
+    /// <summary>
+    /// Attempts to complete the task unsuccessfully.
+    /// </summary>
+    /// <param name="token">The canceled token.</param>
+    /// <returns><see langword="true"/> if the result is completed successfully; <see langword="false"/> if the task has been canceled or timed out.</returns>
+    public abstract bool TrySetCanceled(CancellationToken token);
+
+    /// <summary>
+    /// Gets the status of this source.
+    /// </summary>
+    public ManualResetCompletionSourceStatus Status => status;
+
+    private protected bool CanBeCompleted => status is ManualResetCompletionSourceStatus.WaitForActivation or ManualResetCompletionSourceStatus.Activated;
+
+    /// <summary>
+    /// Gets a value indicating that this source is in signaled (completed) state.
+    /// </summary>
+    /// <remarks>
+    /// This property returns <see langword="true"/> if <see cref="Status"/> is <see cref="ManualResetCompletionSourceStatus.WaitForConsumption"/>
+    /// or <see cref="ManualResetCompletionSourceStatus.Consumed"/>.
+    /// </remarks>
+    public bool IsCompleted => status >= ManualResetCompletionSourceStatus.WaitForConsumption;
+
+    private void PrepareTaskCore(TimeSpan timeout, CancellationToken token)
+    {
+        Debug.Assert(Monitor.IsEntered(SyncRoot));
+
+        if (timeout == TimeSpan.Zero)
+        {
+            CompleteAsTimedOut();
+            goto exit;
+        }
+
+        if (token.IsCancellationRequested)
+        {
+            CompleteAsCanceled(token);
+            goto exit;
+        }
+
+        status = ManualResetCompletionSourceStatus.Activated;
+        StartTrackingCancellation(timeout, token);
+
+    exit:
+        return;
+    }
+
+    private protected void PrepareTask(TimeSpan timeout, CancellationToken token)
+    {
+        if (timeout < TimeSpan.Zero && timeout != InfiniteTimeSpan)
+            throw new ArgumentOutOfRangeException(nameof(timeout));
+
+        if (status == ManualResetCompletionSourceStatus.WaitForActivation)
+        {
+            lock (SyncRoot)
+            {
+                if (status == ManualResetCompletionSourceStatus.WaitForActivation)
+                {
+                    PrepareTaskCore(timeout, token);
+                }
+                else
+                {
+                    throw new InvalidOperationException(ExceptionMessages.InvalidSourceState);
+                }
+            }
+        }
+        else
+        {
+            throw new InvalidOperationException(ExceptionMessages.InvalidSourceState);
+        }
+    }
 }