using System.Diagnostics;
using System.Diagnostics.CodeAnalysis;
using System.Numerics;
using System.Runtime.CompilerServices;
using System.Runtime.InteropServices;
using static InlineIL.IL;
using static InlineIL.IL.Emit;
using static InlineIL.MethodRef;
using static InlineIL.TypeRef;

namespace DotNext.Runtime;

/// <summary>
/// Represents highly optimized runtime intrinsic methods.
/// </summary>
public static class Intrinsics
{
    [StructLayout(LayoutKind.Auto)]
    private struct FNV1a32 : IConsumer<int>
    {
        private const int Offset = unchecked((int)2166136261);
        private const int Prime = 16777619;

        private int result;

        public FNV1a32() => result = Offset;

        internal readonly int Result => result;

        public void Invoke(int data) => result = (result ^ data) * Prime;
    }

    [StructLayout(LayoutKind.Auto)]
    private struct FNV1a64 : IConsumer<long>
    {
        private const long Offset = unchecked((long)14695981039346656037);
        private const long Prime = 1099511628211;

        private long result;

        public FNV1a64() => result = Offset;

        internal readonly long Result => result;

        public void Invoke(long data) => result = (result ^ data) * Prime;
    }

    /// <summary>
    /// Provides the fast way to check whether the specified type accepts  <see langword="null"/> value as valid value.
    /// </summary>
    /// <remarks>
    /// This method always returns <see langword="true"/> for all reference types and <see cref="Nullable{T}"/>.
    /// On mainstream implementations of .NET CLR, this method is replaced by constant value by JIT compiler with zero runtime overhead.
    /// </remarks>
    /// <typeparam name="T">The type to check.</typeparam>
    /// <returns><see langword="true"/> if <typeparamref name="T"/> is nullable type; otherwise, <see langword="false"/>.</returns>
    [MethodImpl(MethodImplOptions.AggressiveInlining)]
    public static bool IsNullable<T>()
    {
        Unsafe.SkipInit(out T value);
        return value is null;
    }

    [MethodImpl(MethodImplOptions.AggressiveInlining)]
    internal static ref TTo InToRef<TFrom, TTo>(in TFrom source)
    {
        PushInRef(in source);
        return ref ReturnRef<TTo>();
    }

    /// <summary>
    /// Returns default value of the given type.
    /// </summary>
    /// <remarks>
    /// This method helps to avoid generation of temporary variables
    /// necessary for <c>default</c> keyword implementation.
    /// </remarks>
    /// <typeparam name="T">The type for which default value should be obtained.</typeparam>
    /// <returns>The default value of type <typeparamref name="T"/>.</returns>
    [MethodImpl(MethodImplOptions.AggressiveInlining)]
    public static T? DefaultOf<T>() => default;

    /// <summary>
    /// Obtain a value of type <typeparamref name="TResult"/> by
    /// reinterpreting the object representation of <typeparamref name="T"/>.
    /// </summary>
    /// <remarks>
    /// Every bit in the value representation of the returned <typeparamref name="TResult"/> object
    /// is equal to the corresponding bit in the object representation of <typeparamref name="T"/>.
    /// The values of padding bits in the returned <typeparamref name="TResult"/> object are unspecified.
    /// The method takes into account size of <typeparamref name="T"/> and <typeparamref name="TResult"/> types
    /// and able to provide conversion between types of different size. However, the result may vary between
    /// CPU architectures if size of types is different.
    /// </remarks>
    /// <param name="input">A value to convert.</param>
    /// <param name="output">Conversion result.</param>
    /// <typeparam name="T">The value type to be converted.</typeparam>
    /// <typeparam name="TResult">The type of output struct.</typeparam>
    public static void Bitcast<T, TResult>(scoped in T input, out TResult output)
        where T : unmanaged
        where TResult : unmanaged
    {
        // ldobj/stobj pair is used instead of cpobj because this instruction
        // has unspecified behavior if src is not assignable to dst, ECMA-335 III.4.4
        const string slowPath = "slow";
        PushOutRef(out output);
        Sizeof<T>();
        Sizeof<TResult>();
        Blt_Un(slowPath);

        // copy from input into output as-is
        PushInRef(in input);
        Unaligned(1);
        Ldobj<TResult>();
        Stobj<TResult>();
        Ret();

        MarkLabel(slowPath);
        PushInRef(in input);
        Ldobj<T>();
        Unaligned(1);
        Stobj<T>();
        Ret();
    }

    /// <summary>
    /// Indicates that specified value type is the default value.
    /// </summary>
    /// <typeparam name="T">The type of the value to check.</typeparam>
    /// <param name="value">Value to check.</param>
    /// <returns><see langword="true"/>, if value is default value; otherwise, <see langword="false"/>.</returns>
    public static bool IsDefault<T>(scoped in T value) => Unsafe.SizeOf<T>() switch
    {
        0 => true,
        sizeof(byte) => InToRef<T, byte>(value) is 0,
        sizeof(ushort) => Unsafe.ReadUnaligned<ushort>(ref InToRef<T, byte>(value)) is 0,
        sizeof(uint) => Unsafe.ReadUnaligned<uint>(ref InToRef<T, byte>(value)) is 0U,
        sizeof(ulong) => Unsafe.ReadUnaligned<ulong>(ref InToRef<T, byte>(value)) is 0UL,
        _ => IsZero(ref InToRef<T, byte>(in value), (nuint)Unsafe.SizeOf<T>()),
    };

    /// <summary>
    /// Returns the runtime handle associated with type <typeparamref name="T"/>.
    /// </summary>
    /// <typeparam name="T">The type which runtime handle should be obtained.</typeparam>
    /// <returns>The runtime handle representing type <typeparamref name="T"/>.</returns>
    [MethodImpl(MethodImplOptions.AggressiveInlining)]
    public static RuntimeTypeHandle TypeOf<T>()
    {
        Ldtoken(Type<T>());
        return Return<RuntimeTypeHandle>();
    }

    /// <summary>
    /// Determines whether one or more bit fields are set in the given value.
    /// </summary>
    /// <typeparam name="T">The enum type.</typeparam>
    /// <param name="value">The value to check.</param>
    /// <param name="flag">An enumeration value.</param>
    /// <returns><see langword="true"/> if the bit field or bit fields that are set in <paramref name="flag"/> are also set in <paramref name="value"/>; otherwise, <see langword="false"/>.</returns>
    public static bool HasFlag<T>(T value, T flag)
        where T : struct, Enum => Unsafe.SizeOf<T>() switch
        {
            0 => true,
            sizeof(byte) => (ReinterpretCast<T, byte>(value) & ReinterpretCast<T, byte>(flag)) is not 0,
            sizeof(ushort) => (ReinterpretCast<T, ushort>(value) & ReinterpretCast<T, ushort>(flag)) is not 0,
            sizeof(uint) => (ReinterpretCast<T, uint>(value) & ReinterpretCast<T, uint>(flag)) is not 0U,
            sizeof(ulong) => (ReinterpretCast<T, ulong>(value) & ReinterpretCast<T, ulong>(flag)) is not 0UL,
            _ => value.HasFlag(flag),
        };

    /// <summary>
    /// Provides unified behavior of type cast for reference and value types.
    /// </summary>
    /// <remarks>
    /// This method never returns <see langword="null"/> because it treats <see langword="null"/>
    /// value passed to <paramref name="obj"/> as invalid object of type <typeparamref name="T"/>.
    /// </remarks>
    /// <param name="obj">The object to cast.</param>
    /// <typeparam name="T">Conversion result.</typeparam>
    /// <returns>The result of conversion.</returns>
    /// <exception cref="InvalidCastException"><paramref name="obj"/> is <see langword="null"/> or not of type <typeparamref name="T"/>.</exception>
    [MethodImpl(MethodImplOptions.AggressiveInlining)]
    public static T Cast<T>(object? obj)
        where T : notnull
    {
        if (obj is null)
            ThrowInvalidCastException();

        return (T)obj;

        [DoesNotReturn]
        [StackTraceHidden]
        static void ThrowInvalidCastException() => throw new InvalidCastException();
    }

    /// <summary>
    /// Computes transient hash code of the specified pointer.
    /// </summary>
    /// <param name="pointer">The pointer value.</param>
    /// <returns>The hash code of the pointer.</returns>
    [MethodImpl(MethodImplOptions.AggressiveInlining)]
    [CLSCompliant(false)]
    public static unsafe int PointerHashCode([In] void* pointer)
    {
        Ldarga(nameof(pointer));
        Call(Method(Type<UIntPtr>(), nameof(UIntPtr.GetHashCode)));
        return Return<int>();
    }

    /// <summary>
    /// Returns an address of the given by-ref parameter.
    /// </summary>
    /// <typeparam name="T">The type of object.</typeparam>
    /// <param name="value">The object whose address is obtained.</param>
    /// <returns>An address of the given object.</returns>
    [MethodImpl(MethodImplOptions.AggressiveInlining)]
    public static nint AddressOf<T>(scoped in T value)
    {
        PushInRef(in value);
        Conv_I();
        return Return<IntPtr>();
    }

    /// <summary>
    /// Converts typed reference into managed pointer.
    /// </summary>
    /// <typeparam name="T">The type of the value.</typeparam>
    /// <param name="reference">The typed reference.</param>
    /// <returns>A managed pointer to the value represented by reference.</returns>
    /// <exception cref="InvalidCastException"><typeparamref name="T"/> is not identical to the type stored in the typed reference.</exception>
    [CLSCompliant(false)]
    [MethodImpl(MethodImplOptions.AggressiveInlining)]
    public static ref T AsRef<T>(this TypedReference reference)
    {
        Ldarg(nameof(reference));
        Refanyval<T>();
        return ref ReturnRef<T>();
    }

    internal static int CompareUnaligned(ref byte first, ref byte second, nuint length)
    {
        var comparison = 0;
        for (nuint count; length > 0 && comparison is 0; length -= count, first = ref Unsafe.Add(ref first, count), second = ref Unsafe.Add(ref second, count))
        {
            count = length > int.MaxValue ? int.MaxValue : length;
            comparison = MemoryMarshal.CreateReadOnlySpan(ref first, (int)count).SequenceCompareTo(MemoryMarshal.CreateReadOnlySpan(ref second, (int)count));
        }

        return comparison;
    }

    /// <summary>
    /// Bitwise comparison of two memory blocks.
    /// </summary>
    /// <param name="first">The pointer to the first memory block.</param>
    /// <param name="second">The pointer to the second memory block.</param>
    /// <param name="length">The length of the first and second memory blocks.</param>
    /// <returns>Comparison result which has the semantics as return type of <see cref="IComparable.CompareTo(object)"/>.</returns>
    [CLSCompliant(false)]
    [Obsolete("Use Compare overload that accepts the length as unsigned integer")]
    public static unsafe int Compare([In] void* first, [In] void* second, nint length)
        => length >= 0 ? Compare(first, second, (nuint)length) : throw new ArgumentOutOfRangeException(nameof(length));

    /// <summary>
    /// Bitwise comparison of two memory blocks.
    /// </summary>
    /// <param name="first">The pointer to the first memory block.</param>
    /// <param name="second">The pointer to the second memory block.</param>
    /// <param name="length">The length of the first and second memory blocks.</param>
    /// <returns>Comparison result which has the semantics as return type of <see cref="IComparable.CompareTo(object)"/>.</returns>
    [CLSCompliant(false)]
    public static unsafe int Compare([In] void* first, [In] void* second, nuint length)
        => CompareUnaligned(ref Unsafe.AsRef<byte>(first), ref Unsafe.AsRef<byte>(second), length);

<<<<<<< HEAD
    internal static bool EqualsUnaligned(ref byte first, ref byte second, nuint length)
=======
    internal static bool EqualsUnaligned(scoped ref byte first, scoped ref byte second, nuint length)
>>>>>>> d5cdb0e2
    {
        for (nuint count; length > 0; length -= count, first = ref Unsafe.Add(ref first, count), second = ref Unsafe.Add(ref second, count))
        {
            count = length > int.MaxValue ? int.MaxValue : length;
            if (!MemoryMarshal.CreateReadOnlySpan(ref first, (int)count).SequenceEqual(MemoryMarshal.CreateReadOnlySpan(ref second, (int)count)))
                return false;
        }

        return true;
    }

    /// <summary>
    /// Computes equality between two blocks of memory.
    /// </summary>
    /// <param name="first">A pointer to the first memory block.</param>
    /// <param name="second">A pointer to the second memory block.</param>
    /// <param name="length">Length of first and second memory blocks, in bytes.</param>
    /// <returns><see langword="true"/>, if both memory blocks have the same data; otherwise, <see langword="false"/>.</returns>
    [Obsolete("Use Compare overload that accepts the length as unsigned integer")]
    [CLSCompliant(false)]
    public static unsafe bool Equals([In] void* first, [In] void* second, nint length)
        => length >= 0 ? Equals(first, second, (nuint)length) : throw new ArgumentOutOfRangeException(nameof(length));

    /// <summary>
    /// Computes equality between two blocks of memory.
    /// </summary>
    /// <param name="first">A pointer to the first memory block.</param>
    /// <param name="second">A pointer to the second memory block.</param>
    /// <param name="length">Length of first and second memory blocks, in bytes.</param>
    /// <returns><see langword="true"/>, if both memory blocks have the same data; otherwise, <see langword="false"/>.</returns>
    [CLSCompliant(false)]
    public static unsafe bool Equals([In] void* first, [In] void* second, nuint length)
        => EqualsUnaligned(ref Unsafe.AsRef<byte>(first), ref Unsafe.AsRef<byte>(second), length);

    /// <summary>
    /// Allows to reinterpret managed pointer to array element.
    /// </summary>
    /// <typeparam name="T">The type of array elements.</typeparam>
    /// <typeparam name="TBase">The requested type.</typeparam>
    /// <param name="array">The array object.</param>
    /// <param name="index">The index of the array element.</param>
    /// <returns>The reference to the array element with restricted mutability.</returns>
    [MethodImpl(MethodImplOptions.AggressiveInlining)]
    public static ref readonly TBase GetReadonlyRef<T, TBase>(this T[] array, nint index)
        where T : class, TBase
    {
        Push(array);
        Push(index);
        Readonly();
        Ldelema<TBase>();
        return ref ReturnRef<TBase>();
    }

    /// <summary>
    /// Throws <see cref="NullReferenceException"/> if given managed pointer is <see langword="null"/>.
    /// </summary>
    /// <param name="value">The managed pointer to check.</param>
    /// <typeparam name="T">The type of the managed pointer.</typeparam>
    /// <exception cref="NullReferenceException"><paramref name="value"/> pointer is <see langword="null"/>.</exception>
    [StackTraceHidden]
    public static void ThrowIfNull<T>(scoped in T value)
    {
        if (Unsafe.IsNullRef(ref Unsafe.AsRef(in value)))
            throw new NullReferenceException();
    }

    /// <summary>
    /// Copies one value into another.
    /// </summary>
    /// <typeparam name="T">The value type to copy.</typeparam>
    /// <param name="input">The reference to the source location.</param>
    /// <param name="output">The reference to the destination location.</param>
    [MethodImpl(MethodImplOptions.AggressiveInlining)]
    public static void Copy<T>(scoped in T input, out T output)
        where T : struct
    {
        PushOutRef(out output);
        PushInRef(in input);
        Cpobj<T>();
        Ret();
    }

    /// <summary>
    /// Copies one value into another assuming unaligned memory access.
    /// </summary>
    /// <typeparam name="T">The value type to copy.</typeparam>
    /// <param name="input">The reference to the source location.</param>
    /// <param name="output">The reference to the destination location.</param>
    [MethodImpl(MethodImplOptions.AggressiveInlining)]
    [CLSCompliant(false)]
    [SuppressMessage("StyleCop.CSharp.ReadabilityRules", "SA1107", Justification = "Unaligned is a prefix instruction")]
    public static unsafe void CopyUnaligned<T>([In] T* input, [Out] T* output)
        where T : unmanaged
    {
        Push(output);
        Push(input);
        Unaligned(1); Ldobj<T>();
        Unaligned(1); Stobj<T>();
    }

    /// <summary>
    /// Copies one value into another.
    /// </summary>
    /// <typeparam name="T">The value type to copy.</typeparam>
    /// <param name="input">The reference to the source location.</param>
    /// <param name="output">The reference to the destination location.</param>
    [MethodImpl(MethodImplOptions.AggressiveInlining)]
    [CLSCompliant(false)]
    public static unsafe void Copy<T>([In] T* input, [Out] T* output)
        where T : unmanaged
        => Copy(in input[0], out output[0]);

    private static void Copy([In] ref byte source, [In] ref byte destination, nuint length)
    {
        for (nuint count; length > 0; length -= count, source = ref Unsafe.Add(ref source, count), destination = ref Unsafe.Add(ref destination, count))
        {
            count = length > uint.MaxValue ? uint.MaxValue : length;
            Unsafe.CopyBlockUnaligned(ref destination, ref source, (uint)count);
        }
    }

    /// <summary>
    /// Copies the specified number of elements from source address to the destination address.
    /// </summary>
    /// <param name="source">The address of the bytes to copy.</param>
    /// <param name="destination">The target address.</param>
    /// <param name="count">The number of elements to copy.</param>
    /// <typeparam name="T">The type of the element.</typeparam>
    [Obsolete("Use Copy overload that accepts the length as unsigned integer")]
<<<<<<< HEAD
    public static unsafe void Copy<T>(in T source, out T destination, long count)
=======
    public static unsafe void Copy<T>(scoped in T source, out T destination, long count)
>>>>>>> d5cdb0e2
        where T : unmanaged
    {
        if (count < 0L)
            throw new ArgumentOutOfRangeException(nameof(count));

        Copy(in source, out destination, (nuint)count);
    }

    /// <summary>
    /// Copies the specified number of elements from source address to the destination address.
    /// </summary>
    /// <param name="source">The address of the bytes to copy.</param>
    /// <param name="destination">The target address.</param>
    /// <param name="count">The number of elements to copy.</param>
    /// <typeparam name="T">The type of the element.</typeparam>
    [CLSCompliant(false)]
    [MethodImpl(MethodImplOptions.AggressiveInlining)]
<<<<<<< HEAD
    public static unsafe void Copy<T>(in T source, out T destination, nuint count)
=======
    public static unsafe void Copy<T>(scoped in T source, out T destination, nuint count)
>>>>>>> d5cdb0e2
        where T : unmanaged
    {
        Unsafe.SkipInit(out destination);
        Copy(ref Unsafe.As<T, byte>(ref Unsafe.AsRef(in source)), ref Unsafe.As<T, byte>(ref destination), checked((nuint)count * (nuint)sizeof(T)));
    }

    /// <summary>
    /// Swaps two values.
    /// </summary>
    /// <param name="first">The first value to be replaced with <paramref name="second"/>.</param>
    /// <param name="second">The second value to be replaced with <paramref name="first"/>.</param>
    /// <typeparam name="T">The type of the value.</typeparam>
    public static void Swap<T>(scoped ref T first, scoped ref T second)
    {
        var tmp = first;
        first = second;
        second = tmp;
    }

    /// <summary>
    /// Swaps two values.
    /// </summary>
    /// <param name="first">The first value to be replaced with <paramref name="second"/>.</param>
    /// <param name="second">The second value to be replaced with <paramref name="first"/>.</param>
    /// <typeparam name="T">The type of the value.</typeparam>
    [CLSCompliant(false)]
    [MethodImpl(MethodImplOptions.AggressiveInlining)]
    public static unsafe void Swap<T>(T* first, T* second)
        where T : unmanaged
        => Swap(ref first[0], ref second[0]);

    /// <summary>
    /// Indicates that two managed pointers are equal.
    /// </summary>
    /// <typeparam name="T">Type of managed pointer.</typeparam>
    /// <param name="first">The first managed pointer.</param>
    /// <param name="second">The second managed pointer.</param>
    /// <returns><see langword="true"/>, if both managed pointers are equal; otherwise, <see langword="false"/>.</returns>
    [MethodImpl(MethodImplOptions.AggressiveInlining)]
    public static bool AreSame<T>(scoped in T first, scoped in T second)
    {
        PushInRef(in first);
        PushInRef(in second);
        Ceq();
        return Return<bool>();
    }

    [MethodImpl(MethodImplOptions.AggressiveInlining)]
    private static unsafe ref byte Advance<T>(this ref byte ptr)
        where T : unmanaged
        => ref Unsafe.Add(ref ptr, sizeof(T));

    [MethodImpl(MethodImplOptions.AggressiveInlining)]
    private static unsafe ref byte Advance<T>([In] this ref byte address, [In, Out] nuint* length)
        where T : unmanaged
    {
        *length -= (nuint)sizeof(T);
        return ref address.Advance<T>();
    }

<<<<<<< HEAD
    private static unsafe bool IsZero([In] ref byte address, nuint length)
=======
    private static unsafe bool IsZero([In] scoped ref byte address, nuint length)
>>>>>>> d5cdb0e2
    {
        var result = false;

        if (Vector.IsHardwareAccelerated && Vector<byte>.Count > sizeof(nuint))
        {
            while (length >= (nuint)Vector<byte>.Count)
            {
                if (Unsafe.ReadUnaligned<Vector<byte>>(ref address) == Vector<byte>.Zero)
                    address = ref address.Advance<Vector<byte>>(&length);
                else
                    goto exit;
            }
        }

        while (length >= (nuint)sizeof(nuint))
        {
            if (Unsafe.ReadUnaligned<nuint>(ref address) is 0U)
                address = ref address.Advance<nuint>(&length);
            else
                goto exit;
        }

        while (length > 0)
        {
            if (address is 0)
                address = ref address.Advance<byte>(&length);
            else
                goto exit;
        }

        result = true;
    exit:
        return result;
    }

    /// <summary>
    /// Sets all bits of allocated memory to zero.
    /// </summary>
    /// <param name="address">The pointer to the memory to be cleared.</param>
    /// <param name="length">The length of the memory to be cleared, in bytes.</param>
    [CLSCompliant(false)]
    [Obsolete("Use ClearBits overload that accepts the length as unsigned integer")]
    public static unsafe void ClearBits([In, Out] void* address, nint length)
    {
        if (length < 0)
            throw new ArgumentOutOfRangeException(nameof(length));

        ClearBits(address, (nuint)length);
    }

    /// <summary>
    /// Sets all bits of allocated memory to zero.
    /// </summary>
    /// <param name="address">The pointer to the memory to be cleared.</param>
    /// <param name="length">The length of the memory to be cleared, in bytes.</param>
    [CLSCompliant(false)]
    public static unsafe void ClearBits([In, Out] void* address, nuint length)
    {
        // TODO: Replace with NativeMemory.Clear
        for (int count; length > 0; length -= (nuint)count, address = Unsafe.Add<byte>(address, count))
        {
            count = length > int.MaxValue ? int.MaxValue : (int)length;

            Unsafe.InitBlockUnaligned(address, 0, (uint)count);
        }
    }

    #region Bitwise Hash Code

<<<<<<< HEAD
    internal static unsafe void GetHashCode64Unaligned<THashFunction>(ref THashFunction hash, [In] ref byte source, nuint length)
=======
    internal static unsafe void GetHashCode64Unaligned<THashFunction>(scoped ref THashFunction hash, [In] scoped ref byte source, nuint length)
>>>>>>> d5cdb0e2
        where THashFunction : struct, IConsumer<long>
    {
        switch (length)
        {
            default:
                for (; length >= sizeof(long); source = ref source.Advance<long>(&length))
                    hash.Invoke(Unsafe.ReadUnaligned<long>(ref source));
                for (; length > 0; source = ref source.Advance<byte>(&length))
                    hash.Invoke(source);
                break;
            case 0:
                break;
            case sizeof(byte):
                hash.Invoke(source);
                break;
            case sizeof(ushort):
                hash.Invoke(Unsafe.ReadUnaligned<ushort>(ref source));
                break;
            case sizeof(uint):
                hash.Invoke(Unsafe.ReadUnaligned<uint>(ref source));
                break;
        }
    }

<<<<<<< HEAD
    internal static unsafe long GetHashCode64Unaligned([In] ref byte source, nuint length, bool salted)
=======
    internal static unsafe long GetHashCode64Unaligned([In] scoped ref byte source, nuint length, bool salted)
>>>>>>> d5cdb0e2
    {
        var hash = new FNV1a64();
        GetHashCode64Unaligned(ref hash, ref source, length);

        if (salted)
            hash.Invoke(RandomExtensions.BitwiseHashSalt);

        return hash.Result;
    }

    private static THashFunction GetHashCode<T, TInput, THashFunction>(Func<T, int, TInput> getter, int count, T arg)
        where THashFunction : IConsumer<TInput>, new()
    {
        var hash = new THashFunction();

        for (var i = 0; i < count; i++)
            hash.Invoke(getter(arg, i));

        return hash;
    }

    /// <summary>
    /// Computes 64-bit hash code for the vector.
    /// </summary>
    /// <param name="getter">The pointer to the function responsible for providing data from the vector.</param>
    /// <param name="count">The number of elements in the vector.</param>
    /// <param name="arg">The argument to be passed to the data getter.</param>
    /// <param name="salted"><see langword="true"/> to include randomized salt data into hashing; <see langword="false"/> to use data from memory only.</param>
    /// <typeparam name="T">The type of the argument to be passed to the vector accessor.</typeparam>
    /// <returns>The computed hash.</returns>
    public static long GetHashCode64<T>(Func<T, int, long> getter, int count, T arg, bool salted = true)
    {
        ArgumentNullException.ThrowIfNull(getter);

        var hash = GetHashCode<T, long, FNV1a64>(getter, count, arg);

        if (salted)
            hash.Invoke(RandomExtensions.BitwiseHashSalt);

        return hash.Result;
    }

    /// <summary>
    /// Computes 32-bit hash code for the vector.
    /// </summary>
    /// <param name="getter">The pointer to the function responsible for providing data from the vector.</param>
    /// <param name="count">The number of elements in the vector.</param>
    /// <param name="arg">The argument to be passed to the data getter.</param>
    /// <param name="salted"><see langword="true"/> to include randomized salt data into hashing; <see langword="false"/> to use data from memory only.</param>
    /// <typeparam name="T">The type of the argument to be passed to the vector accessor.</typeparam>
    /// <returns>The computed hash.</returns>
    public static int GetHashCode32<T>(Func<T, int, int> getter, int count, T arg, bool salted = true)
    {
        ArgumentNullException.ThrowIfNull(getter);

        var hash = GetHashCode<T, int, FNV1a32>(getter, count, arg);

        if (salted)
            hash.Invoke(RandomExtensions.BitwiseHashSalt);

        return hash.Result;
    }

    /// <summary>
    /// Computes 64-bit hash code for the block of memory, 64-bit version.
    /// </summary>
    /// <remarks>
    /// This method may give different value each time you run the program for
    /// the same data. To disable this behavior, pass false to <paramref name="salted"/>.
    /// </remarks>
    /// <param name="source">A pointer to the block of memory.</param>
    /// <param name="length">Length of memory block to be hashed, in bytes.</param>
    /// <param name="hash">Initial value of the hash.</param>
    /// <param name="hashFunction">Hashing function.</param>
    /// <param name="salted"><see langword="true"/> to include randomized salt data into hashing; <see langword="false"/> to use data from memory only.</param>
    /// <returns>Hash code of the memory block.</returns>
    [CLSCompliant(false)]
    [Obsolete("Use GetHashCode64 overload that accepts the length as unsigned integer")]
    public static unsafe long GetHashCode64([In] void* source, nint length, long hash, Func<long, long, long> hashFunction, bool salted = true)
        => length >= 0 ? GetHashCode64(source, (nuint)length, hash, hashFunction, salted) : throw new ArgumentOutOfRangeException(nameof(length));

    /// <summary>
    /// Computes 64-bit hash code for the block of memory, 64-bit version.
    /// </summary>
    /// <remarks>
    /// This method may give different value each time you run the program for
    /// the same data. To disable this behavior, pass false to <paramref name="salted"/>.
    /// </remarks>
    /// <param name="source">A pointer to the block of memory.</param>
    /// <param name="length">Length of memory block to be hashed, in bytes.</param>
    /// <param name="hash">Initial value of the hash.</param>
    /// <param name="hashFunction">Hashing function.</param>
    /// <param name="salted"><see langword="true"/> to include randomized salt data into hashing; <see langword="false"/> to use data from memory only.</param>
    /// <returns>Hash code of the memory block.</returns>
    [CLSCompliant(false)]
    public static unsafe long GetHashCode64([In] void* source, nuint length, long hash, Func<long, long, long> hashFunction, bool salted = true)
    {
        var fn = new Accumulator<long, long>(hashFunction, hash);
        GetHashCode64Unaligned(ref fn, ref *((byte*)source), length);

        if (salted)
            fn.Invoke(RandomExtensions.BitwiseHashSalt);

        return fn.Invoke();
    }

    /// <summary>
    /// Computes 64-bit hash code for the block of memory, 64-bit version.
    /// </summary>
    /// <remarks>
    /// This method may give different value each time you run the program for
    /// the same data. To disable this behavior, pass false to <paramref name="salted"/>.
    /// </remarks>
    /// <typeparam name="THashFunction">The type providing implementation of the hash function.</typeparam>
    /// <param name="source">A pointer to the block of memory.</param>
    /// <param name="length">Length of memory block to be hashed, in bytes.</param>
    /// <param name="salted"><see langword="true"/> to include randomized salt data into hashing; <see langword="false"/> to use data from memory only.</param>
    /// <returns>Hash code of the memory block.</returns>
    [CLSCompliant(false)]
    [Obsolete("Use GetHashCode64 overload that accepts the length as unsigned integer")]
    public static unsafe long GetHashCode64<THashFunction>([In] void* source, nint length, bool salted = true)
        where THashFunction : struct, IConsumer<long>, ISupplier<long>
        => length >= 0 ? GetHashCode64<THashFunction>(source, (nuint)length, salted) : throw new ArgumentOutOfRangeException(nameof(length));

    /// <summary>
    /// Computes 64-bit hash code for the block of memory, 64-bit version.
    /// </summary>
    /// <remarks>
    /// This method may give different value each time you run the program for
    /// the same data. To disable this behavior, pass false to <paramref name="salted"/>.
    /// </remarks>
    /// <typeparam name="THashFunction">The type providing implementation of the hash function.</typeparam>
    /// <param name="source">A pointer to the block of memory.</param>
    /// <param name="length">Length of memory block to be hashed, in bytes.</param>
    /// <param name="salted"><see langword="true"/> to include randomized salt data into hashing; <see langword="false"/> to use data from memory only.</param>
    /// <returns>Hash code of the memory block.</returns>
    [CLSCompliant(false)]
    public static unsafe long GetHashCode64<THashFunction>([In] void* source, nuint length, bool salted = true)
        where THashFunction : struct, IConsumer<long>, ISupplier<long>
    {
        var hash = new THashFunction();
        GetHashCode64Unaligned(ref hash, ref *((byte*)source), length);

        if (salted)
            hash.Invoke(RandomExtensions.BitwiseHashSalt);

        return hash.Invoke();
    }

    /// <summary>
    /// Computes 64-bit hash code for the block of memory.
    /// </summary>
    /// <param name="source">A pointer to the block of memory.</param>
    /// <param name="length">Length of memory block to be hashed, in bytes.</param>
    /// <param name="salted"><see langword="true"/> to include randomized salt data into hashing; <see langword="false"/> to use data from memory only.</param>
    /// <remarks>
    /// This method uses FNV-1a hash algorithm.
    /// </remarks>
    /// <returns>Content hash code.</returns>
    /// <seealso href="http://www.isthe.com/chongo/tech/comp/fnv/#FNV-1a">FNV-1a</seealso>
    [CLSCompliant(false)]
    [Obsolete("Use GetHashCode64 overload that accepts the length as unsigned integer")]
    public static unsafe long GetHashCode64([In] void* source, nint length, bool salted = true)
        => length >= 0 ? GetHashCode64Unaligned(ref *((byte*)source), (nuint)length, salted) : throw new ArgumentOutOfRangeException(nameof(length));

    /// <summary>
    /// Computes 64-bit hash code for the block of memory.
    /// </summary>
    /// <param name="source">A pointer to the block of memory.</param>
    /// <param name="length">Length of memory block to be hashed, in bytes.</param>
    /// <param name="salted"><see langword="true"/> to include randomized salt data into hashing; <see langword="false"/> to use data from memory only.</param>
    /// <remarks>
    /// This method uses FNV-1a hash algorithm.
    /// </remarks>
    /// <returns>Content hash code.</returns>
    /// <seealso href="http://www.isthe.com/chongo/tech/comp/fnv/#FNV-1a">FNV-1a</seealso>
    [CLSCompliant(false)]
    public static unsafe long GetHashCode64([In] void* source, nuint length, bool salted = true)
        => GetHashCode64Unaligned(ref *((byte*)source), length, salted);

    /// <summary>
    /// Computes 32-bit hash code for the block of memory.
    /// </summary>
    /// <remarks>
    /// This method may give different value each time you run the program for
    /// the same data. To disable this behavior, pass false to <paramref name="salted"/>.
    /// </remarks>
    /// <param name="source">A pointer to the block of memory.</param>
    /// <param name="length">Length of memory block to be hashed, in bytes.</param>
    /// <param name="hash">Initial value of the hash.</param>
    /// <param name="hashFunction">Hashing function.</param>
    /// <param name="salted"><see langword="true"/> to include randomized salt data into hashing; <see langword="false"/> to use data from memory only.</param>
    /// <returns>Hash code of the memory block.</returns>
    [CLSCompliant(false)]
    [Obsolete("Use GetHashCode32 overload that accepts the length as unsigned integer")]
    public static unsafe int GetHashCode32([In] void* source, nint length, int hash, Func<int, int, int> hashFunction, bool salted = true)
        => length >= 0 ? GetHashCode32(source, (nuint)length, hash, hashFunction, salted) : throw new ArgumentOutOfRangeException(nameof(length));

    /// <summary>
    /// Computes 32-bit hash code for the block of memory.
    /// </summary>
    /// <remarks>
    /// This method may give different value each time you run the program for
    /// the same data. To disable this behavior, pass false to <paramref name="salted"/>.
    /// </remarks>
    /// <param name="source">A pointer to the block of memory.</param>
    /// <param name="length">Length of memory block to be hashed, in bytes.</param>
    /// <param name="hash">Initial value of the hash.</param>
    /// <param name="hashFunction">Hashing function.</param>
    /// <param name="salted"><see langword="true"/> to include randomized salt data into hashing; <see langword="false"/> to use data from memory only.</param>
    /// <returns>Hash code of the memory block.</returns>
    [CLSCompliant(false)]
    public static unsafe int GetHashCode32([In] void* source, nuint length, int hash, Func<int, int, int> hashFunction, bool salted = true)
    {
        var fn = new Accumulator<int, int>(hashFunction, hash);
        GetHashCode32Unaligned(ref fn, ref *((byte*)source), length);

        if (salted)
            fn.Invoke(RandomExtensions.BitwiseHashSalt);

        return fn.Invoke();
    }

<<<<<<< HEAD
    internal static unsafe void GetHashCode32Unaligned<THashFunction>(ref THashFunction hash, [In] ref byte source, nuint length)
=======
    internal static unsafe void GetHashCode32Unaligned<THashFunction>(scoped ref THashFunction hash, [In] scoped ref byte source, nuint length)
>>>>>>> d5cdb0e2
        where THashFunction : struct, IConsumer<int>
    {
        switch (length)
        {
            default:
                for (; length >= sizeof(int); source = ref source.Advance<int>(&length))
                    hash.Invoke(Unsafe.ReadUnaligned<int>(ref source));
                for (; length > 0; source = ref source.Advance<byte>(&length))
                    hash.Invoke(source);
                break;
            case 0:
                break;
            case sizeof(byte):
                hash.Invoke(source);
                break;
            case sizeof(ushort):
                hash.Invoke(Unsafe.ReadUnaligned<ushort>(ref source));
                break;
        }
    }

<<<<<<< HEAD
    internal static unsafe int GetHashCode32Unaligned([In] ref byte source, nuint length, bool salted)
=======
    internal static unsafe int GetHashCode32Unaligned([In] scoped ref byte source, nuint length, bool salted)
>>>>>>> d5cdb0e2
    {
        var hash = new FNV1a32();
        GetHashCode32Unaligned(ref hash, ref source, length);

        if (salted)
            hash.Invoke(RandomExtensions.BitwiseHashSalt);

        return hash.Result;
    }

    /// <summary>
    /// Computes 32-bit hash code for the block of memory.
    /// </summary>
    /// <remarks>
    /// This method may give different value each time you run the program for
    /// the same data. To disable this behavior, pass false to <paramref name="salted"/>.
    /// </remarks>
    /// <typeparam name="THashFunction">The type providing implementation of the hash function.</typeparam>
    /// <param name="source">A pointer to the block of memory.</param>
    /// <param name="length">Length of memory block to be hashed, in bytes.</param>
    /// <param name="salted"><see langword="true"/> to include randomized salt data into hashing; <see langword="false"/> to use data from memory only.</param>
    /// <returns>Hash code of the memory block.</returns>
    [CLSCompliant(false)]
    [Obsolete("Use GetHashCode32 overload that accepts the length as unsigned integer")]
    public static unsafe int GetHashCode32<THashFunction>([In] void* source, nint length, bool salted = true)
        where THashFunction : struct, IConsumer<int>, ISupplier<int>
        => length >= 0 ? GetHashCode32<THashFunction>(source, (nuint)length, salted) : throw new ArgumentOutOfRangeException(nameof(length));

    /// <summary>
    /// Computes 32-bit hash code for the block of memory.
    /// </summary>
    /// <remarks>
    /// This method may give different value each time you run the program for
    /// the same data. To disable this behavior, pass false to <paramref name="salted"/>.
    /// </remarks>
    /// <typeparam name="THashFunction">The type providing implementation of the hash function.</typeparam>
    /// <param name="source">A pointer to the block of memory.</param>
    /// <param name="length">Length of memory block to be hashed, in bytes.</param>
    /// <param name="salted"><see langword="true"/> to include randomized salt data into hashing; <see langword="false"/> to use data from memory only.</param>
    /// <returns>Hash code of the memory block.</returns>
    [CLSCompliant(false)]
    public static unsafe int GetHashCode32<THashFunction>([In] void* source, nuint length, bool salted = true)
        where THashFunction : struct, IConsumer<int>, ISupplier<int>
    {
        var hash = new THashFunction();
        GetHashCode32Unaligned(ref hash, ref *((byte*)source), length);

        if (salted)
            hash.Invoke(RandomExtensions.BitwiseHashSalt);

        return hash.Invoke();
    }

    /// <summary>
    /// Computes 32-bit hash code for the block of memory.
    /// </summary>
    /// <param name="source">A pointer to the block of memory.</param>
    /// <param name="length">Length of memory block to be hashed, in bytes.</param>
    /// <param name="salted"><see langword="true"/> to include randomized salt data into hashing; <see langword="false"/> to use data from memory only.</param>
    /// <remarks>
    /// This method uses FNV-1a hash algorithm.
    /// </remarks>
    /// <returns>Content hash code.</returns>
    /// <seealso href="http://www.isthe.com/chongo/tech/comp/fnv/#FNV-1a">FNV-1a</seealso>
    [CLSCompliant(false)]
    [Obsolete("Use GetHashCode32 overload that accepts the length as unsigned integer")]
    public static unsafe int GetHashCode32([In] void* source, nint length, bool salted = true)
        => length >= 0 ? GetHashCode32(source, (nuint)length, salted) : throw new ArgumentOutOfRangeException(nameof(length));

    /// <summary>
    /// Computes 32-bit hash code for the block of memory.
    /// </summary>
    /// <param name="source">A pointer to the block of memory.</param>
    /// <param name="length">Length of memory block to be hashed, in bytes.</param>
    /// <param name="salted"><see langword="true"/> to include randomized salt data into hashing; <see langword="false"/> to use data from memory only.</param>
    /// <remarks>
    /// This method uses FNV-1a hash algorithm.
    /// </remarks>
    /// <returns>Content hash code.</returns>
    /// <seealso href="http://www.isthe.com/chongo/tech/comp/fnv/#FNV-1a">FNV-1a</seealso>
    [CLSCompliant(false)]
    public static unsafe int GetHashCode32([In] void* source, nuint length, bool salted = true)
        => GetHashCode32Unaligned(ref *((byte*)source), length, salted);
    #endregion

    /// <summary>
    /// Reverse bytes in the specified value of blittable type.
    /// </summary>
    /// <typeparam name="T">Blittable type.</typeparam>
    /// <param name="value">The value which bytes should be reversed.</param>
    public static void Reverse<T>(scoped ref T value)
        where T : unmanaged
        => Span.AsBytes(ref value).Reverse();

    /// <summary>
    /// Checks whether the specified object is exactly of the specified type.
    /// </summary>
    /// <param name="obj">The object to test.</param>
    /// <typeparam name="T">The expected type of object.</typeparam>
    /// <returns><see langword="true"/> if <paramref name="obj"/> is not <see langword="null"/> and of type <typeparamref name="T"/>; otherwise, <see langword="false"/>.</returns>
    [MethodImpl(MethodImplOptions.AggressiveInlining)]
    public static bool IsExactTypeOf<T>(object? obj) => obj?.GetType() == typeof(T);

    /// <summary>
    /// Throws arbitrary object as exception.
    /// </summary>
    /// <remarks>
    /// This method never returns successfully.
    /// </remarks>
    /// <param name="obj">The object to be thrown.</param>
    /// <exception cref="RuntimeWrappedException">The exception containing wrapped <paramref name="obj"/>.</exception>
    [DoesNotReturn]
    [StackTraceHidden]
    public static void Throw(object obj)
    {
        Push(obj);
        Emit.Throw();
        throw Unreachable();
    }

    /// <summary>
    /// Throws arbitrary object as exception.
    /// </summary>
    /// <remarks>
    /// This method never returns successfully but returned value helpful for constructing terminated statement
    /// such as <c>throw Error("Error");</c>.
    /// </remarks>
    /// <param name="obj">The object to be thrown.</param>
    /// <returns>The value is never returned from the method.</returns>
    /// <exception cref="RuntimeWrappedException">The exception containing wrapped <paramref name="obj"/>.</exception>
    /// <seealso cref="Throw(object)"/>
    [DoesNotReturn]
    [StackTraceHidden]
    public static Exception Error(object obj)
    {
        Push(obj);
        Emit.Throw();
        throw Unreachable();
    }

    /// <summary>
    /// Creates shallow copy of the given object.
    /// </summary>
    /// <param name="obj">The object to clone.</param>
    /// <typeparam name="T">The type of the object to clone.</typeparam>
    /// <returns>The clone of <paramref name="obj"/>.</returns>
    [MethodImpl(MethodImplOptions.AggressiveInlining)]
    public static T ShallowCopy<T>(T obj)
        where T : class
    {
        Push(obj);
        Call(Method(Type<object>(), nameof(MemberwiseClone)));
        return Return<T>();
    }

    /// <summary>
    /// Gets length of the array.
    /// </summary>
    /// <remarks>
    /// This method supports one-dimensional as well as multi-dimensional arrays.
    /// </remarks>
    /// <param name="array">The array object.</param>
    /// <returns>The length of the array as native unsigned integer.</returns>
    [MethodImpl(MethodImplOptions.AggressiveInlining)]
    public static nint GetLength(Array array)
    {
        Push(array);
        Ldlen();
        Conv_I();
        return Return<nint>();
    }

    [MethodImpl(MethodImplOptions.AggressiveInlining)]
    internal static TTo ReinterpretCast<TFrom, TTo>(TFrom input)
    {
        Debug.Assert(Unsafe.SizeOf<TFrom>() == Unsafe.SizeOf<TTo>());

        return Unsafe.As<TFrom, TTo>(ref input);
    }

    /// <summary>
    /// Explicitly invokes object finalizer.
    /// </summary>
    /// <param name="obj">The object.</param>
    [MethodImpl(MethodImplOptions.AggressiveInlining)]
    public static void Finalize(object obj)
    {
        Push(obj);
        Callvirt(Method(Type<object>(), nameof(Finalize)));
        Ret();
    }

    /// <summary>
    /// Determines whether the object overrides <see cref="object.Finalize()"/> method.
    /// </summary>
    /// <param name="obj">The object to check.</param>
    /// <returns><see langword="true"/> if <see cref="object.Finalize()"/> is overridden; otherwise, <see langword="false"/>.</returns>
    public static bool HasFinalizer(object obj)
    {
        Push(obj);
        Ldvirtftn(Method(Type<object>(), nameof(Finalize)));
        Ldftn(Method(Type<object>(), nameof(Finalize)));
        Ceq();
        Ldc_I4_0();
        Ceq();
        return Return<bool>();
    }
}<|MERGE_RESOLUTION|>--- conflicted
+++ resolved
@@ -273,11 +273,7 @@
     public static unsafe int Compare([In] void* first, [In] void* second, nuint length)
         => CompareUnaligned(ref Unsafe.AsRef<byte>(first), ref Unsafe.AsRef<byte>(second), length);
 
-<<<<<<< HEAD
-    internal static bool EqualsUnaligned(ref byte first, ref byte second, nuint length)
-=======
     internal static bool EqualsUnaligned(scoped ref byte first, scoped ref byte second, nuint length)
->>>>>>> d5cdb0e2
     {
         for (nuint count; length > 0; length -= count, first = ref Unsafe.Add(ref first, count), second = ref Unsafe.Add(ref second, count))
         {
@@ -407,11 +403,7 @@
     /// <param name="count">The number of elements to copy.</param>
     /// <typeparam name="T">The type of the element.</typeparam>
     [Obsolete("Use Copy overload that accepts the length as unsigned integer")]
-<<<<<<< HEAD
-    public static unsafe void Copy<T>(in T source, out T destination, long count)
-=======
     public static unsafe void Copy<T>(scoped in T source, out T destination, long count)
->>>>>>> d5cdb0e2
         where T : unmanaged
     {
         if (count < 0L)
@@ -429,11 +421,25 @@
     /// <typeparam name="T">The type of the element.</typeparam>
     [CLSCompliant(false)]
     [MethodImpl(MethodImplOptions.AggressiveInlining)]
-<<<<<<< HEAD
+    public static unsafe void Copy<T>(scoped in T source, out T destination, nuint count)
+        where T : unmanaged
+    {
+        if (count < 0L)
+            throw new ArgumentOutOfRangeException(nameof(count));
+
+        Copy(in source, out destination, (nuint)count);
+    }
+
+    /// <summary>
+    /// Copies the specified number of elements from source address to the destination address.
+    /// </summary>
+    /// <param name="source">The address of the bytes to copy.</param>
+    /// <param name="destination">The target address.</param>
+    /// <param name="count">The number of elements to copy.</param>
+    /// <typeparam name="T">The type of the element.</typeparam>
+    [CLSCompliant(false)]
+    [MethodImpl(MethodImplOptions.AggressiveInlining)]
     public static unsafe void Copy<T>(in T source, out T destination, nuint count)
-=======
-    public static unsafe void Copy<T>(scoped in T source, out T destination, nuint count)
->>>>>>> d5cdb0e2
         where T : unmanaged
     {
         Unsafe.SkipInit(out destination);
@@ -494,11 +500,7 @@
         return ref address.Advance<T>();
     }
 
-<<<<<<< HEAD
-    private static unsafe bool IsZero([In] ref byte address, nuint length)
-=======
     private static unsafe bool IsZero([In] scoped ref byte address, nuint length)
->>>>>>> d5cdb0e2
     {
         var result = false;
 
@@ -568,11 +570,7 @@
 
     #region Bitwise Hash Code
 
-<<<<<<< HEAD
-    internal static unsafe void GetHashCode64Unaligned<THashFunction>(ref THashFunction hash, [In] ref byte source, nuint length)
-=======
     internal static unsafe void GetHashCode64Unaligned<THashFunction>(scoped ref THashFunction hash, [In] scoped ref byte source, nuint length)
->>>>>>> d5cdb0e2
         where THashFunction : struct, IConsumer<long>
     {
         switch (length)
@@ -597,11 +595,7 @@
         }
     }
 
-<<<<<<< HEAD
-    internal static unsafe long GetHashCode64Unaligned([In] ref byte source, nuint length, bool salted)
-=======
     internal static unsafe long GetHashCode64Unaligned([In] scoped ref byte source, nuint length, bool salted)
->>>>>>> d5cdb0e2
     {
         var hash = new FNV1a64();
         GetHashCode64Unaligned(ref hash, ref source, length);
@@ -825,11 +819,7 @@
         return fn.Invoke();
     }
 
-<<<<<<< HEAD
-    internal static unsafe void GetHashCode32Unaligned<THashFunction>(ref THashFunction hash, [In] ref byte source, nuint length)
-=======
     internal static unsafe void GetHashCode32Unaligned<THashFunction>(scoped ref THashFunction hash, [In] scoped ref byte source, nuint length)
->>>>>>> d5cdb0e2
         where THashFunction : struct, IConsumer<int>
     {
         switch (length)
@@ -851,11 +841,7 @@
         }
     }
 
-<<<<<<< HEAD
-    internal static unsafe int GetHashCode32Unaligned([In] ref byte source, nuint length, bool salted)
-=======
     internal static unsafe int GetHashCode32Unaligned([In] scoped ref byte source, nuint length, bool salted)
->>>>>>> d5cdb0e2
     {
         var hash = new FNV1a32();
         GetHashCode32Unaligned(ref hash, ref source, length);
