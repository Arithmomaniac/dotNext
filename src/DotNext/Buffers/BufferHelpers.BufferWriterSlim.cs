using System.Runtime.CompilerServices;
using System.Runtime.Versioning;
using System.Text;
using static System.Buffers.Binary.BinaryPrimitives;

namespace DotNext.Buffers;

public static partial class BufferHelpers
{
<<<<<<< HEAD
    private static unsafe void Write<T>(ref BufferWriterSlim<byte> builder, delegate*<Span<byte>, T, void> encoder, ref T value)
=======
    [SkipLocalsInit]
    private static unsafe void Write<T>(ref BufferWriterSlim<byte> builder, delegate*<Span<byte>, T, void> encoder, T value)
>>>>>>> d5cdb0e2
        where T : unmanaged
    {
        Span<byte> memory = stackalloc byte[sizeof(T)];
        encoder(memory, value);
        builder.Write(memory);
    }

    /// <summary>
    /// Encodes 16-bit signed integer as bytes.
    /// </summary>
    /// <param name="builder">The buffer writer.</param>
    /// <param name="value">The value to be encoded.</param>
    /// <param name="isLittleEndian"><see langword="true"/> to use little-endian encoding; <see langword="false"/> to use big-endian encoding.</param>
    [MethodImpl(MethodImplOptions.AggressiveInlining)]
    public static unsafe void WriteInt16(this ref BufferWriterSlim<byte> builder, short value, bool isLittleEndian)
        => Write<short>(ref builder, isLittleEndian ? &WriteInt16LittleEndian : &WriteInt16BigEndian, ref value);

    /// <summary>
    /// Encodes 16-bit unsigned integer as bytes.
    /// </summary>
    /// <param name="builder">The buffer writer.</param>
    /// <param name="value">The value to be encoded.</param>
    /// <param name="isLittleEndian"><see langword="true"/> to use little-endian encoding; <see langword="false"/> to use big-endian encoding.</param>
    [MethodImpl(MethodImplOptions.AggressiveInlining)]
    [CLSCompliant(false)]
    public static unsafe void WriteUInt16(this ref BufferWriterSlim<byte> builder, ushort value, bool isLittleEndian)
        => Write<ushort>(ref builder, isLittleEndian ? &WriteUInt16LittleEndian : &WriteUInt16BigEndian, ref value);

    /// <summary>
    /// Encodes 32-bit signed integer as bytes.
    /// </summary>
    /// <param name="builder">The buffer writer.</param>
    /// <param name="value">The value to be encoded.</param>
    /// <param name="isLittleEndian"><see langword="true"/> to use little-endian encoding; <see langword="false"/> to use big-endian encoding.</param>
    [MethodImpl(MethodImplOptions.AggressiveInlining)]
    public static unsafe void WriteInt32(this ref BufferWriterSlim<byte> builder, int value, bool isLittleEndian)
        => Write<int>(ref builder, isLittleEndian ? &WriteInt32LittleEndian : &WriteInt32BigEndian, ref value);

    /// <summary>
    /// Encodes 32-bit unsigned integer as bytes.
    /// </summary>
    /// <param name="builder">The buffer writer.</param>
    /// <param name="value">The value to be encoded.</param>
    /// <param name="isLittleEndian"><see langword="true"/> to use little-endian encoding; <see langword="false"/> to use big-endian encoding.</param>
    [MethodImpl(MethodImplOptions.AggressiveInlining)]
    [CLSCompliant(false)]
    public static unsafe void WriteUInt32(this ref BufferWriterSlim<byte> builder, uint value, bool isLittleEndian)
        => Write<uint>(ref builder, isLittleEndian ? &WriteUInt32LittleEndian : &WriteUInt32BigEndian, ref value);

    /// <summary>
    /// Encodes 64-bit signed integer as bytes.
    /// </summary>
    /// <param name="builder">The buffer writer.</param>
    /// <param name="value">The value to be encoded.</param>
    /// <param name="isLittleEndian"><see langword="true"/> to use little-endian encoding; <see langword="false"/> to use big-endian encoding.</param>
    [MethodImpl(MethodImplOptions.AggressiveInlining)]
    public static unsafe void WriteInt64(this ref BufferWriterSlim<byte> builder, long value, bool isLittleEndian)
        => Write<long>(ref builder, isLittleEndian ? &WriteInt64LittleEndian : &WriteInt64BigEndian, ref value);

    /// <summary>
    /// Encodes 64-bit unsigned integer as bytes.
    /// </summary>
    /// <param name="builder">The buffer writer.</param>
    /// <param name="value">The value to be encoded.</param>
    /// <param name="isLittleEndian"><see langword="true"/> to use little-endian encoding; <see langword="false"/> to use big-endian encoding.</param>
    [MethodImpl(MethodImplOptions.AggressiveInlining)]
    [CLSCompliant(false)]
    public static unsafe void WriteUInt64(this ref BufferWriterSlim<byte> builder, ulong value, bool isLittleEndian)
        => Write<ulong>(ref builder, isLittleEndian ? &WriteUInt64LittleEndian : &WriteUInt64BigEndian, ref value);

    /// <summary>
    /// Encodes single-precision floating-point number as bytes.
    /// </summary>
    /// <param name="builder">The buffer writer.</param>
    /// <param name="value">The value to be encoded.</param>
    /// <param name="isLittleEndian"><see langword="true"/> to use little-endian encoding; <see langword="false"/> to use big-endian encoding.</param>
    public static unsafe void WriteSingle(this ref BufferWriterSlim<byte> builder, float value, bool isLittleEndian)
        => Write<float>(ref builder, isLittleEndian ? &WriteSingleLittleEndian : &WriteSingleBigEndian, ref value);

    /// <summary>
    /// Encodes double-precision floating-point number as bytes.
    /// </summary>
    /// <param name="builder">The buffer writer.</param>
    /// <param name="value">The value to be encoded.</param>
    /// <param name="isLittleEndian"><see langword="true"/> to use little-endian encoding; <see langword="false"/> to use big-endian encoding.</param>
    public static unsafe void WriteDouble(this ref BufferWriterSlim<byte> builder, double value, bool isLittleEndian)
        => Write<double>(ref builder, isLittleEndian ? &WriteDoubleLittleEndian : &WriteDoubleBigEndian, ref value);

    /// <summary>
    /// Encodes half-precision floating-point number as bytes.
    /// </summary>
    /// <param name="builder">The buffer writer.</param>
    /// <param name="value">The value to be encoded.</param>
    /// <param name="isLittleEndian"><see langword="true"/> to use little-endian encoding; <see langword="false"/> to use big-endian encoding.</param>
    public static unsafe void WriteHalf(this ref BufferWriterSlim<byte> builder, Half value, bool isLittleEndian)
        => Write<Half>(ref builder, isLittleEndian ? &WriteHalfLittleEndian : &WriteHalfBigEndian, value);

    /// <summary>
    /// Writes the contents of string builder to the buffer.
    /// </summary>
    /// <param name="writer">The buffer writer.</param>
    /// <param name="input">The string builder.</param>
    public static void Write(this ref BufferWriterSlim<char> writer, StringBuilder input)
    {
        foreach (var chunk in input.GetChunks())
            writer.Write(chunk.Span);
    }

    /// <summary>
    /// Writes interpolated string to the buffer.
    /// </summary>
    /// <param name="writer">The buffer writer.</param>
    /// <param name="provider">The formatting provider.</param>
    /// <param name="handler">The handler of the interpolated string.</param>
    /// <returns>The number of written characters.</returns>
    public static int WriteString(this ref BufferWriterSlim<char> writer, IFormatProvider? provider, [InterpolatedStringHandlerArgument(nameof(writer), nameof(provider))] scoped ref BufferWriterSlimInterpolatedStringHandler handler)
        => handler.WrittenCount;

    /// <summary>
    /// Writes interpolated string to the buffer.
    /// </summary>
    /// <param name="writer">The buffer writer.</param>
    /// <param name="handler">The handler of the interpolated string.</param>
    /// <returns>The number of written characters.</returns>
    public static int WriteString(this ref BufferWriterSlim<char> writer, [InterpolatedStringHandlerArgument(nameof(writer))] scoped ref BufferWriterSlimInterpolatedStringHandler handler)
        => WriteString(ref writer, null, ref handler);

    /// <summary>
    /// Writes the value as a string.
    /// </summary>
    /// <typeparam name="T">The type of the value.</typeparam>
    /// <param name="writer">The buffer writer.</param>
    /// <param name="value">The value to convert.</param>
    /// <param name="format">The format of the value.</param>
    /// <param name="provider">The format provider.</param>
    /// <returns>The number of written characters.</returns>
    public static int WriteAsString<T>(this ref BufferWriterSlim<char> writer, T value, string? format = null, IFormatProvider? provider = null)
        => BufferWriterSlimInterpolatedStringHandler.AppendFormatted(ref writer, value, format, provider);

    /// <summary>
    /// Writes the value as a sequence of characters.
    /// </summary>
    /// <typeparam name="T">The type of the value to convert.</typeparam>
    /// <param name="writer">The buffer writer.</param>
    /// <param name="value">The value to convert.</param>
    /// <param name="format">The format of the value.</param>
    /// <param name="provider">The format provider.</param>
    /// <returns>The number of written characters.</returns>
    public static int WriteFormattable<T>(this ref BufferWriterSlim<char> writer, T value, scoped ReadOnlySpan<char> format = default, IFormatProvider? provider = null)
        where T : notnull, ISpanFormattable
    {
        int charsWritten;
        const int maxBufferSize = int.MaxValue / 2;

        for (int bufferSize = 0; ;)
        {
            var buffer = writer.GetSpan(bufferSize);
            if (value.TryFormat(buffer, out charsWritten, format, provider))
            {
                writer.Advance(charsWritten);
                break;
            }

            bufferSize = bufferSize <= maxBufferSize ? buffer.Length << 1 : throw new InsufficientMemoryException();
        }

        return charsWritten;
    }

    /// <summary>
    /// Writes line termination symbols to the buffer.
    /// </summary>
    /// <param name="writer">The buffer writer.</param>
    public static void WriteLine(this ref BufferWriterSlim<char> writer)
        => writer.Write(Environment.NewLine);

    /// <summary>
    /// Writes a string to the buffer, followed by a line terminator.
    /// </summary>
    /// <param name="writer">The buffer writer.</param>
    /// <param name="characters">The characters to write.</param>
    public static void WriteLine(this ref BufferWriterSlim<char> writer, scoped ReadOnlySpan<char> characters)
    {
        writer.Write(characters);
        writer.Write(Environment.NewLine);
    }

    /// <summary>
    /// Writes concatenated strings.
    /// </summary>
    /// <param name="writer">The buffer writer.</param>
    /// <param name="values">An array of strings.</param>
    /// <exception cref="OutOfMemoryException">The concatenated string is too large.</exception>
    public static void Concat(this ref BufferWriterSlim<char> writer, scoped ReadOnlySpan<string?> values)
    {
        switch (values.Length)
        {
            case 0:
                break;
            case 1:
                writer.Write(values[0]);
                break;
            default:
                var totalLength = 0L;

                foreach (var str in values)
                {
                    if (str is { Length: > 0 })
                    {
                        totalLength += str.Length;
                    }
                }

                switch (totalLength)
                {
                    case 0L:
                        break;
                    case > int.MaxValue:
                        throw new OutOfMemoryException();
                    default:
                        var output = writer.GetSpan((int)totalLength);
                        foreach (var str in values)
                        {
                            if (str is { Length: > 0 })
                            {
                                str.CopyTo(output);
                                output = output.Slice(str.Length);
                                writer.Advance(str.Length);
                            }
                        }

                        break;
                }

                break;
        }
    }

    /// <summary>
    /// Writes the value as a sequence of bytes.
    /// </summary>
    /// <typeparam name="T">The type of formattable value.</typeparam>
    /// <param name="writer">The buffer writer.</param>
    /// <param name="value">The value to convert.</param>
    [RequiresPreviewFeatures]
    public static void WriteFormattable<T>(this ref BufferWriterSlim<byte> writer, T value)
        where T : notnull, IBinaryFormattable<T>
    {
        var output = new SpanWriter<byte>(writer.GetSpan(T.Size));
        value.Format(ref output);
        writer.Advance(output.WrittenCount);
    }

    /// <summary>
    /// Writes a sequence of formattable values.
    /// </summary>
    /// <typeparam name="T">The type of formattable value.</typeparam>
    /// <param name="writer">The buffer writer.</param>
    /// <param name="values">A sequence of values to convert.</param>
    [RequiresPreviewFeatures]
    public static void WriteFormattable<T>(this ref BufferWriterSlim<byte> writer, scoped ReadOnlySpan<T> values)
        where T : notnull, IBinaryFormattable<T>
    {
        if (values.IsEmpty)
            return;

        var output = new SpanWriter<byte>(writer.GetSpan(checked(T.Size * values.Length)));

        foreach (ref readonly var value in values)
            value.Format(ref output);

        writer.Advance(output.WrittenCount);
    }
}<|MERGE_RESOLUTION|>--- conflicted
+++ resolved
@@ -1,289 +1,285 @@
-using System.Runtime.CompilerServices;
-using System.Runtime.Versioning;
-using System.Text;
-using static System.Buffers.Binary.BinaryPrimitives;
-
-namespace DotNext.Buffers;
-
-public static partial class BufferHelpers
-{
-<<<<<<< HEAD
-    private static unsafe void Write<T>(ref BufferWriterSlim<byte> builder, delegate*<Span<byte>, T, void> encoder, ref T value)
-=======
-    [SkipLocalsInit]
-    private static unsafe void Write<T>(ref BufferWriterSlim<byte> builder, delegate*<Span<byte>, T, void> encoder, T value)
->>>>>>> d5cdb0e2
-        where T : unmanaged
-    {
-        Span<byte> memory = stackalloc byte[sizeof(T)];
-        encoder(memory, value);
-        builder.Write(memory);
-    }
-
-    /// <summary>
-    /// Encodes 16-bit signed integer as bytes.
-    /// </summary>
-    /// <param name="builder">The buffer writer.</param>
-    /// <param name="value">The value to be encoded.</param>
-    /// <param name="isLittleEndian"><see langword="true"/> to use little-endian encoding; <see langword="false"/> to use big-endian encoding.</param>
-    [MethodImpl(MethodImplOptions.AggressiveInlining)]
-    public static unsafe void WriteInt16(this ref BufferWriterSlim<byte> builder, short value, bool isLittleEndian)
-        => Write<short>(ref builder, isLittleEndian ? &WriteInt16LittleEndian : &WriteInt16BigEndian, ref value);
-
-    /// <summary>
-    /// Encodes 16-bit unsigned integer as bytes.
-    /// </summary>
-    /// <param name="builder">The buffer writer.</param>
-    /// <param name="value">The value to be encoded.</param>
-    /// <param name="isLittleEndian"><see langword="true"/> to use little-endian encoding; <see langword="false"/> to use big-endian encoding.</param>
-    [MethodImpl(MethodImplOptions.AggressiveInlining)]
-    [CLSCompliant(false)]
-    public static unsafe void WriteUInt16(this ref BufferWriterSlim<byte> builder, ushort value, bool isLittleEndian)
-        => Write<ushort>(ref builder, isLittleEndian ? &WriteUInt16LittleEndian : &WriteUInt16BigEndian, ref value);
-
-    /// <summary>
-    /// Encodes 32-bit signed integer as bytes.
-    /// </summary>
-    /// <param name="builder">The buffer writer.</param>
-    /// <param name="value">The value to be encoded.</param>
-    /// <param name="isLittleEndian"><see langword="true"/> to use little-endian encoding; <see langword="false"/> to use big-endian encoding.</param>
-    [MethodImpl(MethodImplOptions.AggressiveInlining)]
-    public static unsafe void WriteInt32(this ref BufferWriterSlim<byte> builder, int value, bool isLittleEndian)
-        => Write<int>(ref builder, isLittleEndian ? &WriteInt32LittleEndian : &WriteInt32BigEndian, ref value);
-
-    /// <summary>
-    /// Encodes 32-bit unsigned integer as bytes.
-    /// </summary>
-    /// <param name="builder">The buffer writer.</param>
-    /// <param name="value">The value to be encoded.</param>
-    /// <param name="isLittleEndian"><see langword="true"/> to use little-endian encoding; <see langword="false"/> to use big-endian encoding.</param>
-    [MethodImpl(MethodImplOptions.AggressiveInlining)]
-    [CLSCompliant(false)]
-    public static unsafe void WriteUInt32(this ref BufferWriterSlim<byte> builder, uint value, bool isLittleEndian)
-        => Write<uint>(ref builder, isLittleEndian ? &WriteUInt32LittleEndian : &WriteUInt32BigEndian, ref value);
-
-    /// <summary>
-    /// Encodes 64-bit signed integer as bytes.
-    /// </summary>
-    /// <param name="builder">The buffer writer.</param>
-    /// <param name="value">The value to be encoded.</param>
-    /// <param name="isLittleEndian"><see langword="true"/> to use little-endian encoding; <see langword="false"/> to use big-endian encoding.</param>
-    [MethodImpl(MethodImplOptions.AggressiveInlining)]
-    public static unsafe void WriteInt64(this ref BufferWriterSlim<byte> builder, long value, bool isLittleEndian)
-        => Write<long>(ref builder, isLittleEndian ? &WriteInt64LittleEndian : &WriteInt64BigEndian, ref value);
-
-    /// <summary>
-    /// Encodes 64-bit unsigned integer as bytes.
-    /// </summary>
-    /// <param name="builder">The buffer writer.</param>
-    /// <param name="value">The value to be encoded.</param>
-    /// <param name="isLittleEndian"><see langword="true"/> to use little-endian encoding; <see langword="false"/> to use big-endian encoding.</param>
-    [MethodImpl(MethodImplOptions.AggressiveInlining)]
-    [CLSCompliant(false)]
-    public static unsafe void WriteUInt64(this ref BufferWriterSlim<byte> builder, ulong value, bool isLittleEndian)
-        => Write<ulong>(ref builder, isLittleEndian ? &WriteUInt64LittleEndian : &WriteUInt64BigEndian, ref value);
-
-    /// <summary>
-    /// Encodes single-precision floating-point number as bytes.
-    /// </summary>
-    /// <param name="builder">The buffer writer.</param>
-    /// <param name="value">The value to be encoded.</param>
-    /// <param name="isLittleEndian"><see langword="true"/> to use little-endian encoding; <see langword="false"/> to use big-endian encoding.</param>
-    public static unsafe void WriteSingle(this ref BufferWriterSlim<byte> builder, float value, bool isLittleEndian)
-        => Write<float>(ref builder, isLittleEndian ? &WriteSingleLittleEndian : &WriteSingleBigEndian, ref value);
-
-    /// <summary>
-    /// Encodes double-precision floating-point number as bytes.
-    /// </summary>
-    /// <param name="builder">The buffer writer.</param>
-    /// <param name="value">The value to be encoded.</param>
-    /// <param name="isLittleEndian"><see langword="true"/> to use little-endian encoding; <see langword="false"/> to use big-endian encoding.</param>
-    public static unsafe void WriteDouble(this ref BufferWriterSlim<byte> builder, double value, bool isLittleEndian)
-        => Write<double>(ref builder, isLittleEndian ? &WriteDoubleLittleEndian : &WriteDoubleBigEndian, ref value);
-
-    /// <summary>
-    /// Encodes half-precision floating-point number as bytes.
-    /// </summary>
-    /// <param name="builder">The buffer writer.</param>
-    /// <param name="value">The value to be encoded.</param>
-    /// <param name="isLittleEndian"><see langword="true"/> to use little-endian encoding; <see langword="false"/> to use big-endian encoding.</param>
-    public static unsafe void WriteHalf(this ref BufferWriterSlim<byte> builder, Half value, bool isLittleEndian)
-        => Write<Half>(ref builder, isLittleEndian ? &WriteHalfLittleEndian : &WriteHalfBigEndian, value);
-
-    /// <summary>
-    /// Writes the contents of string builder to the buffer.
-    /// </summary>
-    /// <param name="writer">The buffer writer.</param>
-    /// <param name="input">The string builder.</param>
-    public static void Write(this ref BufferWriterSlim<char> writer, StringBuilder input)
-    {
-        foreach (var chunk in input.GetChunks())
-            writer.Write(chunk.Span);
-    }
-
-    /// <summary>
-    /// Writes interpolated string to the buffer.
-    /// </summary>
-    /// <param name="writer">The buffer writer.</param>
-    /// <param name="provider">The formatting provider.</param>
-    /// <param name="handler">The handler of the interpolated string.</param>
-    /// <returns>The number of written characters.</returns>
-    public static int WriteString(this ref BufferWriterSlim<char> writer, IFormatProvider? provider, [InterpolatedStringHandlerArgument(nameof(writer), nameof(provider))] scoped ref BufferWriterSlimInterpolatedStringHandler handler)
-        => handler.WrittenCount;
-
-    /// <summary>
-    /// Writes interpolated string to the buffer.
-    /// </summary>
-    /// <param name="writer">The buffer writer.</param>
-    /// <param name="handler">The handler of the interpolated string.</param>
-    /// <returns>The number of written characters.</returns>
-    public static int WriteString(this ref BufferWriterSlim<char> writer, [InterpolatedStringHandlerArgument(nameof(writer))] scoped ref BufferWriterSlimInterpolatedStringHandler handler)
-        => WriteString(ref writer, null, ref handler);
-
-    /// <summary>
-    /// Writes the value as a string.
-    /// </summary>
-    /// <typeparam name="T">The type of the value.</typeparam>
-    /// <param name="writer">The buffer writer.</param>
-    /// <param name="value">The value to convert.</param>
-    /// <param name="format">The format of the value.</param>
-    /// <param name="provider">The format provider.</param>
-    /// <returns>The number of written characters.</returns>
-    public static int WriteAsString<T>(this ref BufferWriterSlim<char> writer, T value, string? format = null, IFormatProvider? provider = null)
-        => BufferWriterSlimInterpolatedStringHandler.AppendFormatted(ref writer, value, format, provider);
-
-    /// <summary>
-    /// Writes the value as a sequence of characters.
-    /// </summary>
-    /// <typeparam name="T">The type of the value to convert.</typeparam>
-    /// <param name="writer">The buffer writer.</param>
-    /// <param name="value">The value to convert.</param>
-    /// <param name="format">The format of the value.</param>
-    /// <param name="provider">The format provider.</param>
-    /// <returns>The number of written characters.</returns>
-    public static int WriteFormattable<T>(this ref BufferWriterSlim<char> writer, T value, scoped ReadOnlySpan<char> format = default, IFormatProvider? provider = null)
-        where T : notnull, ISpanFormattable
-    {
-        int charsWritten;
-        const int maxBufferSize = int.MaxValue / 2;
-
-        for (int bufferSize = 0; ;)
-        {
-            var buffer = writer.GetSpan(bufferSize);
-            if (value.TryFormat(buffer, out charsWritten, format, provider))
-            {
-                writer.Advance(charsWritten);
-                break;
-            }
-
-            bufferSize = bufferSize <= maxBufferSize ? buffer.Length << 1 : throw new InsufficientMemoryException();
-        }
-
-        return charsWritten;
-    }
-
-    /// <summary>
-    /// Writes line termination symbols to the buffer.
-    /// </summary>
-    /// <param name="writer">The buffer writer.</param>
-    public static void WriteLine(this ref BufferWriterSlim<char> writer)
-        => writer.Write(Environment.NewLine);
-
-    /// <summary>
-    /// Writes a string to the buffer, followed by a line terminator.
-    /// </summary>
-    /// <param name="writer">The buffer writer.</param>
-    /// <param name="characters">The characters to write.</param>
-    public static void WriteLine(this ref BufferWriterSlim<char> writer, scoped ReadOnlySpan<char> characters)
-    {
-        writer.Write(characters);
-        writer.Write(Environment.NewLine);
-    }
-
-    /// <summary>
-    /// Writes concatenated strings.
-    /// </summary>
-    /// <param name="writer">The buffer writer.</param>
-    /// <param name="values">An array of strings.</param>
-    /// <exception cref="OutOfMemoryException">The concatenated string is too large.</exception>
-    public static void Concat(this ref BufferWriterSlim<char> writer, scoped ReadOnlySpan<string?> values)
-    {
-        switch (values.Length)
-        {
-            case 0:
-                break;
-            case 1:
-                writer.Write(values[0]);
-                break;
-            default:
-                var totalLength = 0L;
-
-                foreach (var str in values)
-                {
-                    if (str is { Length: > 0 })
-                    {
-                        totalLength += str.Length;
-                    }
-                }
-
-                switch (totalLength)
-                {
-                    case 0L:
-                        break;
-                    case > int.MaxValue:
-                        throw new OutOfMemoryException();
-                    default:
-                        var output = writer.GetSpan((int)totalLength);
-                        foreach (var str in values)
-                        {
-                            if (str is { Length: > 0 })
-                            {
-                                str.CopyTo(output);
-                                output = output.Slice(str.Length);
-                                writer.Advance(str.Length);
-                            }
-                        }
-
-                        break;
-                }
-
-                break;
-        }
-    }
-
-    /// <summary>
-    /// Writes the value as a sequence of bytes.
-    /// </summary>
-    /// <typeparam name="T">The type of formattable value.</typeparam>
-    /// <param name="writer">The buffer writer.</param>
-    /// <param name="value">The value to convert.</param>
-    [RequiresPreviewFeatures]
-    public static void WriteFormattable<T>(this ref BufferWriterSlim<byte> writer, T value)
-        where T : notnull, IBinaryFormattable<T>
-    {
-        var output = new SpanWriter<byte>(writer.GetSpan(T.Size));
-        value.Format(ref output);
-        writer.Advance(output.WrittenCount);
-    }
-
-    /// <summary>
-    /// Writes a sequence of formattable values.
-    /// </summary>
-    /// <typeparam name="T">The type of formattable value.</typeparam>
-    /// <param name="writer">The buffer writer.</param>
-    /// <param name="values">A sequence of values to convert.</param>
-    [RequiresPreviewFeatures]
-    public static void WriteFormattable<T>(this ref BufferWriterSlim<byte> writer, scoped ReadOnlySpan<T> values)
-        where T : notnull, IBinaryFormattable<T>
-    {
-        if (values.IsEmpty)
-            return;
-
-        var output = new SpanWriter<byte>(writer.GetSpan(checked(T.Size * values.Length)));
-
-        foreach (ref readonly var value in values)
-            value.Format(ref output);
-
-        writer.Advance(output.WrittenCount);
-    }
+using System.Runtime.CompilerServices;
+using System.Runtime.Versioning;
+using System.Text;
+using static System.Buffers.Binary.BinaryPrimitives;
+
+namespace DotNext.Buffers;
+
+public static partial class BufferHelpers
+{
+    [SkipLocalsInit]
+    private static unsafe void Write<T>(ref BufferWriterSlim<byte> builder, delegate*<Span<byte>, T, void> encoder, T value)
+        where T : unmanaged
+    {
+        Span<byte> memory = stackalloc byte[sizeof(T)];
+        encoder(memory, value);
+        builder.Write(memory);
+    }
+
+    /// <summary>
+    /// Encodes 16-bit signed integer as bytes.
+    /// </summary>
+    /// <param name="builder">The buffer writer.</param>
+    /// <param name="value">The value to be encoded.</param>
+    /// <param name="isLittleEndian"><see langword="true"/> to use little-endian encoding; <see langword="false"/> to use big-endian encoding.</param>
+    [MethodImpl(MethodImplOptions.AggressiveInlining)]
+    public static unsafe void WriteInt16(this ref BufferWriterSlim<byte> builder, short value, bool isLittleEndian)
+        => Write<short>(ref builder, isLittleEndian ? &WriteInt16LittleEndian : &WriteInt16BigEndian, ref value);
+
+    /// <summary>
+    /// Encodes 16-bit unsigned integer as bytes.
+    /// </summary>
+    /// <param name="builder">The buffer writer.</param>
+    /// <param name="value">The value to be encoded.</param>
+    /// <param name="isLittleEndian"><see langword="true"/> to use little-endian encoding; <see langword="false"/> to use big-endian encoding.</param>
+    [MethodImpl(MethodImplOptions.AggressiveInlining)]
+    [CLSCompliant(false)]
+    public static unsafe void WriteUInt16(this ref BufferWriterSlim<byte> builder, ushort value, bool isLittleEndian)
+        => Write<ushort>(ref builder, isLittleEndian ? &WriteUInt16LittleEndian : &WriteUInt16BigEndian, ref value);
+
+    /// <summary>
+    /// Encodes 32-bit signed integer as bytes.
+    /// </summary>
+    /// <param name="builder">The buffer writer.</param>
+    /// <param name="value">The value to be encoded.</param>
+    /// <param name="isLittleEndian"><see langword="true"/> to use little-endian encoding; <see langword="false"/> to use big-endian encoding.</param>
+    [MethodImpl(MethodImplOptions.AggressiveInlining)]
+    public static unsafe void WriteInt32(this ref BufferWriterSlim<byte> builder, int value, bool isLittleEndian)
+        => Write<int>(ref builder, isLittleEndian ? &WriteInt32LittleEndian : &WriteInt32BigEndian, ref value);
+
+    /// <summary>
+    /// Encodes 32-bit unsigned integer as bytes.
+    /// </summary>
+    /// <param name="builder">The buffer writer.</param>
+    /// <param name="value">The value to be encoded.</param>
+    /// <param name="isLittleEndian"><see langword="true"/> to use little-endian encoding; <see langword="false"/> to use big-endian encoding.</param>
+    [MethodImpl(MethodImplOptions.AggressiveInlining)]
+    [CLSCompliant(false)]
+    public static unsafe void WriteUInt32(this ref BufferWriterSlim<byte> builder, uint value, bool isLittleEndian)
+        => Write<uint>(ref builder, isLittleEndian ? &WriteUInt32LittleEndian : &WriteUInt32BigEndian, ref value);
+
+    /// <summary>
+    /// Encodes 64-bit signed integer as bytes.
+    /// </summary>
+    /// <param name="builder">The buffer writer.</param>
+    /// <param name="value">The value to be encoded.</param>
+    /// <param name="isLittleEndian"><see langword="true"/> to use little-endian encoding; <see langword="false"/> to use big-endian encoding.</param>
+    [MethodImpl(MethodImplOptions.AggressiveInlining)]
+    public static unsafe void WriteInt64(this ref BufferWriterSlim<byte> builder, long value, bool isLittleEndian)
+        => Write<long>(ref builder, isLittleEndian ? &WriteInt64LittleEndian : &WriteInt64BigEndian, ref value);
+
+    /// <summary>
+    /// Encodes 64-bit unsigned integer as bytes.
+    /// </summary>
+    /// <param name="builder">The buffer writer.</param>
+    /// <param name="value">The value to be encoded.</param>
+    /// <param name="isLittleEndian"><see langword="true"/> to use little-endian encoding; <see langword="false"/> to use big-endian encoding.</param>
+    [MethodImpl(MethodImplOptions.AggressiveInlining)]
+    [CLSCompliant(false)]
+    public static unsafe void WriteUInt64(this ref BufferWriterSlim<byte> builder, ulong value, bool isLittleEndian)
+        => Write<ulong>(ref builder, isLittleEndian ? &WriteUInt64LittleEndian : &WriteUInt64BigEndian, ref value);
+
+    /// <summary>
+    /// Encodes single-precision floating-point number as bytes.
+    /// </summary>
+    /// <param name="builder">The buffer writer.</param>
+    /// <param name="value">The value to be encoded.</param>
+    /// <param name="isLittleEndian"><see langword="true"/> to use little-endian encoding; <see langword="false"/> to use big-endian encoding.</param>
+    public static unsafe void WriteSingle(this ref BufferWriterSlim<byte> builder, float value, bool isLittleEndian)
+        => Write<float>(ref builder, isLittleEndian ? &WriteSingleLittleEndian : &WriteSingleBigEndian, ref value);
+
+    /// <summary>
+    /// Encodes double-precision floating-point number as bytes.
+    /// </summary>
+    /// <param name="builder">The buffer writer.</param>
+    /// <param name="value">The value to be encoded.</param>
+    /// <param name="isLittleEndian"><see langword="true"/> to use little-endian encoding; <see langword="false"/> to use big-endian encoding.</param>
+    public static unsafe void WriteDouble(this ref BufferWriterSlim<byte> builder, double value, bool isLittleEndian)
+        => Write<double>(ref builder, isLittleEndian ? &WriteDoubleLittleEndian : &WriteDoubleBigEndian, ref value);
+
+    /// <summary>
+    /// Encodes half-precision floating-point number as bytes.
+    /// </summary>
+    /// <param name="builder">The buffer writer.</param>
+    /// <param name="value">The value to be encoded.</param>
+    /// <param name="isLittleEndian"><see langword="true"/> to use little-endian encoding; <see langword="false"/> to use big-endian encoding.</param>
+    public static unsafe void WriteHalf(this ref BufferWriterSlim<byte> builder, Half value, bool isLittleEndian)
+        => Write<Half>(ref builder, isLittleEndian ? &WriteHalfLittleEndian : &WriteHalfBigEndian, value);
+
+    /// <summary>
+    /// Writes the contents of string builder to the buffer.
+    /// </summary>
+    /// <param name="writer">The buffer writer.</param>
+    /// <param name="input">The string builder.</param>
+    public static void Write(this ref BufferWriterSlim<char> writer, StringBuilder input)
+    {
+        foreach (var chunk in input.GetChunks())
+            writer.Write(chunk.Span);
+    }
+
+    /// <summary>
+    /// Writes interpolated string to the buffer.
+    /// </summary>
+    /// <param name="writer">The buffer writer.</param>
+    /// <param name="provider">The formatting provider.</param>
+    /// <param name="handler">The handler of the interpolated string.</param>
+    /// <returns>The number of written characters.</returns>
+    public static int WriteString(this ref BufferWriterSlim<char> writer, IFormatProvider? provider, [InterpolatedStringHandlerArgument(nameof(writer), nameof(provider))] scoped ref BufferWriterSlimInterpolatedStringHandler handler)
+        => handler.WrittenCount;
+
+    /// <summary>
+    /// Writes interpolated string to the buffer.
+    /// </summary>
+    /// <param name="writer">The buffer writer.</param>
+    /// <param name="handler">The handler of the interpolated string.</param>
+    /// <returns>The number of written characters.</returns>
+    public static int WriteString(this ref BufferWriterSlim<char> writer, [InterpolatedStringHandlerArgument(nameof(writer))] scoped ref BufferWriterSlimInterpolatedStringHandler handler)
+        => WriteString(ref writer, null, ref handler);
+
+    /// <summary>
+    /// Writes the value as a string.
+    /// </summary>
+    /// <typeparam name="T">The type of the value.</typeparam>
+    /// <param name="writer">The buffer writer.</param>
+    /// <param name="value">The value to convert.</param>
+    /// <param name="format">The format of the value.</param>
+    /// <param name="provider">The format provider.</param>
+    /// <returns>The number of written characters.</returns>
+    public static int WriteAsString<T>(this ref BufferWriterSlim<char> writer, T value, string? format = null, IFormatProvider? provider = null)
+        => BufferWriterSlimInterpolatedStringHandler.AppendFormatted(ref writer, value, format, provider);
+
+    /// <summary>
+    /// Writes the value as a sequence of characters.
+    /// </summary>
+    /// <typeparam name="T">The type of the value to convert.</typeparam>
+    /// <param name="writer">The buffer writer.</param>
+    /// <param name="value">The value to convert.</param>
+    /// <param name="format">The format of the value.</param>
+    /// <param name="provider">The format provider.</param>
+    /// <returns>The number of written characters.</returns>
+    public static int WriteFormattable<T>(this ref BufferWriterSlim<char> writer, T value, scoped ReadOnlySpan<char> format = default, IFormatProvider? provider = null)
+        where T : notnull, ISpanFormattable
+    {
+        int charsWritten;
+        const int maxBufferSize = int.MaxValue / 2;
+
+        for (int bufferSize = 0; ;)
+        {
+            var buffer = writer.GetSpan(bufferSize);
+            if (value.TryFormat(buffer, out charsWritten, format, provider))
+            {
+                writer.Advance(charsWritten);
+                break;
+            }
+
+            bufferSize = bufferSize <= maxBufferSize ? buffer.Length << 1 : throw new InsufficientMemoryException();
+        }
+
+        return charsWritten;
+    }
+
+    /// <summary>
+    /// Writes line termination symbols to the buffer.
+    /// </summary>
+    /// <param name="writer">The buffer writer.</param>
+    public static void WriteLine(this ref BufferWriterSlim<char> writer)
+        => writer.Write(Environment.NewLine);
+
+    /// <summary>
+    /// Writes a string to the buffer, followed by a line terminator.
+    /// </summary>
+    /// <param name="writer">The buffer writer.</param>
+    /// <param name="characters">The characters to write.</param>
+    public static void WriteLine(this ref BufferWriterSlim<char> writer, scoped ReadOnlySpan<char> characters)
+    {
+        writer.Write(characters);
+        writer.Write(Environment.NewLine);
+    }
+
+    /// <summary>
+    /// Writes concatenated strings.
+    /// </summary>
+    /// <param name="writer">The buffer writer.</param>
+    /// <param name="values">An array of strings.</param>
+    /// <exception cref="OutOfMemoryException">The concatenated string is too large.</exception>
+    public static void Concat(this ref BufferWriterSlim<char> writer, scoped ReadOnlySpan<string?> values)
+    {
+        switch (values.Length)
+        {
+            case 0:
+                break;
+            case 1:
+                writer.Write(values[0]);
+                break;
+            default:
+                var totalLength = 0L;
+
+                foreach (var str in values)
+                {
+                    if (str is { Length: > 0 })
+                    {
+                        totalLength += str.Length;
+                    }
+                }
+
+                switch (totalLength)
+                {
+                    case 0L:
+                        break;
+                    case > int.MaxValue:
+                        throw new OutOfMemoryException();
+                    default:
+                        var output = writer.GetSpan((int)totalLength);
+                        foreach (var str in values)
+                        {
+                            if (str is { Length: > 0 })
+                            {
+                                str.CopyTo(output);
+                                output = output.Slice(str.Length);
+                                writer.Advance(str.Length);
+                            }
+                        }
+
+                        break;
+                }
+
+                break;
+        }
+    }
+
+    /// <summary>
+    /// Writes the value as a sequence of bytes.
+    /// </summary>
+    /// <typeparam name="T">The type of formattable value.</typeparam>
+    /// <param name="writer">The buffer writer.</param>
+    /// <param name="value">The value to convert.</param>
+    [RequiresPreviewFeatures]
+    public static void WriteFormattable<T>(this ref BufferWriterSlim<byte> writer, T value)
+        where T : notnull, IBinaryFormattable<T>
+    {
+        var output = new SpanWriter<byte>(writer.GetSpan(T.Size));
+        value.Format(ref output);
+        writer.Advance(output.WrittenCount);
+    }
+
+    /// <summary>
+    /// Writes a sequence of formattable values.
+    /// </summary>
+    /// <typeparam name="T">The type of formattable value.</typeparam>
+    /// <param name="writer">The buffer writer.</param>
+    /// <param name="values">A sequence of values to convert.</param>
+    [RequiresPreviewFeatures]
+    public static void WriteFormattable<T>(this ref BufferWriterSlim<byte> writer, scoped ReadOnlySpan<T> values)
+        where T : notnull, IBinaryFormattable<T>
+    {
+        if (values.IsEmpty)
+            return;
+
+        var output = new SpanWriter<byte>(writer.GetSpan(checked(T.Size * values.Length)));
+
+        foreach (ref readonly var value in values)
+            value.Format(ref output);
+
+        writer.Advance(output.WrittenCount);
+    }
 }