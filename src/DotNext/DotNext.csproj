﻿<Project Sdk="Microsoft.NET.Sdk">

  <PropertyGroup>
    <TargetFrameworks>net6.0</TargetFrameworks>
    <LangVersion>preview</LangVersion>
    <Nullable>enable</Nullable>
    <ImplicitUsings>true</ImplicitUsings>
    <IsTrimmable>true</IsTrimmable>
    <Features>nullablePublicOnly</Features>
    <RootNamespace>DotNext</RootNamespace>
    <Authors>.NET Foundation and Contributors</Authors>
    <Company />
    <Product>.NEXT Family of Libraries</Product>
<<<<<<< HEAD
    <VersionPrefix>4.12.0</VersionPrefix>
=======
    <VersionPrefix>4.12.2</VersionPrefix>
>>>>>>> b04666c2
    <VersionSuffix></VersionSuffix>
	<AssemblyName>DotNext</AssemblyName>
    <PackageLicenseExpression>MIT</PackageLicenseExpression>
    <PackageProjectUrl>https://dotnet.github.io/dotNext/</PackageProjectUrl>
    <RepositoryUrl>https://github.com/dotnet/dotNext.git</RepositoryUrl>
    <RepositoryType>git</RepositoryType>
    <PackageTags>extensions;performance;hashcode;randomstring;valuetype;delegate</PackageTags>
    <Copyright>Copyright © .NET Foundation and Contributors</Copyright>
	<GenerateDocumentationFile>true</GenerateDocumentationFile>
	<Description>Provides various extensions of .NET Base Class Library</Description>
    <PackageIcon>logo.png</PackageIcon>
  <PackageReleaseNotes>https://github.com/dotnet/dotNext/blob/master/CHANGELOG.md</PackageReleaseNotes>
  </PropertyGroup>
  
  <PropertyGroup>
    <AllowUnsafeBlocks>true</AllowUnsafeBlocks>
  </PropertyGroup>

  <PropertyGroup Condition="'$(Configuration)|$(Platform)'=='Debug|AnyCPU'">
	  <DocumentationFile>bin\$(Configuration)\$(TargetFramework)\$(AssemblyName).xml</DocumentationFile>
  </PropertyGroup>

  <PropertyGroup Condition="'$(Configuration)|$(Platform)'=='Bench|AnyCPU'">
    <Optimize>true</Optimize>
    <DebugType>none</DebugType>
  </PropertyGroup>

  <PropertyGroup Condition="'$(Configuration)|$(Platform)'=='Release|AnyCPU'">
    <Optimize>true</Optimize>
	  <DocumentationFile>bin\$(Configuration)\$(TargetFramework)\$(AssemblyName).xml</DocumentationFile>
    <SignAssembly>true</SignAssembly>
    <DelaySign>false</DelaySign>
    <AssemblyOriginatorKeyFile>../dotnext.snk</AssemblyOriginatorKeyFile>
    <DebugType>embedded</DebugType>
    <ContinuousIntegrationBuild>true</ContinuousIntegrationBuild>
  </PropertyGroup>

  <ItemGroup>
    <PackageReference Include="System.Runtime.CompilerServices.Unsafe"/>
    <PackageReference Include="Fody" PrivateAssets="all" />
    <PackageReference Include="InlineIL.Fody" PrivateAssets="all" />
    <PackageReference Include="Microsoft.SourceLink.GitHub" PrivateAssets="All" />
    <PackageReference Include="StyleCop.Analyzers" Condition="'$(Configuration)'=='Debug'" PrivateAssets="all" />
  </ItemGroup>

  <ItemGroup>
    <EmbeddedResource Include="ExceptionMessages.restext">
      <LogicalName>DotNext.ExceptionMessages.resources</LogicalName>
      <Generator></Generator>
    </EmbeddedResource>
    <None Include="../../logo.png">
      <Pack>True</Pack>
      <PackagePath></PackagePath>
    </None>
  </ItemGroup>

  <ItemGroup>
    <AdditionalFiles Include="../stylecop.json" />
    <SourceRoot Include="$(MSBuildProjectDirectory)\..\..\" />
  </ItemGroup>
</Project><|MERGE_RESOLUTION|>--- conflicted
+++ resolved
@@ -11,11 +11,7 @@
     <Authors>.NET Foundation and Contributors</Authors>
     <Company />
     <Product>.NEXT Family of Libraries</Product>
-<<<<<<< HEAD
-    <VersionPrefix>4.12.0</VersionPrefix>
-=======
     <VersionPrefix>4.12.2</VersionPrefix>
->>>>>>> b04666c2
     <VersionSuffix></VersionSuffix>
 	<AssemblyName>DotNext</AssemblyName>
     <PackageLicenseExpression>MIT</PackageLicenseExpression>
