.NEXT
====
[![Build Status](https://dev.azure.com/rvsakno/dotNext/_apis/build/status/sakno.dotNext?branchName=master)](https://dev.azure.com/rvsakno/dotNext/_build/latest?definitionId=1&branchName=master)
[![License](https://img.shields.io/badge/license-MIT-blue.svg)](https://github.com/sakno/dotNext/blob/master/LICENSE)
![Test Coverage](https://img.shields.io/azure-devops/coverage/rvsakno/dotnext/1/master)

.NEXT (dotNext) is a set of powerful libaries aimed to improve development productivity and extend .NET API with unique features. Some of these features are planned in future releases of .NET platform but already implemented in the library:

| Proposal | Implementation |
| ---- | ---- |
| [Static Delegates](https://github.com/dotnet/csharplang/blob/master/proposals/static-delegates.md) | [Value Delegates](https://sakno.github.io/dotNext/features/core/valued.html) |
| [Operators for IntPtr and UIntPtr](https://github.com/dotnet/corefx/issues/32775) | [Extension methods](https://sakno.github.io/dotNext/api/DotNext.ValueTypeExtensions.html) for arithmetic, bitwise and comparison operations |
| [Enum API](https://github.com/dotnet/corefx/issues/34077) | [Documentation](https://sakno.github.io/dotNext/features/core/enum.html) |
| [Check if an instance of T is a default(T)](https://github.com/dotnet/corefx/issues/16209) | [IsDefault() method](https://sakno.github.io/dotNext/api/DotNext.Runtime.Intrinsics.html#DotNext_Runtime_Intrinsics_IsDefault__1___0_) |
| [Concept Types](https://github.com/dotnet/csharplang/issues/110) | [Documentation](https://sakno.github.io/dotNext/features/concept.html) |
| [Expression Trees covering additional language constructs](https://github.com/dotnet/csharplang/issues/158), i.e. `foreach`, `await`, patterns, multi-line lambda expressions | [Metaprogramming](https://sakno.github.io/dotNext/features/metaprogramming/index.html) |
| [Async Locks](https://github.com/dotnet/corefx/issues/34073) | [Documentation](https://sakno.github.io/dotNext/features/threading/index.html) |
| [High-performance general purpose Write Ahead Log](https://github.com/dotnet/corefx/issues/25034) | [Persistent Log](https://sakno.github.io/dotNext/features/cluster/wal.html)  | 

Quick overview of additional features:

* [Attachment of user data to arbitrary objects](https://sakno.github.io/dotNext/features/core/userdata.html)
* [Automatic generation of Equals/GetHashCode](https://sakno.github.io/dotNext/features/core/autoeh.html) for arbitrary type at runtime which is much better that Visual Studio compile-time helper for generating these methods
* Extended set of [atomic operations](https://sakno.github.io/dotNext/features/core/atomic.html). Inspired by [AtomicInteger](https://docs.oracle.com/javase/10/docs/api/java/util/concurrent/atomic/AtomicInteger.html) and friends from Java
* [Async execution of delegates](https://sakno.github.io/dotNext/features/core/asyncd.html) as replacement of `BeginInvoke` and `EndInvoke` pair of methods which are not supported on .NET Core.
* [Fast Reflection](https://sakno.github.io/dotNext/features/reflection/fast.html)
* Fast conversion of bytes to hexadecimal representation and vice versa using `ToHex` and `FromHex` methods from [Span](https://sakno.github.io/dotNext/api/DotNext.Span.html) static class
* `ManualResetEvent`, `ReaderWriterLockSlim` and other synchronization primitives now have their [asynchronous versions](https://sakno.github.io/dotNext/features/threading/rwlock.html)
* Powerful concurrent [ObjectPool](https://sakno.github.io/dotNext/features/threading/objectpool.html)
* [Atomic](https://sakno.github.io/dotNext/features/core/atomic.html) memory access operations for arbitrary value types
* [PipeExtensions](https://sakno.github.io/dotNext/api/DotNext.IO.Pipelines.PipeExtensions.html) provides high-level I/O operations for pipelines such as string encoding and decoding
* ASP.NET Core [Clustered microservices](https://sakno.github.io/dotNext/features/cluster/aspnetcore.html) powered by Raft Consensus Algorithm, data replication and point-to-point messaging

All these things are implemented in 100% managed code on top of existing .NET Standard stack without modifications of Roslyn compiler or CoreFX libraries.

# Quick Links

* [Features](https://sakno.github.io/dotNext/features/core/index.html)
* [API documentation](https://sakno.github.io/dotNext/api/DotNext.html)
* [Benchmarks](https://sakno.github.io/dotNext/benchmarks.html)
* [NuGet Packages](https://www.nuget.org/profiles/rvsakno)

Documentation for older versions:
* [1.x](https://sakno.github.io/dotNext/versions/1.x/index.html)

# What's new
Release Date: 01-XX-2020

Major release of version 2.0 is completely finished and contains polished existing and new API. All libraries in .NEXT family are upgraded. Migration guide for 1.x users is [here](https://sakno.github.io/dotNext/migration/1.html). Please consider that this version is not fully backward compatible with 1.x.

Major version is here for the following reasons:
1. .NET Core 3.1 LTS is finally released
1. .NET Standard 2.1 contains a lot of new API required for optimizations. The most expected API is asynchronous methods in [Stream](https://docs.microsoft.com/en-us/dotnet/api/system.io.stream) class. These enhancements are necessary for evolution of .NEXT library. For instance, new [DotNext.IO](https://www.nuget.org/packages/DotNext.IO/) library could not be released without new .NET API.
1. ASP.NET Core 2.2 is no longer supported by Microsoft. Therefore, [DotNext.AspNetCore.Cluster](https://www.nuget.org/packages/DotNext.AspNetCore.Cluster/) library of version 1.x relies on unmaintainable platform. Now it is based on ASP.NET Core 3.1 which has long-term support.

What is done in this release:
1. Quality-focused changes
    1. Removed trivial "one-liners" in **DotNext** library
    1. Reduced and unified API to work with unmanaged memory in **DotNext.Unsafe** library
    1. **DotNext.AspNetCore.Cluster** migrated to ASP.NET Core 3.1 LTS
    1. Increased test coverage and fixed bugs
    1. Additional optimizations of performance in [Write-Ahead Log](https://sakno.github.io/dotNext/api/DotNext.Net.Cluster.Consensus.Raft.PersistentState.html)
    1. Fixed issue [#4](https://github.com/sakno/dotNext/issues/4)
    1. Introduced API for client interaction support described in Chapter 6 of [Raft dissertation](https://github.com/ongardie/dissertation/blob/master/book.pdf)
    1. Migration to C# 8 and nullable reference types
1. New features
    1. Introduced [DotNext.IO](https://www.nuget.org/packages/DotNext.IO/) library with unified asynchronous API surface for .NET streams and I/O [pipelines](https://docs.microsoft.com/en-us/dotnet/api/system.io.pipelines). This API provides high-level methods for encoding and decoding of data such as strings and blittable types. In other words, if you want to have [BinaryReader](https://docs.microsoft.com/en-us/dotnet/api/system.io.binaryreader) or [BinaryWriter](https://docs.microsoft.com/en-us/dotnet/api/system.io.binarywriter) for pipelines then welcome!
    1. Ability to obtain result of [task](https://docs.microsoft.com/en-us/dotnet/api/system.threading.tasks.task-1) asynchronously when its result type is not known at compile-time
<<<<<<< HEAD
    1. Implementation of distributed lock based on Raft consensus algorithm
=======
>>>>>>> e595b354
    1. Fast hexadecimal string conversion to `Span<byte>` and vice versa

Version 1.x is still supported and maintained because I want to keep .NEXT available on .NET Framework 4.8. However, backports of new features from 2.x to 1.x are very unlikely.

Raft users are strongly advised to migrate to this new version.

Changelog for previous versions located [here](./CHANGELOG.md).

# Release Policy
* The libraries are versioned according with [Semantic Versioning 2.0](https://semver.org/).
* Version 0.x and 1.x relies on .NET Standard 2.0
* Version 2.x relies on .NET Standard 2.1

# Support Policy
| Version | .NET compatibility | Support Level |
| ---- | ---- | ---- |
| 0.x | .NET Standard 2.0 | Not Supported |
| 1.x | .NET Standard 2.0 | Maintenance |
| 2.x | .NET Standard 2.1 | Active Development |

_Maintenance_ support level means that new releases will contain bug fixes only.

[DotNext.AspNetCore.Cluster](https://www.nuget.org/packages/DotNext.AspNetCore.Cluster/) of version 1.x is no longer supported because of ASP.NET Core 2.2 end-of-life.

[DotNext.Net.Cluster](https://www.nuget.org/packages/DotNext.Net.Cluster/) of version 1.x is no longer supported due to few reasons:
1. Underlying implementation for ASP.NET Core is no longer supported
1. Raft implementation is incomplete

# Development Process
Philosophy of development process:
1. All libraries in .NEXT family based on .NET Standard to be available for wide range of .NET implementations: Mono, Xamarin, .NET Core
1. Compatibility with AOT compiler should be checked for every release
1. Minimize set of dependencies
1. Rely on .NET Standard specification
1. Provide high-quality documentation
1. Stay cross-platform
1. Provide benchmarks<|MERGE_RESOLUTION|>--- conflicted
+++ resolved
@@ -66,10 +66,6 @@
 1. New features
     1. Introduced [DotNext.IO](https://www.nuget.org/packages/DotNext.IO/) library with unified asynchronous API surface for .NET streams and I/O [pipelines](https://docs.microsoft.com/en-us/dotnet/api/system.io.pipelines). This API provides high-level methods for encoding and decoding of data such as strings and blittable types. In other words, if you want to have [BinaryReader](https://docs.microsoft.com/en-us/dotnet/api/system.io.binaryreader) or [BinaryWriter](https://docs.microsoft.com/en-us/dotnet/api/system.io.binarywriter) for pipelines then welcome!
     1. Ability to obtain result of [task](https://docs.microsoft.com/en-us/dotnet/api/system.threading.tasks.task-1) asynchronously when its result type is not known at compile-time
-<<<<<<< HEAD
-    1. Implementation of distributed lock based on Raft consensus algorithm
-=======
->>>>>>> e595b354
     1. Fast hexadecimal string conversion to `Span<byte>` and vice versa
 
 Version 1.x is still supported and maintained because I want to keep .NEXT available on .NET Framework 4.8. However, backports of new features from 2.x to 1.x are very unlikely.
